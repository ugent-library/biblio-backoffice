# Changelog

All notable changes to this project will be documented in this file.

The format is based on [Keep a Changelog](https://keepachangelog.com/en/1.0.0/),
and this project adheres to [Semantic Versioning](https://semver.org/spec/v2.0.0.html).

## [Unreleased]

### Added

- #1110: Keep related object metadata up-to-date
- #812: remove confirmation dialog for Lock and Unlock
- Smaller and more efficient search index
- Add vabb_id.set, vabb_type.set, vabb_approved.set batch operations

### Fixed

<<<<<<< HEAD
- #1108: Cannot add author without first name
=======
## [v1.0.32] - 2023-06-20

### Added

- Only save a new version of a publication or dataset if the record has changes

### Fixed
>>>>>>> 0fa5d3ad

## [v1.0.31] - 2023-06-20

### Added

- Only save a new version of a publication or dataset if the record has changes

### Fixed

## [v1.0.30] - 2023-06-20

### Added

- Add vabb_id.set, vabb_type.set, vabb_approved.set batch operations

### Fixed

## [v1.0.29] - 2023-06-13

### Added

### Fixed

- Allow HTML in form help text
- Update text

## [v1.0.28] - 2023-06-13

### Added

- #898: Manual dataset input and support dataset identifier types other than DOI
- Batch operation support (initial operations are project.add,
  classification.set, vabb_year.add, keyword.add, keyword.remove,
  reviewer_tag.add and reviewer_tag.remove)
- #1109: Map VABB attributes in frontoffice handler

### Fixed

- #1123: Fix import of multiline RIS/WoS fields
- Various ux fixes

## [v1.0.27] - 2023-05-08

### Added

### Fixed

- Small ux fix

## [v1.0.26] - 2023-05-08

### Added

- S3 support for file storage
- #1034: Add sync-publication-contributors command to keep embedded personal
  details up to date.
- #973: Add link to WoS ID on record detail page
- #1081: support HEAD request for file downloads
- #1065: Add FlandersMake organization
- #1058: Hide deprecated DefenseTime field
- #601: Add unclassified and unaffiliated records to dashboard
- More Cypress tests

### Fixed

- #1083: Increase request timeout to 5 minutes from 3 minutes
- #1051: WoS import does not import all multiline fields completely
- Ensure contact details are always visible
- Various small ux fixes

## [v1.0.25] - 2023-03-30

### Added

- gRPC client is now in a usable state

### Fixed

- #1039: Make interaction with authority database more robust
- Various small ux fixes

## [v1.0.24] - 2023-03-21

### Added

### Fixed

- #1035: DOI import fails, leaves blank screen for 2 DOIs
- #1030: Cannot see publications linked to a dataset as a researcher
- #1028: Fix editing of keyword tag

## [v1.0.23] - 2023-03-08

### Added

### Fixed

- Always show VABB export years

## [v1.0.22] - 2023-02-17

### Added

- #1017: Add locked / unlocked filter to datasets
- #983: File upload progress
- Show error dialog if upload is too large
- Make maximum file size configurable
- #930: Reindex command
- #955: Better WOS Type facet (reindex needed)
- #1015: Search on organization ID (reindex needed)
- #956: Show status of facet filter in badge
- #1004: Add Reset filters button
- #957: Show top 3 selected facet values in badge
- Cypress tests

### Fixed

- Fix conflict error after file upload cancel
- #1006: Expose abstract language to frontoffice

## [v1.0.21] - 2023-01-25

### Added

### Fixed

- Fix bug in some repeated text fields

## [v1.0.20] - 2023-01-25

### Added

- Switch from deprecated biblio-backend prefix to biblio-backoffice

### Fixed

## [v1.0.19] - 2023-01-25

### Added

- Switch to more secure github.com/ugent-library/oidc for authentication
- #936: Differentiate between sytem and user updates in ui
- Add request id to log statements; improve logging in general

### Fixed

- #966: Add missing external contributor names to dataset xlsx export
- #932: Add missing has_message curation only facet to datasets
- #921: Add status and vabb_year fields to xslx export
- #991: Be more forgiving when decoding boolean values from MongoDB
- Various css fixes, fix typos

## [v1.0.18] - 2023-01-20

### Added

- Simple batch interface for curators (can currently only add projects)
- ulid wrapper package is no longer needed and has been removed

### Fixed

## [v1.0.17] - 2023-01-20

### Added

### Fixed

- #984: Fix decoding of projects from Elasticsearch
- #986: Reviewer tags facet was missing a 'Select all' button
- #975: Fix exposing of licenses to frontoffice

## [v1.0.16] - 2023-01-19

### Added

### Fixed

- #984: Fix decoding of projects from MongoDB

## [v1.0.15] - 2023-01-18

### Added

- #848: Show legacy flag to curators and display prettier boolean flags.
- #950: Show the chosen license in the Full text & Files list.
- #926: Search on WoS ID.

### Fixed

- #925: Use frontoffice Elasticsearch and MongoDB directlto relieve pressure on
  frontoffice app.
- #937: Fix field extern display.
- Fix typos.
- #943: Fix timestamp format in frontoffice handler.

## [v1.0.14] - 2022-12-20

### Added

### Fixed

- Previous fix for #910 had a bug where publication version field didn't appear,
  this is now resolved.

## [v1.0.13] - 2022-12-20

### Added

- #928: Allow transferring a single publication between users
- #881: Add a publication transfer command that rewrites history and assigns
  publications to another user id
- #875: Improve error reporting by including an error id.
- #850: Add "Deselect all" action to facet filter dialog.
- Make facets configurable.

### Fixed

- #900: Empty list item spotted in authors and editors – probably for UGent ID.
- #901: Not all departments of people are showing in the overview.
- #887: Fix handle creation for datasets.
- #902: Import language from WoS.
- #910: File document type defaults to full text.
- #924: Order year facet new to old.
- #918: Set most open license as copyright statement in frontoffice.
- Various ux fixes.

## [v1.0.12] - 2022-11-30

### Added

- CHANGELOG.md document.

### Fixed

- #600: Improve search by removing punctuation and icu folding (requires index switch).
- #865: Remove "Publication short title" from dissertation details display.
- #866: Add missing "Journal title" and "Short journal title" labels for issue_editor.
- #863: Only show "Lay summaries" and "Conference details" links in sidebar menu.
  when the type uses these fields.
- Various fixes (#867).

## [v1.0.11] - 2022-11-28

### Added

- Add automated keyword cleanup to the cleanup command.

### Fixed

- #859: When uploading files, the file does not always appear, or becomes a separate block.
- #823: Choose which file is the "primary" on a publication.
- #840: A better error page when a user profile can't be retrieved from the Biblio frontend.
- #855: Add the author anyway even if the authors' department couldn't be retrieved from Biblio Frontend.
- #821: Update the bootstrap theme.

## [v1.0.10] - 2022-11-24

### Added

- Cleanup command. Cleanup of author departments and fix missing faculties on publications.
- Expose the file hash to the Biblio frontend.

### Fixed

- #828: Only show "full text missing" label if publication is not extern.
- #846: Remove references to Publication#URL and PublicationFile#URL.
- #792: Various fixes towards data consistency in the gRPC client.

## [v1.0.9] - 2022-11-22

### Fixed

- #837: Dashboard does not display all unclassified records, even when they have a department.
- #842: ESCI ID missing for V classified publications.
- #845: Fix deleting departments with an id containing an asterisk.

## [v1.0.8] - 2022-11-22

### Fixed

- Skip empty string validation on keywords for now.

## [v1.0.7] - 2022-11-22

### Fixed

- Fix WoS import.
- Add missing Department and CreditRole to Publication#Editor and Publication#Supervisor.

## [v1.0.6] - 2022-11-21

### Fixed

- #824: map to 3-letter language code in datacite and crossref importers.
- Various fixes.

## [v1.0.5] - 2022-11-17

### Added

- #822: Added handle create command.

## [v1.0.4] - 2022-11-16

### Added

- Use structured logger in cmd's used in cron (others are todo).

### Changed

- Clear user when system updates record.

## [v1.0.3] - 2022-11-16

### Changed

- Change temporary message on home page.

## [v1.0.2] - 2022-11-16

### Fixed

- #819: Librarian tags are missing, starting from f.
- #818: New home page message.
- #816: Add missing copy_to statements for publication.

## [v1.0.1] - 2022-11-16

### Fixed

- Various fixes

## [v1.0.0] - 2022-11-14

## Added

- Initial release

[unreleased]:  https://github.com/ugent-library/biblio-backoffice/compare/v1.0.32...HEAD
[v1.0.32]:  https://github.com/ugent-library/biblio-backoffice/compare/v1.0.31...v1.0.32
[v1.0.31]:  https://github.com/ugent-library/biblio-backoffice/compare/v1.0.30...v1.0.31
[v1.0.30]:  https://github.com/ugent-library/biblio-backoffice/compare/v1.0.29...v1.0.30
[v1.0.29]:  https://github.com/ugent-library/biblio-backoffice/compare/v1.0.28...v1.0.29
[v1.0.28]:  https://github.com/ugent-library/biblio-backoffice/compare/v1.0.27...v1.0.28
[v1.0.27]:  https://github.com/ugent-library/biblio-backoffice/compare/v1.0.26...v1.0.27
[v1.0.26]:  https://github.com/ugent-library/biblio-backoffice/compare/v1.0.25...v1.0.26
[v1.0.25]:  https://github.com/ugent-library/biblio-backoffice/compare/v1.0.24...v1.0.25
[v1.0.24]:  https://github.com/ugent-library/biblio-backoffice/compare/v1.0.23...v1.0.24
[v1.0.23]:  https://github.com/ugent-library/biblio-backoffice/compare/v1.0.22...v1.0.23
[v1.0.22]:  https://github.com/ugent-library/biblio-backoffice/compare/v1.0.21...v1.0.22
[v1.0.21]:  https://github.com/ugent-library/biblio-backoffice/compare/v1.0.20...v1.0.21
[v1.0.20]:  https://github.com/ugent-library/biblio-backoffice/compare/v1.0.19...v1.0.20
[v1.0.19]:  https://github.com/ugent-library/biblio-backoffice/compare/v1.0.18...v1.0.19
[v1.0.18]:  https://github.com/ugent-library/biblio-backoffice/compare/v1.0.17...v1.0.18
[v1.0.17]:  https://github.com/ugent-library/biblio-backoffice/compare/v1.0.16...v1.0.17
[v1.0.16]:  https://github.com/ugent-library/biblio-backoffice/compare/v1.0.15...v1.0.16
[v1.0.15]:  https://github.com/ugent-library/biblio-backoffice/compare/v1.0.14...v1.0.15
[v1.0.14]:  https://github.com/ugent-library/biblio-backoffice/compare/v1.0.13...v1.0.14
[v1.0.13]:  https://github.com/ugent-library/biblio-backoffice/compare/v1.0.12...v1.0.13
[v1.0.12]:  https://github.com/ugent-library/biblio-backoffice/compare/v1.0.11...v1.0.12
[v1.0.11]:  https://github.com/ugent-library/biblio-backoffice/compare/v1.0.10...v1.0.11
[v1.0.10]:  https://github.com/ugent-library/biblio-backoffice/compare/v1.0.9...v1.0.10
[v1.0.9]:  https://github.com/ugent-library/biblio-backoffice/compare/v1.0.8...v1.0.9
[v1.0.8]:  https://github.com/ugent-library/biblio-backoffice/compare/v1.0.7...v1.0.8
[v1.0.7]:  https://github.com/ugent-library/biblio-backoffice/compare/v1.0.6...v1.0.7
[v1.0.6]:  https://github.com/ugent-library/biblio-backoffice/compare/v1.0.5...v1.0.6
[v1.0.5]:  https://github.com/ugent-library/biblio-backoffice/compare/v1.0.4...v1.0.5
[v1.0.4]:  https://github.com/ugent-library/biblio-backoffice/compare/v1.0.3...v1.0.4
[v1.0.3]:  https://github.com/ugent-library/biblio-backoffice/compare/v1.0.2...v1.0.3
[v1.0.2]:  https://github.com/ugent-library/biblio-backoffice/compare/v1.0.1...v1.0.2
[v1.0.1]:  https://github.com/ugent-library/biblio-backoffice/compare/v1.0.0...v1.0.1<|MERGE_RESOLUTION|>--- conflicted
+++ resolved
@@ -16,9 +16,8 @@
 
 ### Fixed
 
-<<<<<<< HEAD
 - #1108: Cannot add author without first name
-=======
+
 ## [v1.0.32] - 2023-06-20
 
 ### Added
@@ -26,7 +25,6 @@
 - Only save a new version of a publication or dataset if the record has changes
 
 ### Fixed
->>>>>>> 0fa5d3ad
 
 ## [v1.0.31] - 2023-06-20
 
