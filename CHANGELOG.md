--- conflicted
+++ resolved
@@ -16,9 +16,8 @@
 
 ### Fixed
 
-<<<<<<< HEAD
 - #1108: Cannot add author without first name
-=======
+
 ## [v1.0.34] - 2023-09-15
 
 ### Added
@@ -26,7 +25,6 @@
 - add planned downtime banner
 
 ### Fixed
->>>>>>> 5e2ab715
 
 ## [v1.0.33] - 2023-06-30
 
