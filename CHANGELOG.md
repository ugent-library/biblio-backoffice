# Changelog

All notable changes to this project will be documented in this file.

The format is based on [Keep a Changelog](https://keepachangelog.com/en/1.0.0/),
and this project adheres to [Semantic Versioning](https://semver.org/spec/v2.0.0.html).

## [Unreleased]

### Added

- #1110: Keep related object metadata up-to-date
- #812: remove confirmation dialog for Lock and Unlock
- Smaller and more efficient search index
- Add vabb_id.set, vabb_type.set, vabb_approved.set batch operations

### Fixed

<<<<<<< HEAD
- #1108: Cannot add author without first name
=======
## [v1.0.33] - 2023-06-30

### Added

- lower stupidly high limit for suggest

### Fixed
>>>>>>> 63182a36

## [v1.0.32] - 2023-06-20

### Added

- Only save a new version of a publication or dataset if the record has changes

### Fixed

## [v1.0.31] - 2023-06-20

### Added

- Only save a new version of a publication or dataset if the record has changes

### Fixed

## [v1.0.30] - 2023-06-20

### Added

- Add vabb_id.set, vabb_type.set, vabb_approved.set batch operations

### Fixed

## [v1.0.29] - 2023-06-13

### Added

### Fixed

- Allow HTML in form help text
- Update text

## [v1.0.28] - 2023-06-13

### Added

- #898: Manual dataset input and support dataset identifier types other than DOI
- Batch operation support (initial operations are project.add,
  classification.set, vabb_year.add, keyword.add, keyword.remove,
  reviewer_tag.add and reviewer_tag.remove)
- #1109: Map VABB attributes in frontoffice handler

### Fixed

- #1123: Fix import of multiline RIS/WoS fields
- Various ux fixes

## [v1.0.27] - 2023-05-08

### Added

### Fixed

- Small ux fix

## [v1.0.26] - 2023-05-08

### Added

- S3 support for file storage
- #1034: Add sync-publication-contributors command to keep embedded personal
  details up to date.
- #973: Add link to WoS ID on record detail page
- #1081: support HEAD request for file downloads
- #1065: Add FlandersMake organization
- #1058: Hide deprecated DefenseTime field
- #601: Add unclassified and unaffiliated records to dashboard
- More Cypress tests

### Fixed

- #1083: Increase request timeout to 5 minutes from 3 minutes
- #1051: WoS import does not import all multiline fields completely
- Ensure contact details are always visible
- Various small ux fixes

## [v1.0.25] - 2023-03-30

### Added

- gRPC client is now in a usable state

### Fixed

- #1039: Make interaction with authority database more robust
- Various small ux fixes

## [v1.0.24] - 2023-03-21

### Added

### Fixed

- #1035: DOI import fails, leaves blank screen for 2 DOIs
- #1030: Cannot see publications linked to a dataset as a researcher
- #1028: Fix editing of keyword tag

## [v1.0.23] - 2023-03-08

### Added

### Fixed

- Always show VABB export years

## [v1.0.22] - 2023-02-17

### Added

- #1017: Add locked / unlocked filter to datasets
- #983: File upload progress
- Show error dialog if upload is too large
- Make maximum file size configurable
- #930: Reindex command
- #955: Better WOS Type facet (reindex needed)
- #1015: Search on organization ID (reindex needed)
- #956: Show status of facet filter in badge
- #1004: Add Reset filters button
- #957: Show top 3 selected facet values in badge
- Cypress tests

### Fixed

- Fix conflict error after file upload cancel
- #1006: Expose abstract language to frontoffice

## [v1.0.21] - 2023-01-25

### Added

### Fixed

- Fix bug in some repeated text fields

## [v1.0.20] - 2023-01-25

### Added

- Switch from deprecated biblio-backend prefix to biblio-backoffice

### Fixed

## [v1.0.19] - 2023-01-25

### Added

- Switch to more secure github.com/ugent-library/oidc for authentication
- #936: Differentiate between sytem and user updates in ui
- Add request id to log statements; improve logging in general

### Fixed

- #966: Add missing external contributor names to dataset xlsx export
- #932: Add missing has_message curation only facet to datasets
- #921: Add status and vabb_year fields to xslx export
- #991: Be more forgiving when decoding boolean values from MongoDB
- Various css fixes, fix typos

## [v1.0.18] - 2023-01-20

### Added

- Simple batch interface for curators (can currently only add projects)
- ulid wrapper package is no longer needed and has been removed

### Fixed

## [v1.0.17] - 2023-01-20

### Added

### Fixed

- #984: Fix decoding of projects from Elasticsearch
- #986: Reviewer tags facet was missing a 'Select all' button
- #975: Fix exposing of licenses to frontoffice

## [v1.0.16] - 2023-01-19

### Added

### Fixed

- #984: Fix decoding of projects from MongoDB

## [v1.0.15] - 2023-01-18

### Added

- #848: Show legacy flag to curators and display prettier boolean flags.
- #950: Show the chosen license in the Full text & Files list.
- #926: Search on WoS ID.

### Fixed

- #925: Use frontoffice Elasticsearch and MongoDB directlto relieve pressure on
  frontoffice app.
- #937: Fix field extern display.
- Fix typos.
- #943: Fix timestamp format in frontoffice handler.

## [v1.0.14] - 2022-12-20

### Added

### Fixed

- Previous fix for #910 had a bug where publication version field didn't appear,
  this is now resolved.

## [v1.0.13] - 2022-12-20

### Added

- #928: Allow transferring a single publication between users
- #881: Add a publication transfer command that rewrites history and assigns
  publications to another user id
- #875: Improve error reporting by including an error id.
- #850: Add "Deselect all" action to facet filter dialog.
- Make facets configurable.

### Fixed

- #900: Empty list item spotted in authors and editors – probably for UGent ID.
- #901: Not all departments of people are showing in the overview.
- #887: Fix handle creation for datasets.
- #902: Import language from WoS.
- #910: File document type defaults to full text.
- #924: Order year facet new to old.
- #918: Set most open license as copyright statement in frontoffice.
- Various ux fixes.

## [v1.0.12] - 2022-11-30

### Added

- CHANGELOG.md document.

### Fixed

- #600: Improve search by removing punctuation and icu folding (requires index switch).
- #865: Remove "Publication short title" from dissertation details display.
- #866: Add missing "Journal title" and "Short journal title" labels for issue_editor.
- #863: Only show "Lay summaries" and "Conference details" links in sidebar menu.
  when the type uses these fields.
- Various fixes (#867).

## [v1.0.11] - 2022-11-28

### Added

- Add automated keyword cleanup to the cleanup command.

### Fixed

- #859: When uploading files, the file does not always appear, or becomes a separate block.
- #823: Choose which file is the "primary" on a publication.
- #840: A better error page when a user profile can't be retrieved from the Biblio frontend.
- #855: Add the author anyway even if the authors' department couldn't be retrieved from Biblio Frontend.
- #821: Update the bootstrap theme.

## [v1.0.10] - 2022-11-24

### Added

- Cleanup command. Cleanup of author departments and fix missing faculties on publications.
- Expose the file hash to the Biblio frontend.

### Fixed

- #828: Only show "full text missing" label if publication is not extern.
- #846: Remove references to Publication#URL and PublicationFile#URL.
- #792: Various fixes towards data consistency in the gRPC client.

## [v1.0.9] - 2022-11-22

### Fixed

- #837: Dashboard does not display all unclassified records, even when they have a department.
- #842: ESCI ID missing for V classified publications.
- #845: Fix deleting departments with an id containing an asterisk.

## [v1.0.8] - 2022-11-22

### Fixed

- Skip empty string validation on keywords for now.

## [v1.0.7] - 2022-11-22

### Fixed

- Fix WoS import.
- Add missing Department and CreditRole to Publication#Editor and Publication#Supervisor.

## [v1.0.6] - 2022-11-21

### Fixed

- #824: map to 3-letter language code in datacite and crossref importers.
- Various fixes.

## [v1.0.5] - 2022-11-17

### Added

- #822: Added handle create command.

## [v1.0.4] - 2022-11-16

### Added

- Use structured logger in cmd's used in cron (others are todo).

### Changed

- Clear user when system updates record.

## [v1.0.3] - 2022-11-16

### Changed

- Change temporary message on home page.

## [v1.0.2] - 2022-11-16

### Fixed

- #819: Librarian tags are missing, starting from f.
- #818: New home page message.
- #816: Add missing copy_to statements for publication.

## [v1.0.1] - 2022-11-16

### Fixed

- Various fixes

## [v1.0.0] - 2022-11-14

## Added

- Initial release

[unreleased]:  https://github.com/ugent-library/biblio-backoffice/compare/v1.0.33...HEAD
[v1.0.33]:  https://github.com/ugent-library/biblio-backoffice/compare/v1.0.32...v1.0.33
[v1.0.32]:  https://github.com/ugent-library/biblio-backoffice/compare/v1.0.31...v1.0.32
[v1.0.31]:  https://github.com/ugent-library/biblio-backoffice/compare/v1.0.30...v1.0.31
[v1.0.30]:  https://github.com/ugent-library/biblio-backoffice/compare/v1.0.29...v1.0.30
[v1.0.29]:  https://github.com/ugent-library/biblio-backoffice/compare/v1.0.28...v1.0.29
[v1.0.28]:  https://github.com/ugent-library/biblio-backoffice/compare/v1.0.27...v1.0.28
[v1.0.27]:  https://github.com/ugent-library/biblio-backoffice/compare/v1.0.26...v1.0.27
[v1.0.26]:  https://github.com/ugent-library/biblio-backoffice/compare/v1.0.25...v1.0.26
[v1.0.25]:  https://github.com/ugent-library/biblio-backoffice/compare/v1.0.24...v1.0.25
[v1.0.24]:  https://github.com/ugent-library/biblio-backoffice/compare/v1.0.23...v1.0.24
[v1.0.23]:  https://github.com/ugent-library/biblio-backoffice/compare/v1.0.22...v1.0.23
[v1.0.22]:  https://github.com/ugent-library/biblio-backoffice/compare/v1.0.21...v1.0.22
[v1.0.21]:  https://github.com/ugent-library/biblio-backoffice/compare/v1.0.20...v1.0.21
[v1.0.20]:  https://github.com/ugent-library/biblio-backoffice/compare/v1.0.19...v1.0.20
[v1.0.19]:  https://github.com/ugent-library/biblio-backoffice/compare/v1.0.18...v1.0.19
[v1.0.18]:  https://github.com/ugent-library/biblio-backoffice/compare/v1.0.17...v1.0.18
[v1.0.17]:  https://github.com/ugent-library/biblio-backoffice/compare/v1.0.16...v1.0.17
[v1.0.16]:  https://github.com/ugent-library/biblio-backoffice/compare/v1.0.15...v1.0.16
[v1.0.15]:  https://github.com/ugent-library/biblio-backoffice/compare/v1.0.14...v1.0.15
[v1.0.14]:  https://github.com/ugent-library/biblio-backoffice/compare/v1.0.13...v1.0.14
[v1.0.13]:  https://github.com/ugent-library/biblio-backoffice/compare/v1.0.12...v1.0.13
[v1.0.12]:  https://github.com/ugent-library/biblio-backoffice/compare/v1.0.11...v1.0.12
[v1.0.11]:  https://github.com/ugent-library/biblio-backoffice/compare/v1.0.10...v1.0.11
[v1.0.10]:  https://github.com/ugent-library/biblio-backoffice/compare/v1.0.9...v1.0.10
[v1.0.9]:  https://github.com/ugent-library/biblio-backoffice/compare/v1.0.8...v1.0.9
[v1.0.8]:  https://github.com/ugent-library/biblio-backoffice/compare/v1.0.7...v1.0.8
[v1.0.7]:  https://github.com/ugent-library/biblio-backoffice/compare/v1.0.6...v1.0.7
[v1.0.6]:  https://github.com/ugent-library/biblio-backoffice/compare/v1.0.5...v1.0.6
[v1.0.5]:  https://github.com/ugent-library/biblio-backoffice/compare/v1.0.4...v1.0.5
[v1.0.4]:  https://github.com/ugent-library/biblio-backoffice/compare/v1.0.3...v1.0.4
[v1.0.3]:  https://github.com/ugent-library/biblio-backoffice/compare/v1.0.2...v1.0.3
[v1.0.2]:  https://github.com/ugent-library/biblio-backoffice/compare/v1.0.1...v1.0.2
[v1.0.1]:  https://github.com/ugent-library/biblio-backoffice/compare/v1.0.0...v1.0.1<|MERGE_RESOLUTION|>--- conflicted
+++ resolved
@@ -16,17 +16,15 @@
 
 ### Fixed
 
-<<<<<<< HEAD
 - #1108: Cannot add author without first name
-=======
+
 ## [v1.0.33] - 2023-06-30
 
 ### Added
 
-- lower stupidly high limit for suggest
-
-### Fixed
->>>>>>> 63182a36
+### Fixed
+
+- Lower limit for suggest to 20
 
 ## [v1.0.32] - 2023-06-20
 
