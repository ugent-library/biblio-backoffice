# Changelog

All notable changes to this project will be documented in this file.

The format is based on [Keep a Changelog](https://keepachangelog.com/en/1.0.0/),
and this project adheres to [Semantic Versioning](https://semver.org/spec/v2.0.0.html).

## [Unreleased]

### Added

<<<<<<< HEAD
- #1110: Keep related object metadata up-to-date
- #812: remove confirmation dialog for Lock and Unlock
- Only save a new version of a publication or dataset if the record has changes
- Smaller and more efficient search index
- Add vabb_id.set, vabb_type.set, vabb_approved.set batch operations
=======
### Fixed

## [v1.0.31] - 2023-06-20

### Added

- Only save a new version of a publication or dataset if the record has changes
>>>>>>> 76ed5049

### Fixed

- #1108: Cannot add author without first name

## [v1.0.30] - 2023-06-20

### Added

- Add vabb_id.set, vabb_type.set, vabb_approved.set batch operations

### Fixed

## [v1.0.29] - 2023-06-13

### Added

### Fixed

- Allow HTML in form help text
- Update text

## [v1.0.28] - 2023-06-13

### Added

- #898: Manual dataset input and support dataset identifier types other than DOI
- Batch operation support (initial operations are project.add,
  classification.set, vabb_year.add, keyword.add, keyword.remove,
  reviewer_tag.add and reviewer_tag.remove)
- #1109: Map VABB attributes in frontoffice handler

### Fixed

- #1123: Fix import of multiline RIS/WoS fields
- Various ux fixes

## [v1.0.27] - 2023-05-08

### Added

### Fixed

- Small ux fix

## [v1.0.26] - 2023-05-08

### Added

- S3 support for file storage
- #1034: Add sync-publication-contributors command to keep embedded personal
  details up to date.
- #973: Add link to WoS ID on record detail page
- #1081: support HEAD request for file downloads
- #1065: Add FlandersMake organization
- #1058: Hide deprecated DefenseTime field
- #601: Add unclassified and unaffiliated records to dashboard
- More Cypress tests

### Fixed

- #1083: Increase request timeout to 5 minutes from 3 minutes
- #1051: WoS import does not import all multiline fields completely
- Ensure contact details are always visible
- Various small ux fixes

## [v1.0.25] - 2023-03-30

### Added

- gRPC client is now in a usable state

### Fixed

- #1039: Make interaction with authority database more robust
- Various small ux fixes

## [v1.0.24] - 2023-03-21

### Added

### Fixed

- #1035: DOI import fails, leaves blank screen for 2 DOIs
- #1030: Cannot see publications linked to a dataset as a researcher
- #1028: Fix editing of keyword tag

## [v1.0.23] - 2023-03-08

### Added

### Fixed

- Always show VABB export years

## [v1.0.22] - 2023-02-17

### Added

- #1017: Add locked / unlocked filter to datasets
- #983: File upload progress
- Show error dialog if upload is too large
- Make maximum file size configurable
- #930: Reindex command
- #955: Better WOS Type facet (reindex needed)
- #1015: Search on organization ID (reindex needed)
- #956: Show status of facet filter in badge
- #1004: Add Reset filters button
- #957: Show top 3 selected facet values in badge
- Cypress tests

### Fixed

- Fix conflict error after file upload cancel
- #1006: Expose abstract language to frontoffice

## [v1.0.21] - 2023-01-25

### Added

### Fixed

- Fix bug in some repeated text fields

## [v1.0.20] - 2023-01-25

### Added

- Switch from deprecated biblio-backend prefix to biblio-backoffice

### Fixed

## [v1.0.19] - 2023-01-25

### Added

- Switch to more secure github.com/ugent-library/oidc for authentication
- #936: Differentiate between sytem and user updates in ui
- Add request id to log statements; improve logging in general

### Fixed

- #966: Add missing external contributor names to dataset xlsx export
- #932: Add missing has_message curation only facet to datasets
- #921: Add status and vabb_year fields to xslx export
- #991: Be more forgiving when decoding boolean values from MongoDB
- Various css fixes, fix typos

## [v1.0.18] - 2023-01-20

### Added

- Simple batch interface for curators (can currently only add projects)
- ulid wrapper package is no longer needed and has been removed

### Fixed

## [v1.0.17] - 2023-01-20

### Added

### Fixed

- #984: Fix decoding of projects from Elasticsearch
- #986: Reviewer tags facet was missing a 'Select all' button
- #975: Fix exposing of licenses to frontoffice

## [v1.0.16] - 2023-01-19

### Added

### Fixed

- #984: Fix decoding of projects from MongoDB

## [v1.0.15] - 2023-01-18

### Added

- #848: Show legacy flag to curators and display prettier boolean flags.
- #950: Show the chosen license in the Full text & Files list.
- #926: Search on WoS ID.

### Fixed

- #925: Use frontoffice Elasticsearch and MongoDB directlto relieve pressure on
  frontoffice app.
- #937: Fix field extern display.
- Fix typos.
- #943: Fix timestamp format in frontoffice handler.

## [v1.0.14] - 2022-12-20

### Added

### Fixed

- Previous fix for #910 had a bug where publication version field didn't appear,
  this is now resolved.

## [v1.0.13] - 2022-12-20

### Added

- #928: Allow transferring a single publication between users
- #881: Add a publication transfer command that rewrites history and assigns
  publications to another user id
- #875: Improve error reporting by including an error id.
- #850: Add "Deselect all" action to facet filter dialog.
- Make facets configurable.

### Fixed

- #900: Empty list item spotted in authors and editors – probably for UGent ID.
- #901: Not all departments of people are showing in the overview.
- #887: Fix handle creation for datasets.
- #902: Import language from WoS.
- #910: File document type defaults to full text.
- #924: Order year facet new to old.
- #918: Set most open license as copyright statement in frontoffice.
- Various ux fixes.

## [v1.0.12] - 2022-11-30

### Added

- CHANGELOG.md document.

### Fixed

- #600: Improve search by removing punctuation and icu folding (requires index switch).
- #865: Remove "Publication short title" from dissertation details display.
- #866: Add missing "Journal title" and "Short journal title" labels for issue_editor.
- #863: Only show "Lay summaries" and "Conference details" links in sidebar menu.
  when the type uses these fields.
- Various fixes (#867).

## [v1.0.11] - 2022-11-28

### Added

- Add automated keyword cleanup to the cleanup command.

### Fixed

- #859: When uploading files, the file does not always appear, or becomes a separate block.
- #823: Choose which file is the "primary" on a publication.
- #840: A better error page when a user profile can't be retrieved from the Biblio frontend.
- #855: Add the author anyway even if the authors' department couldn't be retrieved from Biblio Frontend.
- #821: Update the bootstrap theme.

## [v1.0.10] - 2022-11-24

### Added

- Cleanup command. Cleanup of author departments and fix missing faculties on publications.
- Expose the file hash to the Biblio frontend.

### Fixed

- #828: Only show "full text missing" label if publication is not extern.
- #846: Remove references to Publication#URL and PublicationFile#URL.
- #792: Various fixes towards data consistency in the gRPC client.

## [v1.0.9] - 2022-11-22

### Fixed

- #837: Dashboard does not display all unclassified records, even when they have a department.
- #842: ESCI ID missing for V classified publications.
- #845: Fix deleting departments with an id containing an asterisk.

## [v1.0.8] - 2022-11-22

### Fixed

- Skip empty string validation on keywords for now.

## [v1.0.7] - 2022-11-22

### Fixed

- Fix WoS import.
- Add missing Department and CreditRole to Publication#Editor and Publication#Supervisor.

## [v1.0.6] - 2022-11-21

### Fixed

- #824: map to 3-letter language code in datacite and crossref importers.
- Various fixes.

## [v1.0.5] - 2022-11-17

### Added

- #822: Added handle create command.

## [v1.0.4] - 2022-11-16

### Added

- Use structured logger in cmd's used in cron (others are todo).

### Changed

- Clear user when system updates record.

## [v1.0.3] - 2022-11-16

### Changed

- Change temporary message on home page.

## [v1.0.2] - 2022-11-16

### Fixed

- #819: Librarian tags are missing, starting from f.
- #818: New home page message.
- #816: Add missing copy_to statements for publication.

## [v1.0.1] - 2022-11-16

### Fixed

- Various fixes

## [v1.0.0] - 2022-11-14

## Added

- Initial release

[unreleased]:  https://github.com/ugent-library/biblio-backoffice/compare/v1.0.31...HEAD
[v1.0.31]:  https://github.com/ugent-library/biblio-backoffice/compare/v1.0.30...v1.0.31
[v1.0.30]:  https://github.com/ugent-library/biblio-backoffice/compare/v1.0.29...v1.0.30
[v1.0.29]:  https://github.com/ugent-library/biblio-backoffice/compare/v1.0.28...v1.0.29
[v1.0.28]:  https://github.com/ugent-library/biblio-backoffice/compare/v1.0.27...v1.0.28
[v1.0.27]:  https://github.com/ugent-library/biblio-backoffice/compare/v1.0.26...v1.0.27
[v1.0.26]:  https://github.com/ugent-library/biblio-backoffice/compare/v1.0.25...v1.0.26
[v1.0.25]:  https://github.com/ugent-library/biblio-backoffice/compare/v1.0.24...v1.0.25
[v1.0.24]:  https://github.com/ugent-library/biblio-backoffice/compare/v1.0.23...v1.0.24
[v1.0.23]:  https://github.com/ugent-library/biblio-backoffice/compare/v1.0.22...v1.0.23
[v1.0.22]:  https://github.com/ugent-library/biblio-backoffice/compare/v1.0.21...v1.0.22
[v1.0.21]:  https://github.com/ugent-library/biblio-backoffice/compare/v1.0.20...v1.0.21
[v1.0.20]:  https://github.com/ugent-library/biblio-backoffice/compare/v1.0.19...v1.0.20
[v1.0.19]:  https://github.com/ugent-library/biblio-backoffice/compare/v1.0.18...v1.0.19
[v1.0.18]:  https://github.com/ugent-library/biblio-backoffice/compare/v1.0.17...v1.0.18
[v1.0.17]:  https://github.com/ugent-library/biblio-backoffice/compare/v1.0.16...v1.0.17
[v1.0.16]:  https://github.com/ugent-library/biblio-backoffice/compare/v1.0.15...v1.0.16
[v1.0.15]:  https://github.com/ugent-library/biblio-backoffice/compare/v1.0.14...v1.0.15
[v1.0.14]:  https://github.com/ugent-library/biblio-backoffice/compare/v1.0.13...v1.0.14
[v1.0.13]:  https://github.com/ugent-library/biblio-backoffice/compare/v1.0.12...v1.0.13
[v1.0.12]:  https://github.com/ugent-library/biblio-backoffice/compare/v1.0.11...v1.0.12
[v1.0.11]:  https://github.com/ugent-library/biblio-backoffice/compare/v1.0.10...v1.0.11
[v1.0.10]:  https://github.com/ugent-library/biblio-backoffice/compare/v1.0.9...v1.0.10
[v1.0.9]:  https://github.com/ugent-library/biblio-backoffice/compare/v1.0.8...v1.0.9
[v1.0.8]:  https://github.com/ugent-library/biblio-backoffice/compare/v1.0.7...v1.0.8
[v1.0.7]:  https://github.com/ugent-library/biblio-backoffice/compare/v1.0.6...v1.0.7
[v1.0.6]:  https://github.com/ugent-library/biblio-backoffice/compare/v1.0.5...v1.0.6
[v1.0.5]:  https://github.com/ugent-library/biblio-backoffice/compare/v1.0.4...v1.0.5
[v1.0.4]:  https://github.com/ugent-library/biblio-backoffice/compare/v1.0.3...v1.0.4
[v1.0.3]:  https://github.com/ugent-library/biblio-backoffice/compare/v1.0.2...v1.0.3
[v1.0.2]:  https://github.com/ugent-library/biblio-backoffice/compare/v1.0.1...v1.0.2
[v1.0.1]:  https://github.com/ugent-library/biblio-backoffice/compare/v1.0.0...v1.0.1<|MERGE_RESOLUTION|>--- conflicted
+++ resolved
@@ -9,25 +9,22 @@
 
 ### Added
 
-<<<<<<< HEAD
 - #1110: Keep related object metadata up-to-date
 - #812: remove confirmation dialog for Lock and Unlock
-- Only save a new version of a publication or dataset if the record has changes
 - Smaller and more efficient search index
 - Add vabb_id.set, vabb_type.set, vabb_approved.set batch operations
-=======
-### Fixed
+
+### Fixed
+
+- #1108: Cannot add author without first name
 
 ## [v1.0.31] - 2023-06-20
 
 ### Added
 
 - Only save a new version of a publication or dataset if the record has changes
->>>>>>> 76ed5049
-
-### Fixed
-
-- #1108: Cannot add author without first name
+
+### Fixed
 
 ## [v1.0.30] - 2023-06-20
 
