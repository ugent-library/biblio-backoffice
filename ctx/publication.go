--- conflicted
+++ resolved
@@ -40,9 +40,6 @@
 		c := Get(r)
 
 		if !c.User.CanViewPublication(GetPublication(r)) {
-<<<<<<< HEAD
-			c.HandleError(w, r, httperror.Unauthorized)
-=======
 			c.HandleError(w, r, httperror.Forbidden)
 			return
 		}
@@ -57,7 +54,6 @@
 
 		if !c.User.CanEditPublication(GetPublication(r)) {
 			c.HandleError(w, r, httperror.Forbidden)
->>>>>>> 85d150fb
 			return
 		}
 
