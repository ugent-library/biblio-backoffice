package ctx

import (
	"context"
	"encoding/base64"
	"encoding/json"
	"errors"
	"fmt"
	"net/http"
	"net/url"
	"strings"
	"time"

	"github.com/gorilla/csrf"
	"github.com/gorilla/sessions"
	"github.com/leonelquinteros/gotext"
	"github.com/nics/ich"
	"github.com/oklog/ulid/v2"
	"github.com/ugent-library/biblio-backoffice/backends"
	"github.com/ugent-library/biblio-backoffice/models"
	"github.com/ugent-library/biblio-backoffice/render/flash"
	"github.com/ugent-library/httperror"
	"github.com/ugent-library/mix"
	"github.com/ugent-library/oidc"
	"github.com/ugent-library/zaphttp"
	"github.com/unrolled/secure"
	"go.uber.org/zap"
)

const (
	UserIDKey           = "user_id"
	OriginalUserIDKey   = "original_user_id"
	UserRoleKey         = "user_role"
	OriginalUserRoleKey = "original_user_role"
	FlashCookiePrefix   = "flash"
)

type contextKey string

func (c contextKey) String() string {
	return string(c)
}

var ctxKey = contextKey("ctx")

func Get(r *http.Request) *Ctx {
	return r.Context().Value(ctxKey).(*Ctx)
}

func Set(config Config) func(http.Handler) http.Handler {
	return func(next http.Handler) http.Handler {
		return http.HandlerFunc(func(w http.ResponseWriter, r *http.Request) {
			// setup ctx
			c := &Ctx{
				Config:     config,
				host:       r.Host,
				scheme:     r.URL.Scheme,
				Log:        zaphttp.Logger(r.Context()).Sugar(),
				Loc:        config.Loc,
				CSRFToken:  csrf.Token(r),
				CSPNonce:   secure.CSPNonce(r.Context()),
				CurrentURL: r.URL,
			}
			if c.scheme == "" {
				c.scheme = "http"
			}

			r = r.WithContext(context.WithValue(r.Context(), ctxKey, c))

			// load user from session
			session, err := c.SessionStore.Get(r, c.SessionName)
			if err != nil {
				c.HandleError(w, r, err)
				return
			}
			user, err := c.getUserFromSession(r, session, UserIDKey)
			if err != nil {
				c.HandleError(w, r, fmt.Errorf("could not get user from session: %w", err))
				return
			}
			originalUser, err := c.getUserFromSession(r, session, OriginalUserIDKey)
			if err != nil {
				c.HandleError(w, r, fmt.Errorf("could not get original user from session: %w", err))
				return
			}

			c.User = user
			c.UserRole = c.getUserRoleFromSession(session)
			c.OriginalUser = originalUser

			// load flash from cookies
			f, err := c.getFlash(r, w)
			if err != nil {
				c.HandleError(w, r, err)
				return
			}
			c.Flash = f

			// handle request
			next.ServeHTTP(w, r)
		})
	}
}

type Config struct {
	*backends.Services
	Router        *ich.Mux
	Assets        mix.Manifest
	Timezone      *time.Location
	Loc           *gotext.Locale
	Env           string
	ErrorHandlers map[int]http.HandlerFunc
	SessionName   string
	SessionStore  sessions.Store
	BaseURL       *url.URL
	FrontendURL   string
	CSRFName      string
	OIDCAuth      *oidc.Auth
	UsernameClaim string
}

type Ctx struct {
	Config
	host         string
	scheme       string
	Log          *zap.SugaredLogger
	Loc          *gotext.Locale
	User         *models.Person
	UserRole     string
	OriginalUser *models.Person
	Flash        []flash.Flash
	CSRFToken    string
	CSPNonce     string
	Nav          string
<<<<<<< HEAD
	flagContext  *ffcontext.EvaluationContext
	CurrentURL   *url.URL
=======
	// flagContext  *ffcontext.EvaluationContext
>>>>>>> 7c5766de
}

func (c *Ctx) HandleError(w http.ResponseWriter, r *http.Request, err error) {
	if err == models.ErrNotFound {
		err = httperror.NotFound
	}

	var httpErr *httperror.Error
	if !errors.As(err, &httpErr) {
		httpErr = httperror.InternalServerError
	}

	if h, ok := c.ErrorHandlers[httpErr.StatusCode]; ok {
		h(w, r)
		return
	}

	c.Log.Error(err)

	http.Error(w, http.StatusText(httpErr.StatusCode), httpErr.StatusCode)
}

func (c *Ctx) PathTo(name string, pairs ...string) *url.URL {
	return c.Router.PathTo(name, pairs...)
}

func (c *Ctx) URLTo(name string, pairs ...string) *url.URL {
	u := c.Router.PathTo(name, pairs...)
	u.Scheme = c.BaseURL.Scheme
	u.Host = c.BaseURL.Host
	return u
}

func (c *Ctx) AssetPath(asset string) string {
	p, err := c.Assets.AssetPath(asset)
	if err != nil {
		panic(err)
	}
	return p
}

func (c *Ctx) PersistFlash(w http.ResponseWriter, f flash.Flash) {
	j, err := json.Marshal(f)
	if err != nil {
		return
	}
	http.SetCookie(w, &http.Cookie{
		Name:     FlashCookiePrefix + ulid.Make().String(),
		Value:    base64.URLEncoding.EncodeToString(j),
		Expires:  time.Now().Add(3 * time.Minute),
		Path:     "/",
		HttpOnly: true,
		SameSite: http.SameSiteStrictMode,
	})
}

func (c *Ctx) getFlash(r *http.Request, w http.ResponseWriter) ([]flash.Flash, error) {
	var flashes []flash.Flash

	for _, cookie := range r.Cookies() {
		if !strings.HasPrefix(cookie.Name, FlashCookiePrefix) {
			continue
		}

		// delete cookie
		http.SetCookie(w, &http.Cookie{
			Name:     cookie.Name,
			Value:    "",
			Expires:  time.Now(),
			Path:     "/",
			HttpOnly: true,
			SameSite: http.SameSiteStrictMode,
		})

		j, err := base64.URLEncoding.DecodeString(cookie.Value)
		if err != nil {
			return nil, err
		}

		f := flash.Flash{}
		if err = json.Unmarshal(j, &f); err != nil {
			return nil, err
		}
		flashes = append(flashes, f)
	}

	return flashes, nil
}

func (c *Ctx) getUserFromSession(_ *http.Request, session *sessions.Session, sessionKey string) (*models.Person, error) {
	userID := session.Values[sessionKey]
	if userID == nil {
		return nil, nil
	}

	user, err := c.UserService.GetUser(userID.(string))
	if err != nil {
		return nil, err
	}

	return user, nil
}

func (c *Ctx) getUserRoleFromSession(session *sessions.Session) string {
	role := session.Values[UserRoleKey]
	if role == nil {
		return ""
	}
	return role.(string)
}

// TODO keep cache of user flag contexts?
// func (c *Ctx) getFlagContext() ffcontext.Context {
// 	if c.flagContext == nil {
// 		flagContext := ffcontext.NewEvaluationContext(c.User.Username)
// 		c.flagContext = &flagContext
// 	}
// 	return *c.flagContext
// }

// func (c *Ctx) FlagCandidateRecords() bool {
// 	flag, err := ffclient.BoolVariation("candidate-records", c.getFlagContext(), true)
// 	if err != nil {
// 		c.Log.Error(err)
// 	}
// 	return flag
// }

func (c *Ctx) FlagCandidateRecords() bool {
	return true
}<|MERGE_RESOLUTION|>--- conflicted
+++ resolved
@@ -132,12 +132,8 @@
 	CSRFToken    string
 	CSPNonce     string
 	Nav          string
-<<<<<<< HEAD
-	flagContext  *ffcontext.EvaluationContext
 	CurrentURL   *url.URL
-=======
 	// flagContext  *ffcontext.EvaluationContext
->>>>>>> 7c5766de
 }
 
 func (c *Ctx) HandleError(w http.ResponseWriter, r *http.Request, err error) {
