package ctx

import (
	"context"
	"encoding/base64"
	"encoding/json"
	"errors"
	"net/http"
	"net/url"
	"strings"
	"time"

	"github.com/gorilla/csrf"
	"github.com/gorilla/sessions"
	"github.com/leonelquinteros/gotext"
	"github.com/nics/ich"
	"github.com/oklog/ulid/v2"
	"github.com/ugent-library/biblio-backoffice/backends"
	"github.com/ugent-library/biblio-backoffice/models"
	"github.com/ugent-library/biblio-backoffice/render/flash"
	"github.com/ugent-library/httperror"
	"github.com/ugent-library/mix"
	"github.com/ugent-library/oidc"
	"github.com/ugent-library/zaphttp"
	"github.com/unrolled/secure"
	"go.uber.org/zap"
)

const (
	UserIDKey           = "user_id"
	OriginalUserIDKey   = "original_user_id"
	UserRoleKey         = "user_role"
	OriginalUserRoleKey = "original_user_role"
	FlashCookiePrefix   = "flash"
)

type contextKey string

func (c contextKey) String() string {
	return string(c)
}

var ctxKey = contextKey("ctx")

func Get(r *http.Request) *Ctx {
	return r.Context().Value(ctxKey).(*Ctx)
}

func Set(config Config) func(http.Handler) http.Handler {
	return func(next http.Handler) http.Handler {
		return http.HandlerFunc(func(w http.ResponseWriter, r *http.Request) {
			// setup ctx
			c := &Ctx{
				Config:     config,
				host:       r.Host,
				scheme:     r.URL.Scheme,
				Log:        zaphttp.Logger(r.Context()).Sugar(),
				Loc:        config.Loc,
				CSRFToken:  csrf.Token(r),
				CSPNonce:   secure.CSPNonce(r.Context()),
				CurrentURL: r.URL,
			}
			if c.scheme == "" {
				c.scheme = "http"
			}

			r = r.WithContext(context.WithValue(r.Context(), ctxKey, c))

			// load user from session
			session, err := c.SessionStore.Get(r, c.SessionName)
			if err != nil {
				c.HandleError(w, r, err)
				return
			}
			user, err := c.getUserFromSession(r, session, UserIDKey)
			if err != nil {
				c.HandleError(w, r, err)
				return
			}
			originalUser, err := c.getUserFromSession(r, session, OriginalUserIDKey)
			if err != nil {
				c.HandleError(w, r, err)
				return
			}

			c.User = user
			c.UserRole = c.getUserRoleFromSession(session)
			c.OriginalUser = originalUser

			// load flash from cookies
			f, err := c.getFlash(r, w)
			if err != nil {
				c.HandleError(w, r, err)
				return
			}
			c.Flash = f

			// handle request
			next.ServeHTTP(w, r)
		})
	}
}

type Config struct {
	*backends.Services
<<<<<<< HEAD
	Router        *ich.Mux
	Assets        mix.Manifest
	MaxFileSize   int
	Timezone      *time.Location
	Loc           *gotext.Locale
	Env           string
	ErrorHandlers map[int]http.HandlerFunc
	SessionName   string
	SessionStore  sessions.Store
	BaseURL       *url.URL
	FrontendURL   string
	CSRFName      string
	OIDCAuth      *oidc.Auth
	UsernameClaim string
=======
	Router              *ich.Mux
	Assets              mix.Manifest
	Timezone            *time.Location
	Loc                 *gotext.Locale
	Env                 string
	StatusErrorHandlers map[int]http.HandlerFunc
	ErrorHandlers       map[error]http.HandlerFunc
	SessionName         string
	SessionStore        sessions.Store
	BaseURL             *url.URL
	FrontendURL         string
	CSRFName            string
>>>>>>> 3e1492cb
}

type Ctx struct {
	Config
	host         string
	scheme       string
	Log          *zap.SugaredLogger
	Loc          *gotext.Locale
	User         *models.Person
	UserRole     string
	OriginalUser *models.Person
	Flash        []flash.Flash
	CSRFToken    string
	CSPNonce     string
	Nav          string
	SubNav       string
	CurrentURL   *url.URL

	// flagContext  *ffcontext.EvaluationContext
}

func (c *Ctx) HandleError(w http.ResponseWriter, r *http.Request, err error) {
	if h, ok := c.ErrorHandlers[err]; ok {
		h(w, r)
		return
	}

	var httpErr *httperror.Error
	if !errors.As(err, &httpErr) {
		httpErr = httperror.InternalServerError
	}

	if h, ok := c.StatusErrorHandlers[httpErr.StatusCode]; ok {
		h(w, r)
		return
	}

	c.Log.Error(err)

	http.Error(w, http.StatusText(httpErr.StatusCode), httpErr.StatusCode)
}

func (c *Ctx) PathTo(name string, pairs ...string) *url.URL {
	return c.Router.PathTo(name, pairs...)
}

func (c *Ctx) URLTo(name string, pairs ...string) *url.URL {
	u := c.Router.PathTo(name, pairs...)
	u.Scheme = c.BaseURL.Scheme
	u.Host = c.BaseURL.Host
	return u
}

func (c *Ctx) AssetPath(asset string) string {
	p, err := c.Assets.AssetPath(asset)
	if err != nil {
		panic(err)
	}
	return p
}

func (c *Ctx) PersistFlash(w http.ResponseWriter, f flash.Flash) {
	j, err := json.Marshal(f)
	if err != nil {
		return
	}
	http.SetCookie(w, &http.Cookie{
		Name:     FlashCookiePrefix + ulid.Make().String(),
		Value:    base64.URLEncoding.EncodeToString(j),
		Expires:  time.Now().Add(3 * time.Minute),
		Path:     "/",
		HttpOnly: true,
		SameSite: http.SameSiteStrictMode,
	})
}

func (c *Ctx) getFlash(r *http.Request, w http.ResponseWriter) ([]flash.Flash, error) {
	var flashes []flash.Flash

	for _, cookie := range r.Cookies() {
		if !strings.HasPrefix(cookie.Name, FlashCookiePrefix) {
			continue
		}

		// delete cookie
		http.SetCookie(w, &http.Cookie{
			Name:     cookie.Name,
			Value:    "",
			Expires:  time.Now(),
			Path:     "/",
			HttpOnly: true,
			SameSite: http.SameSiteStrictMode,
		})

		j, err := base64.URLEncoding.DecodeString(cookie.Value)
		if err != nil {
			return nil, err
		}

		f := flash.Flash{}
		if err = json.Unmarshal(j, &f); err != nil {
			return nil, err
		}
		flashes = append(flashes, f)
	}

	return flashes, nil
}

func (c *Ctx) getUserFromSession(_ *http.Request, session *sessions.Session, sessionKey string) (*models.Person, error) {
	userID := session.Values[sessionKey]
	if userID == nil {
		return nil, nil
	}

	user, err := c.UserService.GetUser(userID.(string))
	if errors.Is(err, models.ErrNotFound) {
		return nil, models.ErrUserNotFound
	}
	if err != nil {
		return nil, err
	}

	return user, nil
}

func (c *Ctx) getUserRoleFromSession(session *sessions.Session) string {
	role := session.Values[UserRoleKey]
	if role == nil {
		return ""
	}
	return role.(string)
}

// TODO keep cache of user flag contexts?
// func (c *Ctx) getFlagContext() ffcontext.Context {
// 	if c.flagContext == nil {
// 		flagContext := ffcontext.NewEvaluationContext(c.User.Username)
// 		c.flagContext = &flagContext
// 	}
// 	return *c.flagContext
// }

// func (c *Ctx) FlagCandidateRecords() bool {
// 	flag, err := ffclient.BoolVariation("candidate-records", c.getFlagContext(), true)
// 	if err != nil {
// 		c.Log.Error(err)
// 	}
// 	return flag
// }

func (c *Ctx) FlagCandidateRecords() bool {
	return true
}<|MERGE_RESOLUTION|>--- conflicted
+++ resolved
@@ -20,7 +20,6 @@
 	"github.com/ugent-library/biblio-backoffice/render/flash"
 	"github.com/ugent-library/httperror"
 	"github.com/ugent-library/mix"
-	"github.com/ugent-library/oidc"
 	"github.com/ugent-library/zaphttp"
 	"github.com/unrolled/secure"
 	"go.uber.org/zap"
@@ -103,24 +102,9 @@
 
 type Config struct {
 	*backends.Services
-<<<<<<< HEAD
-	Router        *ich.Mux
-	Assets        mix.Manifest
-	MaxFileSize   int
-	Timezone      *time.Location
-	Loc           *gotext.Locale
-	Env           string
-	ErrorHandlers map[int]http.HandlerFunc
-	SessionName   string
-	SessionStore  sessions.Store
-	BaseURL       *url.URL
-	FrontendURL   string
-	CSRFName      string
-	OIDCAuth      *oidc.Auth
-	UsernameClaim string
-=======
 	Router              *ich.Mux
 	Assets              mix.Manifest
+	MaxFileSize         int
 	Timezone            *time.Location
 	Loc                 *gotext.Locale
 	Env                 string
@@ -131,7 +115,6 @@
 	BaseURL             *url.URL
 	FrontendURL         string
 	CSRFName            string
->>>>>>> 3e1492cb
 }
 
 type Ctx struct {
