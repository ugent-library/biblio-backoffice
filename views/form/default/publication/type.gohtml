--- conflicted
+++ resolved
@@ -22,11 +22,7 @@
             <option value="{{.Value}}"{{if eq .Value $.Value}} selected{{end}}>{{.Label}}</option>
             {{end}}
         </select>
-<<<<<<< HEAD
         {{with .Error}}<small class="invalid-feedback">{{.}}</small>{{end}}
-=======
-        {{with .Error}}<div class="invalid-feedback">{{.}}</div>{{end}}
         {{with .Help}}<small class="form-text text-muted">{{.}}</small>{{end}}
->>>>>>> 284e7e50
     </div>
 </div>