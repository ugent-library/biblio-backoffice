<div class="mb-6 row">
    <label class="col-lg-3 col-form-label mt-2" for="{{.Name}}">
        {{.Label}}
        {{if .Tooltip}}
        <a class="text-muted mx-2" href="#" data-bs-container="body" data-bs-toggle="popover" data-trigger="focus" data-bs-placement="right" data-bs-content="{{.Tooltip}}">
            <i class="if if-info-circle if--small"></i>
            <div class="visually-hidden">More info</div>
        </a>
        {{end}}
        {{if .Required}}&nbsp;<span class="badge badge-outline-primary badge-sm">Required</span>{{end}}
     </label>
     <div class="col-lg-{{.Cols}} form-values">
         {{range $i, $v := .Values}}
         <div class="d-flex mb-3 form-value">
<<<<<<< HEAD
             <select class="form-select form-control" name="{{$.Name}}[{{$i}}]" data-tmpl-name="{{$.Name}}[{i}]">
=======
             <select class="custom-select form-control" name="{{$.Name}}">
>>>>>>> 82cfcbfe
                 {{if $.EmptyOption}}<option></option>{{end}}
                 {{range $.Options}}
                 <option value="{{.Value}}"{{if eq .Value $v}} selected{{end}}>{{.Label}}</option>
                 {{end}}
             </select>
             <button class="btn btn-link-muted btn-icon-only ms-3 form-value-delete" type="button">
                 <i class="if if-delete"></i>
                 <div class="visually-hidden">Delete</div>
             </button>
         </div>
         {{end}}

         <div class="d-flex mb-3 form-value">
<<<<<<< HEAD
             <select class="form-select form-control" name="{{.Name}}[{{len .Values}}]" data-tmpl-name="{{.Name}}[{i}]">
=======
             <select class="custom-select form-control" name="{{.Name}}">
>>>>>>> 82cfcbfe
                 {{if .EmptyOption}}<option></option>{{end}}
                 {{range .Options}}
                 <option value="{{.Value}}">{{.Label}}</option>
                 {{end}}
             </select>
             <button class="btn btn-outline-primary btn-icon-only ms-3 form-value-add" type="button">
                 <i class="if if-add"></i>
                 <div class="visually-hidden">Add</div>
             </button>
         </div>
     </div>
 </div><|MERGE_RESOLUTION|>--- conflicted
+++ resolved
@@ -12,11 +12,7 @@
      <div class="col-lg-{{.Cols}} form-values">
          {{range $i, $v := .Values}}
          <div class="d-flex mb-3 form-value">
-<<<<<<< HEAD
-             <select class="form-select form-control" name="{{$.Name}}[{{$i}}]" data-tmpl-name="{{$.Name}}[{i}]">
-=======
              <select class="custom-select form-control" name="{{$.Name}}">
->>>>>>> 82cfcbfe
                  {{if $.EmptyOption}}<option></option>{{end}}
                  {{range $.Options}}
                  <option value="{{.Value}}"{{if eq .Value $v}} selected{{end}}>{{.Label}}</option>
@@ -30,11 +26,7 @@
          {{end}}
 
          <div class="d-flex mb-3 form-value">
-<<<<<<< HEAD
-             <select class="form-select form-control" name="{{.Name}}[{{len .Values}}]" data-tmpl-name="{{.Name}}[{i}]">
-=======
              <select class="custom-select form-control" name="{{.Name}}">
->>>>>>> 82cfcbfe
                  {{if .EmptyOption}}<option></option>{{end}}
                  {{range .Options}}
                  <option value="{{.Value}}">{{.Label}}</option>
