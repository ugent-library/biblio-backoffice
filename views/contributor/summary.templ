--- conflicted
+++ resolved
@@ -48,9 +48,9 @@
 					}
 				</div>
 			}
-<<<<<<< HEAD
 		} else {
 			<div class="c-author">
+				<i class="if if-user if--small if--muted me-2"></i>
 				<a
 					class="c-link-muted"
 					href={ templ.URL(args.URL) }
@@ -59,27 +59,9 @@
 					}
 				>
 					<i class="if if-edit if--small"></i>
-					<em>UGent { args.Role + "s" } missing</em>
+					<em>Add UGent { args.Role }</em>
 				</a>
 			</div>
-=======
-		</div>
-	} else {
-		<div class="d-flex align-items-center">
-			<i class="if if-user if--small if--muted me-2"></i>
-			<a href={ templ.URL(url) } class="c-link-muted">
-				<i class="if if-edit if--small"></i>
-				<em>Add UGent { role }</em>
-			</a>
-		</div>
-	}
-}
-
-templ summaryItem(c *ctx.Ctx, role string, contrib *models.Contributor) {
-	<div class="c-author">
-		if contrib.Person != nil {
-			<i class="if if-ghent-university" data-bs-toggle="tooltip" data-bs-placement="bottom" data-bs-title={ "UGent " + role }></i>
->>>>>>> 0bb60cb6
 		}
 		if args.CurrentUserRoles != "" {
 			<div class="c-author"><span class="badge rounded-pill badge-light">Your role: { args.CurrentUserRoles }</span></div>
