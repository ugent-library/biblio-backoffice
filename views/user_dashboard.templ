package views

import "github.com/ugent-library/biblio-backoffice/ctx"

templ UserDashboard(c *ctx.Ctx) {
    @pageLayout(c, "Biblio", nil) {
        <div class="w-100 u-scroll-wrapper">
            <div class="bc-navbar bc-navbar--large bc-navbar--white bc-navbar--bordered-bottom h-auto">
                <div class="bc-toolbar h-auto py-4">
                    <div class="bc-toolbar-left">
                        <div>
                            <h2>Biblio Backoffice</h2>
                            <p class="c-body-small text-muted">Registration- and deposit office for the Academic Bibliography and institutional repository of Ghent University.</p>
                        </div>
                    </div>
                    <div class="bc-toolbar-right">
                        <div class="c-button-toolbar c-button-toolbar--wide-spacing">
                            <a class="btn btn-tertiary" href="https://onderzoektips.ugent.be/en/tips/00002094/">
                                <i class="if if-book"></i>
                                <span class="btn-text">Manual</span>
                            </a>
                            <div class="dropdown">
                                <button class="btn btn-primary dropdown-toggle" type="button" data-bs-toggle="dropdown" aria-haspopup="true" aria-expanded="false">
                                    <i class="if if-add"></i>
                                    <span class="btn-text">Add research</span>
                                </button>
                                <div class="dropdown-menu">
                                    <a class="dropdown-item" href={ templ.URL(c.PathTo("publication_add").String()) }>
                                        <i class="if if-article"></i>
                                        <span>Add publication</span>
                                    </a>
                                    <a class="dropdown-item" href={ templ.URL(c.PathTo("dataset_add").String()) }>
                                        <i class="if if-database"></i>
                                        <span>Add dataset</span>
                                    </a>
                                </div>
                            </div>
                        </div>
                    </div>
                </div>
            </div>

            <div class="u-scroll-wrapper__body w-100 p-6">
                <div class="row">
                    <div class="col-xl-8 mb-6">
                        <div class="row">
<<<<<<< HEAD
                            <div class="col-xl-6" hx-get={ c.PathTo("action_required").String() } hx-trigger="load"></div>
                            <div class="col-xl-6" hx-get={ c.PathTo("drafts_to_complete").String() } hx-trigger="load"></div>
=======
                            <div class="col-xl-8 mb-6">
                                <div class="alert alert-info">
                                    <i class="if if-info-circle-filled"></i>
                                    <div class="alert-content">
                                        <h3 class="alert-title">Scheduled maintenance: Biblio temporarily unavailable.</h3>
                                        <p class="mt-2">Due to maintenance Biblio Backoffice will not be available on:</p>
                                        <ul class="mb-2">
                                            <li>Wednesday, March 27, 17:00 &mdash; 21:00</li>
                                            <li>Thursday, March 28, 17:00 &mdash; 21:00</li>
                                        </ul>
                                        <p>For any questions, please contact <a href="mailto:biblio@ugent.be">biblio@ugent.be</a>. We apologise for any inconveniences, thank you for your understanding.</p>
                                    </div>
                                </div>
                            </div>
                        </div>

                        <div class="row">
                            <div class="col-xl-6" hx-get={ c.PathTo("action_required").String() } hx-trigger="load">
                            </div>
                            <div class="col-xl-6" hx-get={ c.PathTo("drafts_to_complete").String() } hx-trigger="load">
                            </div>
>>>>>>> 5f0bb405
                        </div>
                    </div>
                    <div class="col-xl-4" hx-get={ c.PathTo("recent_activity").String() } hx-trigger="load"></div>
                </div>
            </div>
        </div>
    }
}<|MERGE_RESOLUTION|>--- conflicted
+++ resolved
@@ -44,32 +44,31 @@
                 <div class="row">
                     <div class="col-xl-8 mb-6">
                         <div class="row">
-<<<<<<< HEAD
-                            <div class="col-xl-6" hx-get={ c.PathTo("action_required").String() } hx-trigger="load"></div>
-                            <div class="col-xl-6" hx-get={ c.PathTo("drafts_to_complete").String() } hx-trigger="load"></div>
-=======
-                            <div class="col-xl-8 mb-6">
-                                <div class="alert alert-info">
-                                    <i class="if if-info-circle-filled"></i>
-                                    <div class="alert-content">
-                                        <h3 class="alert-title">Scheduled maintenance: Biblio temporarily unavailable.</h3>
-                                        <p class="mt-2">Due to maintenance Biblio Backoffice will not be available on:</p>
-                                        <ul class="mb-2">
-                                            <li>Wednesday, March 27, 17:00 &mdash; 21:00</li>
-                                            <li>Thursday, March 28, 17:00 &mdash; 21:00</li>
-                                        </ul>
-                                        <p>For any questions, please contact <a href="mailto:biblio@ugent.be">biblio@ugent.be</a>. We apologise for any inconveniences, thank you for your understanding.</p>
-                                    </div>
-                                </div>
-                            </div>
-                        </div>
-
-                        <div class="row">
                             <div class="col-xl-6" hx-get={ c.PathTo("action_required").String() } hx-trigger="load">
                             </div>
                             <div class="col-xl-6" hx-get={ c.PathTo("drafts_to_complete").String() } hx-trigger="load">
                             </div>
->>>>>>> 5f0bb405
+                        </div>
+                        <div class="d-flex flex-column align-items-center justify-content-center h-25 pt-8">
+                            <img class="mt-8 mb-4" src={ c.AssetPath("/images/book-illustration.svg") } alt="" width="auto" height="54" />
+                            <h3>Add research to Biblio</h3>
+                            <p class="mb-4">You can add publications and datasets.</p>
+                            <div class="dropdown">
+                                <button class="btn btn-outline-primary dropdown-toggle" type="button" data-bs-toggle="dropdown" aria-haspopup="true" aria-expanded="false">
+                                    <i class="if if-add"></i>
+                                    <span class="btn-text">Add research</span>
+                                </button>
+                                <div class="dropdown-menu">
+                                    <a class="dropdown-item" href={ templ.URL(c.PathTo("publication_add").String()) }>
+                                        <i class="if if-article"></i>
+                                        <span>Add publication</span>
+                                    </a>
+                                    <a class="dropdown-item" href={ templ.URL(c.PathTo("dataset_add").String()) }>
+                                        <i class="if if-database"></i>
+                                        <span>Add dataset</span>
+                                    </a>
+                                </div>
+                            </div>
                         </div>
                     </div>
                     <div class="col-xl-4" hx-get={ c.PathTo("recent_activity").String() } hx-trigger="load"></div>
