--- conflicted
+++ resolved
@@ -4,29 +4,6 @@
 	RedirectURL string
 }
 
-<<<<<<< HEAD
-templ ErrorDialog(c *ctx.Ctx, msg string, redirectURL string) {
-	@ShowModalLayout(c) {
-		<div class="modal-dialog modal-dialog-centered" role="document">
-			<div class="modal-content">
-				<div class="modal-body">
-					<div class="c-blank-slate c-blank-slate-danger">
-						<div class="bc-avatar">
-							<i class="if if-error-circle"></i>
-						</div>
-						<p>{ msg }</p>
-					</div>
-				</div>
-				<div class="modal-footer">
-					<div class="bc-toolbar">
-						<div class="bc-toolbar-left">
-							if redirectURL != "" {
-								<a class="btn btn-link" href={ templ.URL(redirectURL) }>Close</a>
-							} else {
-								<button class="btn btn-link modal-close">Close</button>
-							}
-						</div>
-=======
 templ ErrorDialog(message string) {
 	@ErrorDialogWithOptions(message, ErrorDialogOptions{})
 }
@@ -50,14 +27,9 @@
 						} else {
 							<button class="btn btn-link modal-close">Close</button>
 						}
->>>>>>> b7ae6099
 					</div>
 				</div>
 			</div>
 		</div>
-<<<<<<< HEAD
-	}
-=======
 	</div>
->>>>>>> b7ae6099
 }