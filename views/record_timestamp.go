package views

import (
	"strings"
	"time"

	"github.com/ugent-library/biblio-backoffice/ctx"
	"github.com/ugent-library/biblio-backoffice/models"
)

func CreatedBy(c *ctx.Ctx, createdAt *time.Time, createdBy *models.Person) string {
	sb := &strings.Builder{}

	sb.WriteString("Created ")
	sb.WriteString(createdAt.In(c.Timezone).Format("2006-01-02 15:04"))

	if createdBy != nil {
		sb.WriteString(" by ")
		addEditorInfo(c, sb, createdBy)
	}

	sb.WriteString(".")

	return sb.String()
}

func UpdatedBy(c *ctx.Ctx, updatedAt *time.Time, updatedBy *models.Person, lastUpdatedBy *models.Person) string {
	sb := &strings.Builder{}

	if updatedBy != nil {
		sb.WriteString("Edited ")
		sb.WriteString(updatedAt.In(c.Timezone).Format("2006-01-02 15:04"))
		sb.WriteString(" by ")
		addEditorInfo(c, sb, updatedBy)
		sb.WriteString(".")
	} else {
		sb.WriteString("System update ")
		sb.WriteString(updatedAt.In(c.Timezone).Format("2006-01-02 15:04"))
		sb.WriteString(".")

		if lastUpdatedBy != nil {
			sb.WriteString(" Last edit by ")
			addEditorInfo(c, sb, lastUpdatedBy)
		}
	}

<<<<<<< HEAD
	s := fmt.Sprintf("System update %s.", updatedAt.In(c.Timezone).Format("2006-01-02 15:04"))
	if lastUpdatedBy != nil {
		s += " Last edit by " + lastUpdatedBy.FullName + "."
=======
	return sb.String()
}

func addEditorInfo(c *ctx.Ctx, sb *strings.Builder, person *models.Person) {
	if person.CanCurate() && !c.User.CanCurate() {
		sb.WriteString("a Biblio team member")
	} else {
		sb.WriteString(person.FullName)
>>>>>>> f8570a40
	}
}<|MERGE_RESOLUTION|>--- conflicted
+++ resolved
@@ -41,14 +41,10 @@
 		if lastUpdatedBy != nil {
 			sb.WriteString(" Last edit by ")
 			addEditorInfo(c, sb, lastUpdatedBy)
+			sb.WriteString(".")
 		}
 	}
 
-<<<<<<< HEAD
-	s := fmt.Sprintf("System update %s.", updatedAt.In(c.Timezone).Format("2006-01-02 15:04"))
-	if lastUpdatedBy != nil {
-		s += " Last edit by " + lastUpdatedBy.FullName + "."
-=======
 	return sb.String()
 }
 
@@ -57,6 +53,5 @@
 		sb.WriteString("a Biblio team member")
 	} else {
 		sb.WriteString(person.FullName)
->>>>>>> f8570a40
 	}
 }