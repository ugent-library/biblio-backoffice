package views

import "fmt"
import "net/url"
import "github.com/ugent-library/biblio-backoffice/ctx"
import "github.com/ugent-library/biblio-backoffice/models"
import pag "github.com/ugent-library/biblio-backoffice/pagination"
import urlviews "github.com/ugent-library/biblio-backoffice/views/url"

<<<<<<< HEAD
templ Pagination(c *ctx.Ctx, baseURL *url.URL, searchArgs *models.SearchArgs, p pag.Pagination) {
    <ul class="pagination">
    if p.HasPreviousPage() {
        <li class="page-item">
            <a class="page-link" href={templ.URL(urlviews.Query(baseURL, searchArgs.Clone().WithPage(p.PreviousPage())).String())} aria-label="Previous">
                <i class="if if-chevron-left" aria-hidden="true"></i>
            </a>
        </li>
    } else {
        <li class="page-item disabled">
            <a class="page-link" href="#" aria-label="Previous">
                <i class="if if-chevron-left" aria-hidden="true"></i>
            </a>
        </li>
    }
    for _, page := range p.PagesWithEllipsis() {
        if page > 0 {
            <li class={ "page-item", templ.KV("active", p.Page() == page) }>
                <a class="page-link" href={templ.URL(urlviews.Query(baseURL, searchArgs.Clone().WithPage(page)).String())} aria-label={fmt.Sprintf("Page %d", page)}>
                    {fmt.Sprintf("%d", page)}
                </a>
            </li>
        } else {
            <li class="page-item disabled">
                <a class="page-link" href="#">
                    &hellip;
                </a>
            </li>
        }
    }
    if p.HasNextPage() {
        <li class="page-item">
            <a class="page-link" href={templ.URL(urlviews.Query(baseURL, searchArgs.Clone().WithPage(p.NextPage())).String())} aria-label="Next">
                <i class="if if-chevron-right" aria-hidden="true"></i>
            </a>
        </li>
    } else {
        <li class="page-item disabled">
            <a class="page-link" href="#" aria-label="Next">
                <i class="if if-chevron-right" aria-hidden="true"></i>
            </a>
        </li>
    }
    </ul>    
=======
templ Pagination(c *ctx.Ctx, baseURL *url.URL, searchArgs *models.SearchArgs, searchHits *models.SearchHits) {
	<ul class="pagination">
		if searchHits.HasPreviousPage() {
			<li class="page-item">
				<a class="page-link" href={ URL(baseURL).Query(searchArgs.Clone().WithPage(searchHits.PreviousPage())).SafeURL() } aria-label="Previous">
					<i class="if if-chevron-left" aria-hidden="true"></i>
				</a>
			</li>
		} else {
			<li class="page-item disabled">
				<a class="page-link" href="#" aria-label="Previous">
					<i class="if if-chevron-left" aria-hidden="true"></i>
				</a>
			</li>
		}
		for _, page := range searchHits.PagesWithEllipsis() {
			if page > 0 {
				<li class={ "page-item", templ.KV("active", searchHits.Page() == page) }>
					<a class="page-link" href={ URL(baseURL).Query(searchArgs.Clone().WithPage(page)).SafeURL() } aria-label={ fmt.Sprintf("Page %d", page) }>
						{ fmt.Sprintf("%d", page) }
					</a>
				</li>
			} else {
				<li class="page-item disabled">
					<a class="page-link" href="#">
						&hellip;
					</a>
				</li>
			}
		}
		if searchHits.HasNextPage() {
			<li class="page-item">
				<a class="page-link" href={ URL(baseURL).Query(searchArgs.Clone().WithPage(searchHits.NextPage())).SafeURL() } aria-label="Next">
					<i class="if if-chevron-right" aria-hidden="true"></i>
				</a>
			</li>
		} else {
			<li class="page-item disabled">
				<a class="page-link" href="#" aria-label="Next">
					<i class="if if-chevron-right" aria-hidden="true"></i>
				</a>
			</li>
		}
	</ul>
>>>>>>> f3c3d2d4
}

func PaginationCount(c *ctx.Ctx, p pag.Pagination) string {
	if p.TotalPages() > 1 {
		return fmt.Sprintf("Showing %d-%d of %d", p.FirstOnPage(), p.LastOnPage(), p.Total)
	} else {
		return fmt.Sprintf("Showing %d", p.Total)
	}
}<|MERGE_RESOLUTION|>--- conflicted
+++ resolved
@@ -5,59 +5,12 @@
 import "github.com/ugent-library/biblio-backoffice/ctx"
 import "github.com/ugent-library/biblio-backoffice/models"
 import pag "github.com/ugent-library/biblio-backoffice/pagination"
-import urlviews "github.com/ugent-library/biblio-backoffice/views/url"
 
-<<<<<<< HEAD
 templ Pagination(c *ctx.Ctx, baseURL *url.URL, searchArgs *models.SearchArgs, p pag.Pagination) {
-    <ul class="pagination">
-    if p.HasPreviousPage() {
-        <li class="page-item">
-            <a class="page-link" href={templ.URL(urlviews.Query(baseURL, searchArgs.Clone().WithPage(p.PreviousPage())).String())} aria-label="Previous">
-                <i class="if if-chevron-left" aria-hidden="true"></i>
-            </a>
-        </li>
-    } else {
-        <li class="page-item disabled">
-            <a class="page-link" href="#" aria-label="Previous">
-                <i class="if if-chevron-left" aria-hidden="true"></i>
-            </a>
-        </li>
-    }
-    for _, page := range p.PagesWithEllipsis() {
-        if page > 0 {
-            <li class={ "page-item", templ.KV("active", p.Page() == page) }>
-                <a class="page-link" href={templ.URL(urlviews.Query(baseURL, searchArgs.Clone().WithPage(page)).String())} aria-label={fmt.Sprintf("Page %d", page)}>
-                    {fmt.Sprintf("%d", page)}
-                </a>
-            </li>
-        } else {
-            <li class="page-item disabled">
-                <a class="page-link" href="#">
-                    &hellip;
-                </a>
-            </li>
-        }
-    }
-    if p.HasNextPage() {
-        <li class="page-item">
-            <a class="page-link" href={templ.URL(urlviews.Query(baseURL, searchArgs.Clone().WithPage(p.NextPage())).String())} aria-label="Next">
-                <i class="if if-chevron-right" aria-hidden="true"></i>
-            </a>
-        </li>
-    } else {
-        <li class="page-item disabled">
-            <a class="page-link" href="#" aria-label="Next">
-                <i class="if if-chevron-right" aria-hidden="true"></i>
-            </a>
-        </li>
-    }
-    </ul>    
-=======
-templ Pagination(c *ctx.Ctx, baseURL *url.URL, searchArgs *models.SearchArgs, searchHits *models.SearchHits) {
 	<ul class="pagination">
-		if searchHits.HasPreviousPage() {
+		if p.HasPreviousPage() {
 			<li class="page-item">
-				<a class="page-link" href={ URL(baseURL).Query(searchArgs.Clone().WithPage(searchHits.PreviousPage())).SafeURL() } aria-label="Previous">
+				<a class="page-link" href={ URL(baseURL).Query(searchArgs.Clone().WithPage(p.PreviousPage())).SafeURL() } aria-label="Previous">
 					<i class="if if-chevron-left" aria-hidden="true"></i>
 				</a>
 			</li>
@@ -68,9 +21,9 @@
 				</a>
 			</li>
 		}
-		for _, page := range searchHits.PagesWithEllipsis() {
+		for _, page := range p.PagesWithEllipsis() {
 			if page > 0 {
-				<li class={ "page-item", templ.KV("active", searchHits.Page() == page) }>
+				<li class={ "page-item", templ.KV("active", p.Page() == page) }>
 					<a class="page-link" href={ URL(baseURL).Query(searchArgs.Clone().WithPage(page)).SafeURL() } aria-label={ fmt.Sprintf("Page %d", page) }>
 						{ fmt.Sprintf("%d", page) }
 					</a>
@@ -83,9 +36,9 @@
 				</li>
 			}
 		}
-		if searchHits.HasNextPage() {
+		if p.HasNextPage() {
 			<li class="page-item">
-				<a class="page-link" href={ URL(baseURL).Query(searchArgs.Clone().WithPage(searchHits.NextPage())).SafeURL() } aria-label="Next">
+				<a class="page-link" href={ URL(baseURL).Query(searchArgs.Clone().WithPage(p.NextPage())).SafeURL() } aria-label="Next">
 					<i class="if if-chevron-right" aria-hidden="true"></i>
 				</a>
 			</li>
@@ -97,7 +50,6 @@
 			</li>
 		}
 	</ul>
->>>>>>> f3c3d2d4
 }
 
 func PaginationCount(c *ctx.Ctx, p pag.Pagination) string {
