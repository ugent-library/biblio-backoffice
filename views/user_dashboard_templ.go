--- conflicted
+++ resolved
@@ -49,128 +49,7 @@
 			if templ_7745c5c3_Err != nil {
 				return templ_7745c5c3_Err
 			}
-<<<<<<< HEAD
 			_, templ_7745c5c3_Err = templ_7745c5c3_Buffer.WriteString("\"><i class=\"if if-database\"></i> <span>Add dataset</span></a></div></div></div></div></div></div><div class=\"u-scroll-wrapper__body w-100 p-6\"><div class=\"row\"><div class=\"col-xl-8 mb-6\"><div class=\"row\"><div class=\"col-xl-6\" hx-get=\"")
-=======
-			_, templ_7745c5c3_Err = templ_7745c5c3_Buffer.WriteString("</p></div></div><div class=\"bc-toolbar-right\"><div class=\"c-button-toolbar c-button-toolbar--wide-spacing\"><a class=\"btn btn-tertiary\" href=\"https://onderzoektips.ugent.be/en/tips/00002094/\"><i class=\"if if-book\"></i> <span class=\"btn-text\">")
-			if templ_7745c5c3_Err != nil {
-				return templ_7745c5c3_Err
-			}
-			templ_7745c5c3_Var5 := `Manual`
-			_, templ_7745c5c3_Err = templ_7745c5c3_Buffer.WriteString(templ_7745c5c3_Var5)
-			if templ_7745c5c3_Err != nil {
-				return templ_7745c5c3_Err
-			}
-			_, templ_7745c5c3_Err = templ_7745c5c3_Buffer.WriteString("</span></a><div class=\"dropdown\"><button class=\"btn btn-primary dropdown-toggle\" type=\"button\" data-bs-toggle=\"dropdown\" aria-haspopup=\"true\" aria-expanded=\"false\"><i class=\"if if-add\"></i> <span class=\"btn-text\">")
-			if templ_7745c5c3_Err != nil {
-				return templ_7745c5c3_Err
-			}
-			templ_7745c5c3_Var6 := `Add research`
-			_, templ_7745c5c3_Err = templ_7745c5c3_Buffer.WriteString(templ_7745c5c3_Var6)
-			if templ_7745c5c3_Err != nil {
-				return templ_7745c5c3_Err
-			}
-			_, templ_7745c5c3_Err = templ_7745c5c3_Buffer.WriteString("</span></button><div class=\"dropdown-menu\"><a class=\"dropdown-item\" href=\"")
-			if templ_7745c5c3_Err != nil {
-				return templ_7745c5c3_Err
-			}
-			var templ_7745c5c3_Var7 templ.SafeURL = templ.URL(c.PathTo("publication_add").String())
-			_, templ_7745c5c3_Err = templ_7745c5c3_Buffer.WriteString(templ.EscapeString(string(templ_7745c5c3_Var7)))
-			if templ_7745c5c3_Err != nil {
-				return templ_7745c5c3_Err
-			}
-			_, templ_7745c5c3_Err = templ_7745c5c3_Buffer.WriteString("\"><i class=\"if if-article\"></i> <span>")
-			if templ_7745c5c3_Err != nil {
-				return templ_7745c5c3_Err
-			}
-			templ_7745c5c3_Var8 := `Add publication`
-			_, templ_7745c5c3_Err = templ_7745c5c3_Buffer.WriteString(templ_7745c5c3_Var8)
-			if templ_7745c5c3_Err != nil {
-				return templ_7745c5c3_Err
-			}
-			_, templ_7745c5c3_Err = templ_7745c5c3_Buffer.WriteString("</span></a> <a class=\"dropdown-item\" href=\"")
-			if templ_7745c5c3_Err != nil {
-				return templ_7745c5c3_Err
-			}
-			var templ_7745c5c3_Var9 templ.SafeURL = templ.URL(c.PathTo("dataset_add").String())
-			_, templ_7745c5c3_Err = templ_7745c5c3_Buffer.WriteString(templ.EscapeString(string(templ_7745c5c3_Var9)))
-			if templ_7745c5c3_Err != nil {
-				return templ_7745c5c3_Err
-			}
-			_, templ_7745c5c3_Err = templ_7745c5c3_Buffer.WriteString("\"><i class=\"if if-database\"></i> <span>")
-			if templ_7745c5c3_Err != nil {
-				return templ_7745c5c3_Err
-			}
-			templ_7745c5c3_Var10 := `Add dataset`
-			_, templ_7745c5c3_Err = templ_7745c5c3_Buffer.WriteString(templ_7745c5c3_Var10)
-			if templ_7745c5c3_Err != nil {
-				return templ_7745c5c3_Err
-			}
-			_, templ_7745c5c3_Err = templ_7745c5c3_Buffer.WriteString("</span></a></div></div></div></div></div></div><div class=\"u-scroll-wrapper__body w-100 p-6\"><div class=\"row\"><div class=\"col-xl-8 mb-6\"><div class=\"row\"><div class=\"col-xl-8 mb-6\"><div class=\"alert alert-info\"><i class=\"if if-info-circle-filled\"></i><div class=\"alert-content\"><h3 class=\"alert-title\">")
-			if templ_7745c5c3_Err != nil {
-				return templ_7745c5c3_Err
-			}
-			templ_7745c5c3_Var11 := `Scheduled maintenance: Biblio temporarily unavailable.`
-			_, templ_7745c5c3_Err = templ_7745c5c3_Buffer.WriteString(templ_7745c5c3_Var11)
-			if templ_7745c5c3_Err != nil {
-				return templ_7745c5c3_Err
-			}
-			_, templ_7745c5c3_Err = templ_7745c5c3_Buffer.WriteString("</h3><p class=\"mt-2\">")
-			if templ_7745c5c3_Err != nil {
-				return templ_7745c5c3_Err
-			}
-			templ_7745c5c3_Var12 := `Due to maintenance Biblio Backoffice will not be available on:`
-			_, templ_7745c5c3_Err = templ_7745c5c3_Buffer.WriteString(templ_7745c5c3_Var12)
-			if templ_7745c5c3_Err != nil {
-				return templ_7745c5c3_Err
-			}
-			_, templ_7745c5c3_Err = templ_7745c5c3_Buffer.WriteString("</p><ul class=\"mb-2\"><li>")
-			if templ_7745c5c3_Err != nil {
-				return templ_7745c5c3_Err
-			}
-			templ_7745c5c3_Var13 := `Wednesday, March 27, 17:00 &mdash; 21:00`
-			_, templ_7745c5c3_Err = templ_7745c5c3_Buffer.WriteString(templ_7745c5c3_Var13)
-			if templ_7745c5c3_Err != nil {
-				return templ_7745c5c3_Err
-			}
-			_, templ_7745c5c3_Err = templ_7745c5c3_Buffer.WriteString("</li><li>")
-			if templ_7745c5c3_Err != nil {
-				return templ_7745c5c3_Err
-			}
-			templ_7745c5c3_Var14 := `Thursday, March 28, 17:00 &mdash; 21:00`
-			_, templ_7745c5c3_Err = templ_7745c5c3_Buffer.WriteString(templ_7745c5c3_Var14)
-			if templ_7745c5c3_Err != nil {
-				return templ_7745c5c3_Err
-			}
-			_, templ_7745c5c3_Err = templ_7745c5c3_Buffer.WriteString("</li></ul><p>")
-			if templ_7745c5c3_Err != nil {
-				return templ_7745c5c3_Err
-			}
-			templ_7745c5c3_Var15 := `For any questions, please contact `
-			_, templ_7745c5c3_Err = templ_7745c5c3_Buffer.WriteString(templ_7745c5c3_Var15)
-			if templ_7745c5c3_Err != nil {
-				return templ_7745c5c3_Err
-			}
-			_, templ_7745c5c3_Err = templ_7745c5c3_Buffer.WriteString("<a href=\"mailto:biblio@ugent.be\">")
-			if templ_7745c5c3_Err != nil {
-				return templ_7745c5c3_Err
-			}
-			templ_7745c5c3_Var16 := `biblio@ugent.be`
-			_, templ_7745c5c3_Err = templ_7745c5c3_Buffer.WriteString(templ_7745c5c3_Var16)
-			if templ_7745c5c3_Err != nil {
-				return templ_7745c5c3_Err
-			}
-			_, templ_7745c5c3_Err = templ_7745c5c3_Buffer.WriteString("</a>")
-			if templ_7745c5c3_Err != nil {
-				return templ_7745c5c3_Err
-			}
-			templ_7745c5c3_Var17 := `. We apologise for any inconveniences, thank you for your understanding.`
-			_, templ_7745c5c3_Err = templ_7745c5c3_Buffer.WriteString(templ_7745c5c3_Var17)
-			if templ_7745c5c3_Err != nil {
-				return templ_7745c5c3_Err
-			}
-			_, templ_7745c5c3_Err = templ_7745c5c3_Buffer.WriteString("</p></div></div></div></div><div class=\"row\"><div class=\"col-xl-6\" hx-get=\"")
->>>>>>> 5f0bb405
 			if templ_7745c5c3_Err != nil {
 				return templ_7745c5c3_Err
 			}
@@ -186,9 +65,6 @@
 			if templ_7745c5c3_Err != nil {
 				return templ_7745c5c3_Err
 			}
-<<<<<<< HEAD
-			_, templ_7745c5c3_Err = templ_7745c5c3_Buffer.WriteString("\" hx-trigger=\"load\"></div></div></div><div class=\"col-xl-4\" hx-get=\"")
-=======
 			_, templ_7745c5c3_Err = templ_7745c5c3_Buffer.WriteString("\" hx-trigger=\"load\"></div></div><div class=\"d-flex flex-column align-items-center justify-content-center h-25 pt-8\"><img class=\"mt-8 mb-4\" src=\"")
 			if templ_7745c5c3_Err != nil {
 				return templ_7745c5c3_Err
@@ -197,71 +73,25 @@
 			if templ_7745c5c3_Err != nil {
 				return templ_7745c5c3_Err
 			}
-			_, templ_7745c5c3_Err = templ_7745c5c3_Buffer.WriteString("\" alt=\"\" width=\"auto\" height=\"54\"><h3>")
+			_, templ_7745c5c3_Err = templ_7745c5c3_Buffer.WriteString("\" alt=\"\" width=\"auto\" height=\"54\"><h3>Add research to Biblio</h3><p class=\"mb-4\">You can add publications and datasets.</p><div class=\"dropdown\"><button class=\"btn btn-outline-primary dropdown-toggle\" type=\"button\" data-bs-toggle=\"dropdown\" aria-haspopup=\"true\" aria-expanded=\"false\"><i class=\"if if-add\"></i> <span class=\"btn-text\">Add research</span></button><div class=\"dropdown-menu\"><a class=\"dropdown-item\" href=\"")
 			if templ_7745c5c3_Err != nil {
 				return templ_7745c5c3_Err
 			}
-			templ_7745c5c3_Var18 := `Add research to Biblio`
-			_, templ_7745c5c3_Err = templ_7745c5c3_Buffer.WriteString(templ_7745c5c3_Var18)
+			var templ_7745c5c3_Var5 templ.SafeURL = templ.URL(c.PathTo("publication_add").String())
+			_, templ_7745c5c3_Err = templ_7745c5c3_Buffer.WriteString(templ.EscapeString(string(templ_7745c5c3_Var5)))
 			if templ_7745c5c3_Err != nil {
 				return templ_7745c5c3_Err
 			}
-			_, templ_7745c5c3_Err = templ_7745c5c3_Buffer.WriteString("</h3><p class=\"mb-4\">")
+			_, templ_7745c5c3_Err = templ_7745c5c3_Buffer.WriteString("\"><i class=\"if if-article\"></i> <span>Add publication</span></a> <a class=\"dropdown-item\" href=\"")
 			if templ_7745c5c3_Err != nil {
 				return templ_7745c5c3_Err
 			}
-			templ_7745c5c3_Var19 := `You can add publications and datasets.`
-			_, templ_7745c5c3_Err = templ_7745c5c3_Buffer.WriteString(templ_7745c5c3_Var19)
+			var templ_7745c5c3_Var6 templ.SafeURL = templ.URL(c.PathTo("dataset_add").String())
+			_, templ_7745c5c3_Err = templ_7745c5c3_Buffer.WriteString(templ.EscapeString(string(templ_7745c5c3_Var6)))
 			if templ_7745c5c3_Err != nil {
 				return templ_7745c5c3_Err
 			}
-			_, templ_7745c5c3_Err = templ_7745c5c3_Buffer.WriteString("</p><div class=\"dropdown\"><button class=\"btn btn-outline-primary dropdown-toggle\" type=\"button\" data-bs-toggle=\"dropdown\" aria-haspopup=\"true\" aria-expanded=\"false\"><i class=\"if if-add\"></i> <span class=\"btn-text\">")
-			if templ_7745c5c3_Err != nil {
-				return templ_7745c5c3_Err
-			}
-			templ_7745c5c3_Var20 := `Add research`
-			_, templ_7745c5c3_Err = templ_7745c5c3_Buffer.WriteString(templ_7745c5c3_Var20)
-			if templ_7745c5c3_Err != nil {
-				return templ_7745c5c3_Err
-			}
-			_, templ_7745c5c3_Err = templ_7745c5c3_Buffer.WriteString("</span></button><div class=\"dropdown-menu\"><a class=\"dropdown-item\" href=\"")
-			if templ_7745c5c3_Err != nil {
-				return templ_7745c5c3_Err
-			}
-			var templ_7745c5c3_Var21 templ.SafeURL = templ.URL(c.PathTo("publication_add").String())
-			_, templ_7745c5c3_Err = templ_7745c5c3_Buffer.WriteString(templ.EscapeString(string(templ_7745c5c3_Var21)))
-			if templ_7745c5c3_Err != nil {
-				return templ_7745c5c3_Err
-			}
-			_, templ_7745c5c3_Err = templ_7745c5c3_Buffer.WriteString("\"><i class=\"if if-article\"></i> <span>")
-			if templ_7745c5c3_Err != nil {
-				return templ_7745c5c3_Err
-			}
-			templ_7745c5c3_Var22 := `Add publication`
-			_, templ_7745c5c3_Err = templ_7745c5c3_Buffer.WriteString(templ_7745c5c3_Var22)
-			if templ_7745c5c3_Err != nil {
-				return templ_7745c5c3_Err
-			}
-			_, templ_7745c5c3_Err = templ_7745c5c3_Buffer.WriteString("</span></a> <a class=\"dropdown-item\" href=\"")
-			if templ_7745c5c3_Err != nil {
-				return templ_7745c5c3_Err
-			}
-			var templ_7745c5c3_Var23 templ.SafeURL = templ.URL(c.PathTo("dataset_add").String())
-			_, templ_7745c5c3_Err = templ_7745c5c3_Buffer.WriteString(templ.EscapeString(string(templ_7745c5c3_Var23)))
-			if templ_7745c5c3_Err != nil {
-				return templ_7745c5c3_Err
-			}
-			_, templ_7745c5c3_Err = templ_7745c5c3_Buffer.WriteString("\"><i class=\"if if-database\"></i> <span>")
-			if templ_7745c5c3_Err != nil {
-				return templ_7745c5c3_Err
-			}
-			templ_7745c5c3_Var24 := `Add dataset`
-			_, templ_7745c5c3_Err = templ_7745c5c3_Buffer.WriteString(templ_7745c5c3_Var24)
-			if templ_7745c5c3_Err != nil {
-				return templ_7745c5c3_Err
-			}
-			_, templ_7745c5c3_Err = templ_7745c5c3_Buffer.WriteString("</span></a></div></div></div></div><div class=\"col-xl-4\" hx-get=\"")
->>>>>>> 5f0bb405
+			_, templ_7745c5c3_Err = templ_7745c5c3_Buffer.WriteString("\"><i class=\"if if-database\"></i> <span>Add dataset</span></a></div></div></div></div><div class=\"col-xl-4\" hx-get=\"")
 			if templ_7745c5c3_Err != nil {
 				return templ_7745c5c3_Err
 			}
