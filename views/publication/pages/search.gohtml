--- conflicted
+++ resolved
@@ -79,22 +79,9 @@
         {{partial "search/query" .}}
         {{with .SearchArgs.Facets}}
         <div class="d-flex flex-wrap mb-6">
-<<<<<<< HEAD
-            {{partial "search/type_facet" .}}
-            {{partial "search/status_facet" .}}
-            {{partial "search/faculty_facet" .}}
-            {{partial "search/extern_facet" .}}
-            {{partial "search/publication_status_facet" .}}
-            {{partial "search/locked_facet" .}}
-            {{partial "search/wos_type_facet" .}}
-            {{partial "search/classification_facet" .}}
-            {{partial "search/file_relation_facet" .}}
-            {{partial "search/year_facet" .}}
-=======
             {{range .}}
             {{partial (printf "search/%s_facet" (. | replace "." "_")) $}}
             {{end}}
->>>>>>> f596848c
         </div>
         {{end}}
 
