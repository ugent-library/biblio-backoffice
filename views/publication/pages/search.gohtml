{{define "page_content"}}

<div class="w-100 u-scroll-wrapper">
<<<<<<< HEAD
    <div class="bg-white bc-navbar--bordered-bottom">
        <div class="bc-navbar bc-navbar--large bc-navbar--white">
            <div class="bc-toolbar">
=======
    <div class="bg-white">
        <div class="bc-navbar bc-navbar--large bc-navbar--bordered-bottom bc-navbar--white h-auto">
            <div class="bc-toolbar h-auto">
>>>>>>> 5f0bb405
                <div class="bc-toolbar-left">
                    <div class="bc-toolbar-item">
                        <h4 class="bc-toolbar-title">Overview publications</h4>
                    </div>
                </div>
                <div class="bc-toolbar-right">
                    <div class="bc-toolbar-item">
                        <div class="alert alert-info mt-4">
                            <i class="if if-info-circle-filled"></i>
                            <div class="alert-content">
                                <h5 class="h6">Scheduled maintenance: Biblio temporarily unavailable</h5>
                                <ul class="mb-2">
                                    <li>Wednesday, March 27, 17:00 &mdash; 21:00</li>
                                    <li>Thursday, March 28, 17:00 &mdash; 21:00</li>
                                </ul>
                                <p>For any questions, please contact <a href="mailto:biblio@ugent.be">biblio@ugent.be</a>.</p>
                            </div>
                        </div>
                    </div>
                    <div class="bc-toolbar-item">
                        <a class="btn btn-primary" href="{{pathFor "publication_add"}}">
                            <i class="if if-add"></i>
                            <div class="btn-text">Add Publication</div>
                        </a>
                    </div>
                    {{with .ActionItems}}
                    <div class="bc-toolbar-item">
                        <div class="dropdown dropleft">
                            <button class="btn btn-outline-primary btn-icon-only" type="button" data-bs-toggle="dropdown" aria-haspopup="true" aria-expanded="false">
                                <i class="if if-more"></i>
                            </button>
                            <div class="dropdown-menu">
                            {{range $actionItem := .}}
                                {{partial $actionItem.Template $actionItem}}
                            {{end}}
                            </div>
                        </div>
                    </div>
                    {{end}}
                </div>
            </div>
        </div>
        {{if .Scopes}}
        <div class="c-divider my-0 mx-6"></div>
        <div class="bc-navbar bc-navbar--white">
            <ul class="nav nav-tabs">
                {{range .Scopes}}
                <li class="nav-item">
                    <a class="nav-link{{if $.SearchArgs.HasFilter "scope" .}} active{{end}}"
                        href="{{pathFor "publications"|query ($.SearchArgs.Clone.WithFilter "scope" .)}}">
                        {{$.Loc.Get (print "publication.search.scopes." .)}}
                    </a>
                </li>
                {{end}}
            </ul>
        </div>
        {{end}}
    </div>
    <div class="u-scroll-wrapper__body p-6">
        {{partial "search/query" .}}
        {{partial "search/facets" .}}

        <div class="card mb-6">
            <div class="card-header fw-normal">
                <div class="bc-toolbar">
                    <div class="bc-toolbar-left">
                        <div class="bc-toolbar-item">
                            <nav aria-label="Page navigation">
                                {{partial "search/pagination" .}}
                            </nav>
                        </div>
                        <div class="bc-toolbar-item">
                            <p class="text-muted c-body-small">{{partial "search/count" .}} publications</p>
                        </div>
                    </div>
                </div>
            </div>
            <div class="card-body p-0">
                {{if gt (len .Hits.Hits) 0}}
                <ul class="list-group list-group-flush">
                    {{range .Hits.Hits}}
                    <li class="list-group-item">
                        {{layout "publication/summary" "publication/search_hit" ($.Yield
                            "Publication" .
                            "PublicationURL" (pathFor "publication" "id" .ID|querySet "redirect-url" $.CurrentURL.String))}}
                    </li>
                    {{end}}
                </ul>
                {{else if .IsFirstUse}}
                <div class="c-blank-slate c-blank-slate-default c-blank-slate-large">
                    <div class="bc-avatar bc-avatar--medium">
                        <i class="if if-info-circle"></i>
                    </div>
                    <h3 class="c-blank-slate-title">{{$.Loc.Get (print "publication.search.empty.title." $.CurrentScope)}}</h3>
                    <p>{{$.Loc.Get (print "publication.search.empty.description." $.CurrentScope)}}</p>
                    <div class="c-button-toolbar">
                        <a class="btn btn-outline-primary" href="{{pathFor "publication_add"}}">
                            <i class="if if-add"></i>
                            <div class="btn-text">Add publication</div>
                        </a>
                    </div>
                </div>
                {{else}}
                <div class="c-blank-slate c-blank-slate-default c-blank-slate-large">
                    <div class="bc-avatar bc-avatar--medium">
                        <i class="if if-info-circle"></I>
                    </div>
                    <h3 class="c-blank-slate-title">No records to display.</h3>
                    <p>Refine your search or add a new record.</p>
                    <div class="c-button-toolbar">
                        <a class="btn btn-outline-primary" href="{{pathFor "publication_add"}}">
                            <i class="if if-add"></I>
                            <div class="btn-text">Add publication</div>
                        </a>
                    </div>
                </div>
                {{end}}
            </div>
            <div class="card-footer">
                <div class="bc-toolbar">
                    <div class="bc-toolbar-left">
                        <div class="bc-toolbar-item">
                            <nav aria-label="Page navigation">
                                {{partial "search/pagination" .}}
                            </nav>
                        </div>
                        <div class="bc-toolbar-item">
                            <p class="text-muted c-body-small">{{partial "search/count" .}} publications</p>
                        </div>
                    </div>
                </div>
            </div>
        </div>

        {{if and (not .Hits.HasNextPage) (gt .Hits.UncappedTotalPages .Hits.TotalPages)}}
        <div class="alert alert-info">
            <i class="if if-info-circle-filled"></I>
            <div>
                <h4>Biblio search results have been optimised</h4>
                <p class="mb-2">To optimise Biblio's speed, we only show you the most relevant records.</p>
                <p class="mb-2">Missing some results? <strong>Refine your search query</strong> and use the
                <strong>filters</strong> to get a more precise set of
                records.</p>
            </div>
        </div>
        {{end}}
    </div>
</div>
{{end}}<|MERGE_RESOLUTION|>--- conflicted
+++ resolved
@@ -1,15 +1,9 @@
 {{define "page_content"}}
 
 <div class="w-100 u-scroll-wrapper">
-<<<<<<< HEAD
-    <div class="bg-white bc-navbar--bordered-bottom">
-        <div class="bc-navbar bc-navbar--large bc-navbar--white">
-            <div class="bc-toolbar">
-=======
     <div class="bg-white">
         <div class="bc-navbar bc-navbar--large bc-navbar--bordered-bottom bc-navbar--white h-auto">
             <div class="bc-toolbar h-auto">
->>>>>>> 5f0bb405
                 <div class="bc-toolbar-left">
                     <div class="bc-toolbar-item">
                         <h4 class="bc-toolbar-title">Overview publications</h4>
