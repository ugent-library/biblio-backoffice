--- conflicted
+++ resolved
@@ -69,7 +69,6 @@
 							<div classp="card-body">
 								<h3 class="mb-4">Enter identifier of your publication</h3>
 								<p class="mb-4">Enter publication identifier (e.g. DOI, PubMed ID) to import the publication description from an external repository or database.</p>
-<<<<<<< HEAD
 								<div class="row mb-4">
 									<div class="col-6">
 										<div class="input-group">
@@ -90,44 +89,13 @@
 												placeholder="e.g. 10.7484/INSPIREHEP.DATA.RF5P.6M3K"
 												value={ args.Identifier }
 												aria-label="Identifier"
-												aria-details="file_help"
+												{ aria.Attributes(c.Loc.Get("publication.single_import.import_by_id.file.help"), "file-help")... }
 												required
 											/>
 										</div>
 									</div>
 								</div>
-								<small id="file_help" class="form-text">
-=======
-								<div class="mb-6">
-									<div class="row">
-										<div class="col-6">
-											<div class="input-group">
-												<select name="source" class="form-select" aria-label="Identifier type">
-													for i, value := range sourceValues {
-														<option
-															value={ value }
-															if value == args.Source {
-																selected
-															}
-														>{ sourceLabels[i] }</option>
-													}
-												</select>
-												<input
-													class="form-control"
-													type="text"
-													name="identifier"
-													placeholder="e.g. 10.7484/INSPIREHEP.DATA.RF5P.6M3K"
-													value={ args.Identifier }
-													aria-label="Identifier"
-													{ aria.Attributes(c.Loc.Get("publication.single_import.import_by_id.file.help"), "file-help")... }
-													required
-												/>
-											</div>
-										</div>
-									</div>
-								</div>
-								<small id="file-help" class="form-text my-3">
->>>>>>> 106468ce
+								<small id="file-help" class="form-text">
 									@templ.Raw(c.Loc.Get("publication.single_import.import_by_id.file.help"))
 								</small>
 							</div>
