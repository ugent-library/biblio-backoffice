--- conflicted
+++ resolved
@@ -79,7 +79,6 @@
 														>{ sourceLabels[i] }</option>
 													}
 												</select>
-<<<<<<< HEAD
 												<input
 													class="form-control"
 													type="text"
@@ -88,10 +87,8 @@
 													value={ args.Identifier }
 													aria-label="Identifier"
 													aria-details="file_help"
+													required
 												/>
-=======
-												<input class="form-control" type="text" name="identifier" placeholder="e.g. 10.7484/INSPIREHEP.DATA.RF5P.6M3K" value={ args.Identifier } required/>
->>>>>>> 37fdd44b
 											</div>
 										</div>
 									</div>
