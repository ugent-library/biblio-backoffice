<div hx-swap-oob="innerHTML:#show-nav">
    {{partial "publication/show_nav" .}}
</div>

<div hx-swap-oob="innerHTML:#show-sidebar">
    <div class="c-sub-sidebar c-sub-sidebar--bordered u-z-reset h-100" data-sidebar="">
        <div class="bc-navbar bc-navbar--bordered-bottom bc-navbar--large">
            <button class="btn btn-link btn-icon-only ms-n3" type="button" data-sidebar-toggle="">
                <i class="if if-menu"></i>
                <span class="visually-hidden">Sections</span>
            </button>
        </div>
        <div class="c-sub-sidebar__content">
            <div class="p-4">
                <nav class="nav nav-pills flex-column">
                    {{if .Publication.UsesContributors "author"}}
                    <a class="nav-link" href="#authors">Authors</a>
                    {{end}}
                    {{if .Publication.UsesContributors "editor"}}
                    <a class="nav-link" href="#editors">Editors</a>
                    {{end}}
                    {{if .Publication.UsesContributors "supervisor"}}
                    <a class="nav-link" href="#supervisors">Supervisors</a>
                    {{end}}
                    <a class="nav-link" href="#departments">Departments</a>
                </nav>
            </div>
        </div>
    </div>
</div>

{{range $role := (list "author" "editor" "supervisor")}}
{{if $.Publication.UsesContributors $role}}
<div id="{{$role}}s" class="card mb-6">
    <div class="card-header">
        <div class="bc-toolbar">
            <div class="bc-toolbar-left">
                <h1 class="bc-toolbar-title">{{$.Loc.Get (print "publication.contributor.title." $role)}}</h1>
<<<<<<< HEAD
                <a class="text-muted px-2" href="#" data-bs-container="body" data-bs-toggle="popover"
                    data-trigger="focus" data-bs-placement="right" data-bs-content="{{$.Loc.Get "tooltip.publication.contributors"}}">
=======
                <a class="text-muted mx-2" href="#" data-bs-container="body" data-bs-toggle="popover"
                    data-bs-placement="right" data-bs-content="{{$.Loc.Get "tooltip.publication.contributors"}}">
>>>>>>> ec2ba237
                    <i class="if if-info-circle if--small"></i>
                    <span class="visually-hidden">More info</span>
                </a>
            </div>
            <div class="bc-toolbar-right">
                {{if $.User.CanEditPublication $.Publication}}
                <button type="button" class="btn btn-outline-primary"
                    hx-get="{{pathFor "publication_add_contributor" "id" $.Publication.ID "role" $role}}"
                    hx-target="#modals"
                >
                    <i class="if if-add"></i>
                    <div class="btn-text">Add {{$.Loc.Get (print "publication.contributor.role." $role)}}</div>
                </button>
                {{end}}
            </div>
        </div>
    </div>
    <div id="contributors-{{$role}}-body">
        {{partial "publication/contributors_body" ($.Yield "Publication" $.Publication "Role" $role)}}
    </div>
</div>
{{end}}
{{end}}

{{partial "publication/show_departments" .}}<|MERGE_RESOLUTION|>--- conflicted
+++ resolved
@@ -36,13 +36,8 @@
         <div class="bc-toolbar">
             <div class="bc-toolbar-left">
                 <h1 class="bc-toolbar-title">{{$.Loc.Get (print "publication.contributor.title." $role)}}</h1>
-<<<<<<< HEAD
                 <a class="text-muted px-2" href="#" data-bs-container="body" data-bs-toggle="popover"
-                    data-trigger="focus" data-bs-placement="right" data-bs-content="{{$.Loc.Get "tooltip.publication.contributors"}}">
-=======
-                <a class="text-muted mx-2" href="#" data-bs-container="body" data-bs-toggle="popover"
                     data-bs-placement="right" data-bs-content="{{$.Loc.Get "tooltip.publication.contributors"}}">
->>>>>>> ec2ba237
                     <i class="if if-info-circle if--small"></i>
                     <span class="visually-hidden">More info</span>
                 </a>
