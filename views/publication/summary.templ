package publication

import "github.com/ugent-library/biblio-backoffice/ctx"
import "github.com/ugent-library/biblio-backoffice/models"
import "github.com/ugent-library/biblio-backoffice/views"
import relatedorganizationviews "github.com/ugent-library/biblio-backoffice/views/relatedorganization"
import contributorviews "github.com/ugent-library/biblio-backoffice/views/contributor"
import "fmt"
import "net/url"

type SummaryArgs struct {
	Publication    *models.Publication
	PublicationURL *url.URL
	Actions        templ.Component
	Footer         templ.Component
	Links          templ.Component
}

templ Summary(c *ctx.Ctx, args SummaryArgs) {
	<div class="w-100">
		<div class="c-thumbnail-and-text align-items-start w-100">
			if c.UserRole == "curator" {
				<div class="c-thumbnail c-thumbnail-1-1 c-thumbnail-img c-thumbnail-md-small c-thumbnail-lg-large d-none d-lg-block">
					<a href={ templ.URL(args.PublicationURL.String()) }>
						<div class="c-thumbnail-inner">
							<i class="if if-article"></i>
						</div>
					</a>
				</div>
			}
			<div class="c-thumbnail-text">
				<div class="hstack-md-responsive align-items-start gap-3 w-100" data-collapsible-card>
					<div class="vstack gap-5">
						<div class="vstack gap-2">
							<div class="d-inline-flex align-items-center flex-wrap">
								@views.BadgeStatus(args.Publication.Status)
								if args.Publication.Locked {
									@views.BadgeLocked()
								}
<<<<<<< HEAD
								<span class="c-subline text-nowrap me-2 pe-3 my-2 border-end">
									{ c.Loc.Get("publication_types." + p.Type) }
									if p.Classification != "" {
										: { p.Classification }
									}
								</span>
								if f := p.MainFile(); f != nil {
									@SummaryAccessLevel(c, f)
=======
								@BadgeType(c, args.Publication)
								if mainFile := args.Publication.MainFile(); mainFile != nil {
									@AccessLevel(c, mainFile)
								} else if !args.Publication.Extern {
									<span class="c-subline ps-2 me-3 pe-3">
										<a href={ views.URL(args.PublicationURL).SetQueryParam("show", "files").SafeURL() } class="c-link-muted">
											<i class="if if-edit if--small"></i>
											<em>Add document type: full text</em>
										</a>
									</span>
>>>>>>> 6159aca7
								}
							</div>
							<h4 class="mb-0">
								if c.UserRole == "curator" {
									if args.Publication.Title != "" {
										{ args.Publication.Title }
									} else {
										Untitled record
									}
								} else {
									<a href={ templ.URL(args.PublicationURL.String()) }>
										<span class="list-group-item-title">
											if args.Publication.Title != "" {
												{ args.Publication.Title }
											} else {
												Untitled record
											}
										</span>
									</a>
								}
							</h4>
							@SummaryParts(c, args.Publication)
							@contributorviews.Summary(c, "author", args.Publication.Author, views.URL(args.PublicationURL).SetQueryParam("show", "contributors").String())
						</div>
						<div class="collapsible-card-content collapse" data-collapsible-card-content>
							<div class="vstack gap-3">
								<div class="d-flex align-items-center">
									<i class="if if-building if--small if--muted me-2"></i>
									if len(args.Publication.RelatedOrganizations) > 0 {
										@relatedorganizationviews.Summary(c, args.Publication.RelatedOrganizations, views.URL(args.PublicationURL).SetQueryParam("show", "contributors").String())
									} else {
										<a href={ views.URL(args.PublicationURL).SetQueryParam("show", "contributors").SafeURL() } class="c-link-muted">
											<i class="if if-edit if--small"></i>
											<em>Add department</em>
										</a>
									}
								</div>
								<ul class="c-meta-list c-meta-list-inline">
									if vabb := args.Publication.VABB(); vabb != "" {
										if c.User.CanCurate() {
											<li class="c-meta-item">
												<i class="if if-bar-chart if--muted if--small"></i>
												<span class="text-muted">VABB: { vabb }</span>
											</li>
										} else {
											<li class="c-meta-item" data-bs-toggle="tooltip" data-bs-placement="bottom" data-bs-title={ vabb }>
												<i class="if if-bar-chart if--muted if--small"></i>
												<span class="text-muted">VABB</span>
											</li>
										}
									}
									if args.Publication.Legacy {
										<li class="c-meta-item" data-bs-toggle="tooltip" data-bs-placement="bottom" data-bs-title="Legacy record">
											<i class="if if-forbid if--muted if--small"></i>
											<span class="text-muted">Legacy</span>
										</li>
									}
									if len(args.Publication.RelatedDataset) > 0 {
										<li class="c-meta-item" data-bs-toggle="tooltip" data-bs-placement="bottom" data-bs-title={ fmt.Sprintf("%d related datasets", len(args.Publication.RelatedDataset)) }>
											<i class="if if-database if--muted if--small"></i>
											<span class="text-muted">{ fmt.Sprintf("%d", len(args.Publication.RelatedDataset)) }</span>
										</li>
									}
								</ul>
							</div>
						</div>
						if args.Footer != nil {
							@args.Footer
						}
						@args.Footer
						<div class="d-lg-flex flex-row-reverse align-items-center justify-content-end vstack gap-3 flex-wrap">
							<ul class="c-meta-list c-meta-list-inline c-body-small">
								<li class="c-meta-item">
									{ views.CreatedBy(c, args.Publication.DateCreated, args.Publication.Creator) }
								</li>
								<li class="c-meta-item">
									{ views.UpdatedBy(c, args.Publication.DateUpdated, args.Publication.User, args.Publication.LastUser) }
								</li>
							</ul>
							<div class="d-block pe-3">
								<div class="input-group">
									<button type="button" class="btn btn-outline-secondary btn-sm" data-clipboard={ args.Publication.ID }>
										<i class="if if-copy text-muted "></i>
										<span class="btn-text ms-0 me-1">Biblio ID</span>
									</button>
									<code class="c-code">{ args.Publication.ID }</code>
								</div>
							</div>
						</div>
						if args.Links != nil {
							@args.Links
						}
					</div>
					if args.Actions != nil {
						@args.Actions
					}
				</div>
			</div>
		</div>
	</div>
}<|MERGE_RESOLUTION|>--- conflicted
+++ resolved
@@ -37,16 +37,6 @@
 								if args.Publication.Locked {
 									@views.BadgeLocked()
 								}
-<<<<<<< HEAD
-								<span class="c-subline text-nowrap me-2 pe-3 my-2 border-end">
-									{ c.Loc.Get("publication_types." + p.Type) }
-									if p.Classification != "" {
-										: { p.Classification }
-									}
-								</span>
-								if f := p.MainFile(); f != nil {
-									@SummaryAccessLevel(c, f)
-=======
 								@BadgeType(c, args.Publication)
 								if mainFile := args.Publication.MainFile(); mainFile != nil {
 									@AccessLevel(c, mainFile)
@@ -57,7 +47,6 @@
 											<em>Add document type: full text</em>
 										</a>
 									</span>
->>>>>>> 6159aca7
 								}
 							</div>
 							<h4 class="mb-0">
