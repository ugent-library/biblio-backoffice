package publication

import (
	"github.com/ugent-library/biblio-backoffice/ctx"
	"github.com/ugent-library/biblio-backoffice/models"
	"github.com/ugent-library/biblio-backoffice/views"
)

templ Show(c *ctx.Ctx, p *models.Publication, redirectURL string) {
	@views.PageLayout(c, views.PageLayoutArgs{
		Title: c.Loc.Get("publication.page.show.title"),
		Breadcrumbs: []views.Breadcrumb{
			{LabelID: "publications", URL: c.PathTo("publications")},
			{LabelID: "publication"},
		},
	}) {
		<div class="w-100 u-scroll-wrapper">
<<<<<<< HEAD
			<div class="bg-white" data-collapsed="true">
				<div class="bc-navbar bc-navbar--large bc-navbar--white">
					<div class="bc-toolbar">
						<div class="bc-toolbar-left">
							<div class="bc-toolbar-item">
								<a class="btn btn-link btn-link-muted" href={ templ.URL(redirectURL) }>
									<i class="if if-arrow-left"></i>
									<div class="btn-text">Publications overview</div>
								</a>
							</div>
						</div>
						<div class="bc-toolbar-right">
							if c.Repo.CanWithdrawPublication(c.User, p) {
								<div class="bc-toolbar-item">
									<button
										class="btn btn-outline-danger"
										hx-get={ c.PathTo("publication_confirm_withdraw", "id", p.ID, "redirect-url", c.CurrentURL.String()).String() }
										hx-target="#modals"
									>
										<i class="if if-arrow-go-back"></i>
										<span class="btn-text">Withdraw</span>
									</button>
								</div>
							}
							if c.Repo.CanPublishPublication(c.User, p) && p.Status == "returned" {
								<div class="bc-toolbar-item">
									<button
										class="btn btn-success"
										hx-get={ c.PathTo("publication_confirm_republish", "id", p.ID, "redirect-url", c.CurrentURL.String()).String() }
										hx-target="#modals"
									>
										<div class="btn-text">Republish to Biblio</div>
									</button>
								</div>
							}
							if c.Repo.CanPublishPublication(c.User, p) &&  p.Status != "returned" {
								<div class="bc-toolbar-item">
									<button
										class="btn btn-success"
										hx-get={ c.PathTo("publication_confirm_publish", "id", p.ID, "redirect-url", c.CurrentURL.String()).String() }
										hx-target="#modals"
									>
										<div class="btn-text">Publish to Biblio</div>
									</button>
								</div>
							}
							<div class="bc-toolbar-item">
								if c.Repo.CanCurate(c.User) && p.Locked {
									<button
										class="btn btn-outline-secondary"
										hx-post={ c.PathTo("publication_unlock", "id", p.ID, "redirect-url", c.CurrentURL.String()).String() }
										hx-swap="none"
									>
										<i class="if if-lock-unlock"></i>
										<span class="btn-text">Unlock record</span>
									</button>
								} else if c.Repo.CanCurate(c.User) {
									<button
										class="btn btn-outline-secondary"
										hx-post={ c.PathTo("publication_lock", "id", p.ID, "redirect-url", c.CurrentURL.String()).String() }
										hx-swap="none"
									>
										<i class="if if-lock"></i>
										<span class="btn-text">Lock record</span>
									</button>
								}
							</div>
							if c.Repo.CanDeletePublication(c.User, p) {
=======
			<div class="bg-white">
				<div id="summary">
					<div class="mx-6">
						<div class="bc-toolbar bc-toolbar-md-responsive flex-column-reverse flex-md-row w-100">
							<div class="bc-toolbar-left">
								<div class="d-inline-flex align-items-center flex-wrap">
									@views.BadgeStatus(p.Status)
									if p.Locked {
										<span class="c-subline text-nowrap me-3 pe-3 border-end" data-bs-toggle="tooltip" data-bs-title="Locked for editing" data-bs-placement="bottom">
											<i class="if if-lock if--small if--muted"></i>
											<span class="text-muted c-body-small ms-2">Locked</span>
										</span>
									}
									<span class="c-subline text-nowrap me-3 pe-3 border-end">
										{ c.Loc.Get("publication_types." + p.Type) }:
										if p.Classification != "" {
											{ p.Classification }
										}
									</span>
									if mainFile := p.MainFile(); mainFile != nil {
										<span class={ "c-subline", "me-3", "pe-3", templ.KV("border-end", mainFile.AccessLevel == "info:eu-repo/semantics/embargoedAccess") }>
											if mainFile.AccessLevel == "info:eu-repo/semantics/openAccess" {
												<i class="if if-download if--small if--success"></i>
												<span class="c-subline text-truncate">{ c.Loc.Get("publication_file_access_levels." + mainFile.AccessLevel) }</span>
											} else if mainFile.AccessLevel == "info:eu-repo/semantics/embargoedAccess" {
												<i class="if if-time if--small if--muted"></i>
												<span class="c-subline text-muted">{ c.Loc.Get("publication_file_access_levels." + mainFile.AccessLevel) }</span>
											} else if mainFile.AccessLevel == "info:eu-repo/semantics/restrictedAccess" {
												<i class="if if-ghent-university if--small if--primary"></i>
												<span class="c-subline text-muted">{ c.Loc.Get("publication_file_access_levels." + mainFile.AccessLevel) }</span>
											} else if mainFile.AccessLevel == "info:eu-repo/semantics/closedAccess" {
												<i class="if if-eye-off if--small if--muted"></i>
												<span class="c-subline text-muted">{ c.Loc.Get("publication_file_access_levels." + mainFile.AccessLevel) }</span>
											}
										</span>
										if mainFile.AccessLevel == "info:eu-repo/semantics/embargoedAccess" {
											<span class="c-subline me-3 pe-3 border-end">
												if mainFile.AccessLevelDuringEmbargo == "info:eu-repo/semantics/closedAccess" {
													<i class="if if-eye-off if--small if--muted"></i>
												} else {
													<i class="if if-ghent-university if--small if--primary"></i>
												}
												<span class="c-subline text-truncate">{ c.Loc.Get("publication_file_access_levels_during_embargo." + mainFile.AccessLevelDuringEmbargo) }</span>
											</span>
											<span class="c-subline me-3 pe-3">
												if mainFile.AccessLevelAfterEmbargo == "info:eu-repo/semantics/openAccess" {
													<i class="if if-download if--small if--success"></i>
												} else {
													<i class="if if-ghent-university if--small if--primary"></i>
												}
												{ c.Loc.Get("publication_file_access_levels_after_embargo." + mainFile.AccessLevelAfterEmbargo) } from { mainFile.EmbargoDate }
											</span>
										}
									} else if !p.Extern {
										<span class="c-subline me-3 pe-3">
											<em>Add document type: full text</em>
										</span>
									}
								</div>
							</div>
							<div class="bc-toolbar-right justify-content-end">
								if c.User.CanDeletePublication(p) {
									<div class="bc-toolbar-item">
										<div class="dropdown dropleft">
											<button
												class="btn btn-outline-secondary btn-icon-only"
												type="button"
												data-bs-toggle="dropdown"
												aria-haspopup="true"
												aria-expanded="false"
											>
												<i class="if if-more"></i>
											</button>
											<div class="dropdown-menu">
												<a
													class="dropdown-item"
													href="#"
													hx-get={ c.PathTo("publication_confirm_delete", "id", p.ID, "redirect-url", redirectURL).String() }
													hx-target="#modals"
												>
													<i class="if if-delete"></i>
													<span>Delete</span>
												</a>
											</div>
										</div>
									</div>
								}
>>>>>>> d0d50105
								<div class="bc-toolbar-item">
									if c.User.CanCurate() && p.Locked {
										<button
											class="btn btn-outline-secondary"
											hx-post={ c.PathTo("publication_unlock", "id", p.ID, "redirect-url", c.CurrentURL.String()).String() }
											hx-swap="none"
										>
											<i class="if if-lock-unlock"></i>
											<span class="btn-text d-md-none d-lg-inline">Unlock record</span>
										</button>
									} else if c.User.CanCurate() {
										<button
											class="btn btn-outline-secondary"
											hx-post={ c.PathTo("publication_lock", "id", p.ID, "redirect-url", c.CurrentURL.String()).String() }
											hx-swap="none"
										>
											<i class="if if-lock"></i>
											<span class="btn-text d-md-none d-lg-inline">Lock record</span>
										</button>
									}
								</div>
								if c.User.CanWithdrawPublication(p) {
									<div class="bc-toolbar-item">
										<button
											class="btn btn-outline-danger"
											hx-get={ c.PathTo("publication_confirm_withdraw", "id", p.ID, "redirect-url", c.CurrentURL.String()).String() }
											hx-target="#modals"
										>
											<i class="if if-arrow-go-back"></i>
											<span class="btn-text">Withdraw</span>
										</button>
									</div>
								}
								if c.User.CanPublishPublication(p) && p.Status == "returned" {
									<div class="bc-toolbar-item">
										<button
											class="btn btn-success"
											hx-get={ c.PathTo("publication_confirm_republish", "id", p.ID, "redirect-url", c.CurrentURL.String()).String() }
											hx-target="#modals"
										>
											<div class="btn-text">Republish <span class="d-md-none d-lg-inline">to Biblio</span></div>
										</button>
									</div>
								}
								if c.User.CanPublishPublication(p) &&  p.Status != "returned" {
									<div class="bc-toolbar-item">
										<button
											class="btn btn-success"
											hx-get={ c.PathTo("publication_confirm_publish", "id", p.ID, "redirect-url", c.CurrentURL.String()).String() }
											hx-target="#modals"
										>
											<div class="btn-text">Publish <span class="d-md-none d-lg-inline">to Biblio</span></div>
										</button>
									</div>
								}
							</div>
						</div>
						<h4 class="w-100 mb-0 mb-lg-2">

							if (p.Type == "issue_editor") || (p.Type == "book_editor") {
								if len(p.Editor) == 1 {
									{ p.Editor[0].LastName() }, { p.Editor[0].FirstName() }, editor.
								}
								if len(p.Editor) > 1 {
									{ p.Editor[0].LastName() }, { p.Editor[0].FirstName() }, et al., editors.
								}
							} else {
								if len(p.Author) > 0 {
									{ p.Author[0].LastName() }, { p.Author[0].FirstName() }
								}
								if len(p.Author) > 1 {
									et al.
								}
							}

							if p.Title != "" {
								<em>"{ p.Title }."</em>
							} else {
								<em>"Untitled record."</em>
							}
							if p.Publication != "" {
								{ p.Publication },
							}
							if p.Volume != "" {
								vol. { p.Volume },
							}
							if p.Issue != "" {
								no. { p.Issue },
							}
							if p.PageFirst != "" || p.PageLast != "" {
								if p.PageFirst != "" {
									pp. { p.PageFirst }
								}
								<span>-</span>
								if p.PageLast != "" {
									{ p.PageLast },
								}
							} else {
								if p.PageCount != "" {
									{ p.PageCount } pages,
								}
							}
							if (p.Type != "conference") && p.Publisher != "" {
								{ p.Publisher },
							}
							if (p.Type == "conference") && p.ConferenceName != "" {
								{ p.ConferenceName },
							}
							if p.Year != "" {
								{ p.Year }.
							}
						</h4>
						<div class="bc-toolbar bc-toolbar-lg-responsive flex-md-row">
							<div class="bc-toolbar-left">
								<div class="bc-toolbar-item d-block">
									<div class="d-block pe-3 my-2">
										<div class="input-group">
											<button type="button" class="btn btn-outline-secondary btn-sm" data-clipboard={ p.ID }>
												<i class="if if-copy text-muted "></i>
												<span class="btn-text ms-0 me-1">Biblio ID</span>
											</button>
											<code class="c-code">{ p.ID }</code>
										</div>
									</div>
								</div>
							</div>
							<div class="bc-toolbar-right">
								<div class="bc-toolbar-item">
									<p class="c-body-small text-muted d-inline-block me-2 me-md-0">
										{ views.CreatedBy(c, p.DateCreated, p.Creator) }
									</p>
									<p class="c-body-small text-muted d-inline-block ms-md-2">
										{ views.UpdatedBy(c, p.DateUpdated, p.User, p.LastUser) }
									</p>
								</div>
							</div>
						</div>
					</div>
				</div>
				<div class="bc-navbar bc-navbar--auto bc-navbar--white bc-navbar--bordered-bottom">
					<div class="bc-toolbar bc-toolbar--auto">
						<div class="bc-toolbar-left">
							<div class="bc-toolbar-item" id="show-nav">
								@SubNav(c, p, redirectURL)
							</div>
						</div>
						<div class="bc-toolbar-right"></div>
					</div>
				</div>
			</div>
			<div class="d-flex flex-grow-1 flex-shrink-1 overflow-hidden">
				<div id="show-sidebar"></div>
				<div
					class="u-scroll-wrapper__body p-6"
					id="show-content"
					hx-get={ c.PathTo("publication_"+c.SubNav, "id", p.ID, "redirect-url", redirectURL).String() }
					hx-trigger="load delay:100ms"
					hx-target="#show-content"
				></div>
			</div>
		</div>
	}
}<|MERGE_RESOLUTION|>--- conflicted
+++ resolved
@@ -15,76 +15,6 @@
 		},
 	}) {
 		<div class="w-100 u-scroll-wrapper">
-<<<<<<< HEAD
-			<div class="bg-white" data-collapsed="true">
-				<div class="bc-navbar bc-navbar--large bc-navbar--white">
-					<div class="bc-toolbar">
-						<div class="bc-toolbar-left">
-							<div class="bc-toolbar-item">
-								<a class="btn btn-link btn-link-muted" href={ templ.URL(redirectURL) }>
-									<i class="if if-arrow-left"></i>
-									<div class="btn-text">Publications overview</div>
-								</a>
-							</div>
-						</div>
-						<div class="bc-toolbar-right">
-							if c.Repo.CanWithdrawPublication(c.User, p) {
-								<div class="bc-toolbar-item">
-									<button
-										class="btn btn-outline-danger"
-										hx-get={ c.PathTo("publication_confirm_withdraw", "id", p.ID, "redirect-url", c.CurrentURL.String()).String() }
-										hx-target="#modals"
-									>
-										<i class="if if-arrow-go-back"></i>
-										<span class="btn-text">Withdraw</span>
-									</button>
-								</div>
-							}
-							if c.Repo.CanPublishPublication(c.User, p) && p.Status == "returned" {
-								<div class="bc-toolbar-item">
-									<button
-										class="btn btn-success"
-										hx-get={ c.PathTo("publication_confirm_republish", "id", p.ID, "redirect-url", c.CurrentURL.String()).String() }
-										hx-target="#modals"
-									>
-										<div class="btn-text">Republish to Biblio</div>
-									</button>
-								</div>
-							}
-							if c.Repo.CanPublishPublication(c.User, p) &&  p.Status != "returned" {
-								<div class="bc-toolbar-item">
-									<button
-										class="btn btn-success"
-										hx-get={ c.PathTo("publication_confirm_publish", "id", p.ID, "redirect-url", c.CurrentURL.String()).String() }
-										hx-target="#modals"
-									>
-										<div class="btn-text">Publish to Biblio</div>
-									</button>
-								</div>
-							}
-							<div class="bc-toolbar-item">
-								if c.Repo.CanCurate(c.User) && p.Locked {
-									<button
-										class="btn btn-outline-secondary"
-										hx-post={ c.PathTo("publication_unlock", "id", p.ID, "redirect-url", c.CurrentURL.String()).String() }
-										hx-swap="none"
-									>
-										<i class="if if-lock-unlock"></i>
-										<span class="btn-text">Unlock record</span>
-									</button>
-								} else if c.Repo.CanCurate(c.User) {
-									<button
-										class="btn btn-outline-secondary"
-										hx-post={ c.PathTo("publication_lock", "id", p.ID, "redirect-url", c.CurrentURL.String()).String() }
-										hx-swap="none"
-									>
-										<i class="if if-lock"></i>
-										<span class="btn-text">Lock record</span>
-									</button>
-								}
-							</div>
-							if c.Repo.CanDeletePublication(c.User, p) {
-=======
 			<div class="bg-white">
 				<div id="summary">
 					<div class="mx-6">
@@ -146,7 +76,7 @@
 								</div>
 							</div>
 							<div class="bc-toolbar-right justify-content-end">
-								if c.User.CanDeletePublication(p) {
+								if c.Repo.CanDeletePublication(c.User, p) {
 									<div class="bc-toolbar-item">
 										<div class="dropdown dropleft">
 											<button
@@ -172,9 +102,8 @@
 										</div>
 									</div>
 								}
->>>>>>> d0d50105
 								<div class="bc-toolbar-item">
-									if c.User.CanCurate() && p.Locked {
+									if c.Repo.CanCurate(c.User) && p.Locked {
 										<button
 											class="btn btn-outline-secondary"
 											hx-post={ c.PathTo("publication_unlock", "id", p.ID, "redirect-url", c.CurrentURL.String()).String() }
@@ -183,7 +112,7 @@
 											<i class="if if-lock-unlock"></i>
 											<span class="btn-text d-md-none d-lg-inline">Unlock record</span>
 										</button>
-									} else if c.User.CanCurate() {
+									} else if c.Repo.CanCurate(c.User) {
 										<button
 											class="btn btn-outline-secondary"
 											hx-post={ c.PathTo("publication_lock", "id", p.ID, "redirect-url", c.CurrentURL.String()).String() }
@@ -194,7 +123,7 @@
 										</button>
 									}
 								</div>
-								if c.User.CanWithdrawPublication(p) {
+								if c.Repo.CanWithdrawPublication(c.User, p) {
 									<div class="bc-toolbar-item">
 										<button
 											class="btn btn-outline-danger"
@@ -206,7 +135,7 @@
 										</button>
 									</div>
 								}
-								if c.User.CanPublishPublication(p) && p.Status == "returned" {
+								if c.Repo.CanPublishPublication(c.User, p) && p.Status == "returned" {
 									<div class="bc-toolbar-item">
 										<button
 											class="btn btn-success"
@@ -217,7 +146,7 @@
 										</button>
 									</div>
 								}
-								if c.User.CanPublishPublication(p) &&  p.Status != "returned" {
+								if c.Repo.CanPublishPublication(c.User, p) &&  p.Status != "returned" {
 									<div class="bc-toolbar-item">
 										<button
 											class="btn btn-success"
