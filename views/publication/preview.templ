package publication

import (
	"strings"
	"github.com/ugent-library/biblio-backoffice/models"
	"github.com/ugent-library/biblio-backoffice/ctx"
	"github.com/ugent-library/friendly"
)

<<<<<<< HEAD
templ Preview(p *models.Publication) {
=======
templ Preview(c *ctx.Ctx, p *models.Publication, actions, downloadMainFileAction templ.Component) {
>>>>>>> 29ad371b
	<div class="modal-dialog modal-dialog-centered modal-fullscreen modal-dialog-scrollable" role="document">
		<div class="modal-content bg-lightest">
			<div class="bc-navbar bc-navbar--white bc-navbar--auto bc-navbar--bordered-bottom flex-column align-items-start">
				<div class="bc-toolbar bc-toolbar-sm-responsive w-100">
					<div class="bc-toolbar-left mb-1">
						<div class="d-inline-flex align-items-center flex-wrap">
<<<<<<< HEAD
							<span class="c-subline text-nowrap me-3 pe-3 border-end">Dissertation</span>
							<span class="c-subline ps-2 me-3 pe-3 border-end">
								<i class="if if-ghent-university if--small if--primary me-2"></i>UGent Access
							</span>
							<span class="c-subline ps-2 my-2">
								<i class="if if-calendar if--small if--muted"></i> Open Access from 23-05-2022
							</span>
=======
							<span class={ "c-subline", "text-nowrap", "me-3", "pe-3", templ.KV("border-end", p.MainFile() != nil) }>{ c.Loc.Get("publication_types." + p.Type) }</span>
							if f := p.MainFile(); f != nil {
								@SummaryAccessLevel(c, f)
							}
>>>>>>> 29ad371b
						</div>
					</div>
					<div class="bc-toolbar-right mb-3 mb-lg-0">
						<div class="bc-toolbar-item">
							<div class="d-flex align-items-center my-2">
								<div class="c-button-toolbar">
									<button class="btn btn-tertiary modal-close" data-bs-dismiss="modal">
										<i class="if if-close"></i>
										<span class="btn-text">Close</span>
									</button>
<<<<<<< HEAD
									<a class="btn btn-primary" type="button" href="/biblio/researcher/publications/detail/full-view.html">Import as draft</a>
=======
									if actions != nil {
										@actions
									}
>>>>>>> 29ad371b
								</div>
							</div>
						</div>
					</div>
				</div>
				<h4 class="w-100 c-body-small mb-4">
<<<<<<< HEAD
					Cooper, Jane, et al. Neuropsychiatric aspects of COVID-19 pandemic: A selective review. International Journal of Environmental Research and Public Health, 2020
=======
					if contributors, more := p.PrimaryContributors("author", 3); contributors != nil {
						for _, c := range contributors {
							{ c.LastName() }, { c.FirstName() }
						}
						,
						if more {
							, et al.,
						}
					}
					{ p.Title }, { p.Year }
>>>>>>> 29ad371b
				</h4>
			</div>
			<div class="d-flex flex-grow-1 flex-shrink-1 overflow-hidden position-relative">
				<div class="c-sub-sidebar c-sub-sidebar--responsive h-100 u-z-reset d-none d-lg-block" data-sidebar="">
					<div class="c-sub-sidebar__content pt-5">
						<div class="ps-6">
							<nav class="nav nav-pills flex-column" id="publication-data">
								<a class="nav-link" href="#type">Type</a>
								<a class="nav-link" href="#full-text">
									<span class="me-2">Full text &amp; info</span>
								</a>
								<a class="nav-link" href="#publication-details">
									<span class="me-2">Description</span>
								</a>
								<a class="nav-link" href="#contributors">
									<span class="me-2">People, organisations &amp; projects</span>
								</a>
								<a class="nav-link" href="#bibliographic">Bibliographic information</a>
								<a class="nav-link" href="#identifiers">Identifiers</a>
							</nav>
						</div>
					</div>
				</div>
				<div class="w-100 u-scroll-wrapper">
					<div class="u-scroll-wrapper__body u-smooth-scroll p-6" data-bs-spy="scroll" data-bs-target="#publication-data" data-bs-offset="160" data-scroll-area="">
						<div class="mb-6" id="type">
							<div class="mb-4">
								<h2>Type</h2>
							</div>
							<div class="card">
								<div class="card-body">
									<div class="row">
										<div class="col-lg-6">
											<div class="form-group mb-6 mb-lg-0">
												<label class="form-label form-label-top">Publication type</label>
<<<<<<< HEAD
												<p>Dissertation</p>
=======
												<p>{ c.Loc.Get("publication_types." + p.Type) }</p>
>>>>>>> 29ad371b
											</div>
										</div>
									</div>
								</div>
							</div>
						</div>
						<div id="full-text">
							<div class="mb-4">
								<h2>Full text &amp; info</h2>
							</div>
							<div class="card mb-6">
<<<<<<< HEAD
								<div class="card-body border-bottom">
									<div class="form-group">
										<label class="form-label form-label-top">Full text</label>
										<div class="list-group mb-4">
											<div class="list-group-item">
												<div class="bc-avatar-and-text align-items-start w-100">
													<div class="bc-avatar bc-avatar--square mt-3 bc-avatar--light-blue">
														<i class="if if-file"></i>
													</div>
													<div class="bc-avatar-text">
														<div class="hstack-md-responsive gap-3 gap-lg-4">
															<div class="vstack gap-3">
																<h4 class="mb-0">final-version.pdf</h4>
																<ul class="c-meta-list c-meta-list-horizontal">
																	<li class="c-meta-item">Full text</li>
																	<li class="c-meta-item">PDF</li>
																	<li class="c-meta-item">5.1MB</li>
																</ul>
															</div>
															<div class="c-button-toolbar">
																<button class="btn btn-tertiary btn-lg-only-responsive">
																	<i class="if if-eye"></i>
																	<span class="btn-text">View file</span>
																</button>
=======
								if f := p.MainFile(); f != nil {
									<div class="card-body border-bottom">
										<div class="form-group">
											<label class="form-label form-label-top">Full text</label>
											<div class="list-group mb-4">
												<div class="list-group-item">
													<div class="bc-avatar-and-text align-items-start w-100">
														<div class="bc-avatar bc-avatar--square mt-3 bc-avatar--light-blue">
															<i class="if if-file"></i>
														</div>
														<div class="bc-avatar-text">
															<div class="hstack-md-responsive gap-3 gap-lg-4">
																<div class="vstack gap-3">
																	<h4 class="mb-0">{ f.Name }</h4>
																	<ul class="c-meta-list c-meta-list-horizontal">
																		<li class="c-meta-item">Full text</li>
																		<li class="c-meta-item">{ f.ContentType }</li>
																		<li class="c-meta-item">{ friendly.Bytes(int64(f.Size)) }</li>
																	</ul>
																</div>
																<div class="c-button-toolbar">
																	@downloadMainFileAction
																</div>
>>>>>>> 29ad371b
															</div>
														</div>
													</div>
												</div>
											</div>
										</div>
<<<<<<< HEAD
									</div>
									<div class="form-group">
										<label class="form-label form-label-top">Publication version</label>
										<p>Published version</p>
									</div>
								</div>
=======
										<div class="form-group">
											<label class="form-label form-label-top">Publication version</label>
											<p>{ c.Loc.Get("publication_versions." + f.PublicationVersion) }</p>
										</div>
									</div>
								} else {
									<div class="card-body border-bottom">
										<p>-</p>
									</div>
								}
>>>>>>> 29ad371b
								<div class="card-body border-bottom">
									<h3 class="mb-3">Access level information</h3>
									<div class="form-group">
										<label class="form-label form-label-top pb-0 d-block" for="">
											Is a patent application ongoing or planned?
										</label>
<<<<<<< HEAD
										<p>-</p>
=======
										if p.HasPatentApplication != "" {
											{ p.HasPatentApplication }
										} else {
											<p>-</p>
										}
>>>>>>> 29ad371b
									</div>
									<div class="form-group">
										<label class="form-label form-label-top pb-0 d-block" for="">
											Does the dissertation contain privacy-sensitive information?
										</label>
										<small class="form-text text-muted mb-2">Does not include patents. Private or sensitive information about individuals or companies that should <strong>never</strong> be disclosed.</small>
<<<<<<< HEAD
										<p>-</p>
=======
										if p.HasConfidentialData != "" {
											{ p.HasConfidentialData }
										} else {
											<p>-</p>
										}
>>>>>>> 29ad371b
									</div>
									<div class="form-group">
										<label class="form-label form-label-top pb-0 d-block" for="">
											Are other publications planned based on this dissertation?
										</label>
										<small class="form-text text-muted mb-2">e.g. articles or book</small>
<<<<<<< HEAD
										<p>-</p>
=======
										if p.HasPublicationsPlanned != "" {
											{ p.HasPublicationsPlanned }
										} else {
											<p>-</p>
										}
>>>>>>> 29ad371b
									</div>
									<div class="form-group">
										<label class="form-label form-label-top pb-0 d-block" for="">
											Does the dissertation contain published articles?
										</label>
										<small class="form-text text-muted mb-2">
											The dissertation contains a copy of the full text, either in the publisher's layout (VoR) or your own (AAM). <a class="c-link" href="https://researchtips.ugent.be/en/tips/00002066">Read more</a>
										</small>
<<<<<<< HEAD
										<p>-</p>
=======
										if p.HasPublishedMaterial != "" {
											{ p.HasPublishedMaterial }
										} else {
											<p>-</p>
										}
>>>>>>> 29ad371b
									</div>
								</div>
								<div class="card-body border-bottom" x-data="{ mode: 'view' }">
									<h3 class="mb-3">Access level</h3>
<<<<<<< HEAD
=======
									<div class="bc-toolbar h-auto">
										<div class="bc-toolbar-left">
											if f := p.MainFile(); f != nil {
												<div class="bc-avatar-and-text align-items-start">
													@PreviewAccesLevel(c, f)
												</div>
											} else {
												<p>-</p>
											}
										</div>
									</div>
>>>>>>> 29ad371b
								</div>
							</div>
						</div>
						<div id="publication-details">
							<div class="mb-4">
								<h2>Description</h2>
							</div>
							<div class="card mb-6">
								<div class="card-body">
									<div class="form-group">
										<div class="bc-toolbar h-auto">
											<div class="bc-toolbar-left">
												<label class="form-label form-label-top" for="">
													Title
												</label>
											</div>
										</div>
<<<<<<< HEAD
										<span>Neuropsychiatric aspects of COVID-19 pandemic: A selective review</span>
									</div>
									<div class="form-group">
										<label class="form-label form-label-top" for="">Alternative title</label>
										<span>Alternative title</span>
=======
										<span>
											if p.Title != "" {
												{ p.Title }
											} else {
												Untitled record
											}
										</span>
									</div>
									<div class="form-group">
										<label class="form-label form-label-top" for="">Alternative title</label>
										if len(p.AlternativeTitle) > 0 {
											<span>{ p.AlternativeTitle[0] }</span>
										}
>>>>>>> 29ad371b
									</div>
									<div class="form-group">
										<div class="bc-toolbar h-auto">
											<div class="bc-toolbar-left">
												<label class="form-label">Abstract</label>
											</div>
										</div>
<<<<<<< HEAD
										<div class="card shadow-none mb-6">
											<div class="card-body">
												<p class="c-body-small text-muted mb-1">English</p>
												<p>Corona virus disease (COVID-19) has been declared as a controllable pandemic by the World Health Organization (WHO). COVID-19 though is a predominantly respiratory illness; it can also affect brain and other organs like kidneys, heart and liver. Neuropsychiatric manifestations are common during viral pandemics but are not effectively addressed. Fever and cough are common symptoms only in infected individuals but headache and sleep disturbances are common even in uninfected general public. In this selective review, the authors report the available evidence of neuropsychiatric morbidity during the current COVID-19 crisis. The authors also discuss the postulated neuronal mechanisms of the corona virus infection sequelae.</p>
											</div>
										</div>
=======
										if len(p.Abstract) > 0 {
											for _, a := range p.Abstract {
												<div class="card shadow-none mb-6">
													<div class="card-body">
														if a.Lang != "und" {
															<p class="c-body-small text-muted mb-1">{ a.Lang }</p>
														}
														{ a.Text }
													</div>
												</div>
											}
										} else {
											<div class="card shadow-none mb-6">
												<div class="card-body">
													<p>-</p>
												</div>
											</div>
										}
>>>>>>> 29ad371b
									</div>
									<div class="form-group">
										<div class="bc-toolbar h-auto">
											<div class="bc-toolbar-left">
												<label class="form-label">Lay summary</label>
											</div>
										</div>
<<<<<<< HEAD
										<div class="card shadow-none mb-6">
											<div class="card-body">
												<p class="c-body-small text-muted mb-1">Nederlands</p>
												<p>Lay summary tekst</p>
											</div>
										</div>
									</div>
									<div class="form-group">
										<label class="form-label form-label-top form-label form-label-top" for="keywords">Keywords</label>
										<ul class="badge-list">
											<li class="badge badge-light">Keyword 1</li>
											<li class="badge badge-light">Keyword 2</li>
										</ul>
									</div>
									<div class="form-group">
										<label class="form-label form-label-top form-label form-label-top" for="keywords">Research field</label>
										<ul class="badge-list">
											<li class="badge badge-light">Research field 1</li>
											<li class="badge badge-light">Research field 2</li>
										</ul>
=======
										if len(p.LaySummary) > 0 {
											for _, s := range p.LaySummary {
												<div class="card shadow-none mb-6">
													<div class="card-body">
														if s.Lang != "und" {
															<p class="c-body-small text-muted mb-1">{ s.Lang }</p>
														}
														{ s.Text }
													</div>
												</div>
											}
										} else {
											<div class="card shadow-none mb-6">
												<div class="card-body">
													<p>-</p>
												</div>
											</div>
										}
									</div>
									<div class="form-group">
										<label class="form-label form-label-top form-label form-label-top" for="keywords">Keywords</label>
										if len(p.Keyword) > 0 {
											<ul class="badge-list">
												for _, k := range p.Keyword {
													<li class="badge badge-light">{ k }</li>
												}
											</ul>
										} else {
											<p>-</p>
										}
									</div>
									<div class="form-group">
										<label class="form-label form-label-top form-label form-label-top" for="keywords">Research field</label>
										if len(p.ResearchField) > 0 {
											<ul class="badge-list">
												for _, r := range p.ResearchField {
													<li class="badge badge-light">{ r }</li>
												}
											</ul>
										} else {
											<p>-</p>
										}
>>>>>>> 29ad371b
									</div>
								</div>
							</div>
						</div>
						<div id="contributors">
							<div class="mb-4">
								<h2>People, organisations &amp; projects</h2>
							</div>
							<div class="card mb-6">
								<div class="card-body">
									<div class="form-group">
										<div class="bc-toolbar h-auto">
											<div class="bc-toolbar-left">
												<label class="form-label form-label-top">Authors</label>
											</div>
										</div>
<<<<<<< HEAD
										<ul class="list-group rounded-lg">
											<div class="list-group-item">
												<div class="bc-avatar-and-text align-items-start">
													<div class="bc-avatar mt-3 bc-avatar--light-blue" data-avatar-item="data-avatar-item">
														<i class="if if-ghent-university"></i>
													</div>
													<div class="bc-avatar-text">
														<div class="hstack-md-responsive gap-3 gap-lg-4">
															<div class="vstack gap-3">
																<h4 class="mb-0">Jane Cooper</h4>
																<ul class="c-meta-list c-meta-list-horizontal">
																	<li class="c-meta-item">
																		<i class="if if-ghent-university if--small if--muted"></i>
																		<span class="text-muted">UGent author</span>
																	</li>
																	<li class="c-meta-item text-nowrap">
																		<i class="if if-orcid if--small if--success"></i>
																		<span></span>
																	</li>
																</ul>
															</div>
														</div>
													</div>
												</div>
											</div>
										</ul>
=======
										if len(p.Author) > 0 {
											<div class="list-group rounded-lg">
												for _, a := range p.Author {
													<div class="list-group-item">
														<div class="bc-avatar-and-text align-items-start">
															<div class="bc-avatar mt-3 bc-avatar--light-blue" data-avatar-item="data-avatar-item">
																<i class="if if-ghent-university"></i>
															</div>
															<div class="bc-avatar-text">
																<div class="hstack-md-responsive gap-3 gap-lg-4">
																	<div class="vstack gap-3">
																		<h4 class="mb-0">{ a.Name() }</h4>
																		<ul class="c-meta-list c-meta-list-horizontal">
																			if a.Person != nil {
																				<li class="c-meta-item">
																					<i class="if if-ghent-university if--small if--muted"></i>
																					<span class="text-muted">UGent author</span>
																				</li>
																			}
																			if a.ORCID() != "" {
																				<li class="c-meta-item text-nowrap">
																					<i class="if if-orcid if--small if--success"></i>
																					<span>{ a.ORCID() }</span>
																				</li>
																			}
																		</ul>
																	</div>
																</div>
															</div>
														</div>
													</div>
												}
											</div>
										} else {
											<p>-</p>
										}
>>>>>>> 29ad371b
									</div>
									<div class="form-group">
										<div class="bc-toolbar h-auto">
											<div class="bc-toolbar-left">
												<label class="form-label form-label-top">Supervisors</label>
											</div>
										</div>
<<<<<<< HEAD
										<ul class="list-group rounded-lg">
											<div class="list-group-item">
												<div class="bc-avatar-and-text align-items-start">
													<div class="bc-avatar mt-3 bc-avatar--light-blue" data-avatar-item="data-avatar-item">
														<i class="if if-ghent-university"></i>
													</div>
													<div class="bc-avatar-text">
														<div class="hstack-md-responsive gap-3 gap-lg-4">
															<div class="vstack gap-3">
																<h4 class="mb-0">Brooklyn Simmons</h4>
																<ul class="c-meta-list c-meta-list-horizontal">
																	<li class="c-meta-item">
																		<i class="if if-ghent-university if--small if--muted"></i>
																		<span class="text-muted">UGent author</span>
																	</li>
																	<li class="c-meta-item text-nowrap">
																		<i class="if if-orcid if--small if--success"></i>
																		<span></span>
																	</li>
																</ul>
															</div>
														</div>
													</div>
												</div>
											</div>
											<div class="list-group-item">
												<div class="bc-avatar-and-text align-items-start">
													<div class="bc-avatar mt-3 bc-avatar--light-blue" data-avatar-item="data-avatar-item">
														<i class="if if-ghent-university"></i>
													</div>
													<div class="bc-avatar-text">
														<div class="hstack-md-responsive gap-3 gap-lg-4">
															<div class="vstack gap-3">
																<h4 class="mb-0">Esther Howard</h4>
																<ul class="c-meta-list c-meta-list-horizontal">
																	<li class="c-meta-item">
																		<i class="if if-ghent-university if--small if--muted"></i>
																		<span class="text-muted">UGent author</span>
																	</li>
																	<li class="c-meta-item text-nowrap">
																		<i class="if if-orcid if--small if--success"></i>
																		<span></span>
																	</li>
																</ul>
															</div>
														</div>
													</div>
												</div>
											</div>
										</ul>
=======
										if len(p.Supervisor) > 0 {
											<ul class="list-group rounded-lg">
												for _, s := range p.Supervisor {
													<li class="list-group-item">
														<div class="bc-avatar-and-text align-items-start">
															<div class="bc-avatar mt-3 bc-avatar--light-blue" data-avatar-item="data-avatar-item">
																<i class="if if-ghent-university"></i>
															</div>
															<div class="bc-avatar-text">
																<div class="hstack-md-responsive gap-3 gap-lg-4">
																	<div class="vstack gap-3">
																		<h4 class="mb-0">{ s.Name() }</h4>
																		<ul class="c-meta-list c-meta-list-horizontal">
																			if s.Person != nil {
																				<li class="c-meta-item">
																					<i class="if if-ghent-university if--small if--muted"></i>
																					<span class="text-muted">UGent author</span>
																				</li>
																			}
																			if s.ORCID() != "" {
																				<li class="c-meta-item text-nowrap">
																					<i class="if if-orcid if--small if--success"></i>
																					<span>{ s.ORCID() }</span>
																				</li>
																			}
																		</ul>
																	</div>
																</div>
															</div>
														</div>
													</li>
												}
											</ul>
										} else {
											<p>-</p>
										}
>>>>>>> 29ad371b
									</div>
									<div class="form-group">
										<div class="bc-toolbar h-auto">
											<div class="bc-toolbar-left">
												<label class="form-label form-label-top">Departments</label>
											</div>
										</div>
<<<<<<< HEAD
										<ul class="list-group">
											<li class="list-group-item">
												<div class="bc-avatar-and-text align-items-start">
													<div class="bc-avatar bc-avatar--muted bc-avatar--square mt-3">
														<i class="if if-building"></i>
													</div>
													<div class="bc-avatar-text">
														<div class="hstack-md-responsive gap-3 gap-lg-4">
															<div class="vstack gap-3">
																<h4 class="mb-0">Department of Large Animal Surgery, Anaesthesia and Orthopaedics</h4>
																<div class="c-body-small text-muted">Department ID: DI10</div>
															</div>
														</div>
													</div>
												</div>
											</li>
											<li class="list-group-item">
												<div class="bc-avatar-and-text align-items-start">
													<div class="bc-avatar bc-avatar--muted bc-avatar--square mt-3">
														<i class="if if-building"></i>
													</div>
													<div class="bc-avatar-text">
														<div class="hstack-md-responsive gap-3 gap-lg-4">
															<div class="vstack gap-3">
																<h4 class="mb-0">Department of Pathology, bacteriology and poultry diseases (ceased 1-1-2022)</h4>
																<div class="c-body-small text-muted">Department ID: DI05*</div>
															</div>
														</div>
													</div>
												</div>
											</li>
										</ul>
=======
										if len(p.RelatedOrganizations) > 0 {
											<ul class="list-group">
												for _, o := range p.RelatedOrganizations {
													<li class="list-group-item">
														<div class="bc-avatar-and-text align-items-start">
															<div class="bc-avatar bc-avatar--muted bc-avatar--square mt-3">
																<i class="if if-building"></i>
															</div>
															<div class="bc-avatar-text">
																<div class="hstack-md-responsive gap-3 gap-lg-4">
																	<div class="vstack gap-3">
																		<h4 class="mb-0">{ o.Organization.Name }</h4>
																		<div class="c-body-small text-muted">Department ID: { o.OrganizationID }</div>
																	</div>
																</div>
															</div>
														</div>
													</li>
												}
											</ul>
										} else {
											<p>-</p>
										}
>>>>>>> 29ad371b
									</div>
								</div>
							</div>
						</div>
						<div id="bibliographic">
							<div class="mb-4">
								<h2>Bibliographic information</h2>
							</div>
							<div class="card mb-6">
								<div class="card-body p-0">
									<ul class="list-group list-group-flush">
										<ul class="list-group list-group-flush">
											<li class="list-group-item bg-transparent">
												<div class="form-group">
													<label class="form-label form-label-top" for="Publication year">Publication year</label>
<<<<<<< HEAD
													<span>2024</span>
												</div>
												<div class="form-group">
													<label class="form-label form-label-top" for="Place of publication">Place of publication</label>
													<span>Gent</span>
												</div>
												<div class="form-group">
													<label class="form-label form-label-top" for="Publisher">Publisher</label>
													<span>Universiteit Gent. Faculteit Farmaceutische Wetenschappen, co-publisher</span>
												</div>
												<div class="form-group">
													<label class="form-label form-label-top" for="Languages">Languages</label>
													<span>English</span>
												</div>
												<div class="form-group">
													<label class="form-label form-label-top" for="Number of pages">Number of pages</label>
													<span>249</span>
												</div>
												<div class="form-group">
													<label class="form-label form-label-top" for="Date of defense">Date of defense</label>
													<span>2024-08-24</span>
												</div>
												<div class="form-group">
													<label class="form-label form-label-top" for="Place of defense">Place of defense</label>
													<span>Ghent</span>
=======
													if p.Year != "" {
														<span>{ p.Year }</span>
													} else {
														<span>-</span>
													}
												</div>
												<div class="form-group">
													<label class="form-label form-label-top" for="Place of publication">Place of publication</label>
													if p.PlaceOfPublication != "" {
														<span>{ p.PlaceOfPublication }</span>
													} else {
														<span>-</span>
													}
												</div>
												<div class="form-group">
													<label class="form-label form-label-top" for="Publisher">Publisher</label>
													if p.Publisher != "" {
														<span>{ p.Publisher }</span>
													} else {
														<span>-</span>
													}
												</div>
												<div class="form-group">
													<label class="form-label form-label-top" for="Languages">Languages</label>
													if len(p.Language) > 0 {
														<span>{ strings.Join(p.Language, ", ") } </span>
													} else {
														<span>-</span>
													}
												</div>
												<div class="form-group">
													<label class="form-label form-label-top" for="Number of pages">Number of pages</label>
													if p.PageCount != "" {
														<span>{ p.PageCount }</span>
													} else {
														<span>-</span>
													}
												</div>
												<div class="form-group">
													<label class="form-label form-label-top" for="Date of defense">Date of defense</label>
													if p.DefenseDate != "" {
														<span>{ p.DefenseDate }</span>
													} else {
														<span>-</span>
													}
												</div>
												<div class="form-group">
													<label class="form-label form-label-top" for="Place of defense">Place of defense</label>
													if p.DefensePlace != "" {
														<span>{ p.DefensePlace }</span>
													} else {
														<span>-</span>
													}
>>>>>>> 29ad371b
												</div>
											</li>
										</ul>
									</ul>
								</div>
							</div>
						</div>
						<div id="identifiers">
							<div class="mb-4">
								<h2>Identifiers</h2>
							</div>
							<div class="card mb-6">
								<div class="card-body">
									<li class="list-group-item bg-transparent">
										<div class="form-group">
											<label class="form-label form-label-top" for="ISSN">ISSN</label>
<<<<<<< HEAD
											<span>9789463556996</span>
										</div>
										<div class="form-group">
											<label class="form-label form-label-top" for="ISBN">ISBN</label>
											<span>9789463556996</span>
=======
											if len(p.ISSN) > 0 {
												<span>{ strings.Join(p.ISSN, ", ") } </span>
											} else {
												<span>-</span>
											}
										</div>
										<div class="form-group">
											<label class="form-label form-label-top" for="ISBN">ISBN</label>
											if len(p.ISBN) > 0 {
												<span>{ strings.Join(p.ISBN, ", ") } </span>
											} else {
												<span>-</span>
											}
>>>>>>> 29ad371b
										</div>
									</li>
								</div>
							</div>
						</div>
					</div>
				</div>
			</div>
		</div>
	</div>
}<|MERGE_RESOLUTION|>--- conflicted
+++ resolved
@@ -7,31 +7,17 @@
 	"github.com/ugent-library/friendly"
 )
 
-<<<<<<< HEAD
-templ Preview(p *models.Publication) {
-=======
 templ Preview(c *ctx.Ctx, p *models.Publication, actions, downloadMainFileAction templ.Component) {
->>>>>>> 29ad371b
 	<div class="modal-dialog modal-dialog-centered modal-fullscreen modal-dialog-scrollable" role="document">
 		<div class="modal-content bg-lightest">
 			<div class="bc-navbar bc-navbar--white bc-navbar--auto bc-navbar--bordered-bottom flex-column align-items-start">
 				<div class="bc-toolbar bc-toolbar-sm-responsive w-100">
 					<div class="bc-toolbar-left mb-1">
 						<div class="d-inline-flex align-items-center flex-wrap">
-<<<<<<< HEAD
-							<span class="c-subline text-nowrap me-3 pe-3 border-end">Dissertation</span>
-							<span class="c-subline ps-2 me-3 pe-3 border-end">
-								<i class="if if-ghent-university if--small if--primary me-2"></i>UGent Access
-							</span>
-							<span class="c-subline ps-2 my-2">
-								<i class="if if-calendar if--small if--muted"></i> Open Access from 23-05-2022
-							</span>
-=======
 							<span class={ "c-subline", "text-nowrap", "me-3", "pe-3", templ.KV("border-end", p.MainFile() != nil) }>{ c.Loc.Get("publication_types." + p.Type) }</span>
 							if f := p.MainFile(); f != nil {
 								@SummaryAccessLevel(c, f)
 							}
->>>>>>> 29ad371b
 						</div>
 					</div>
 					<div class="bc-toolbar-right mb-3 mb-lg-0">
@@ -42,22 +28,15 @@
 										<i class="if if-close"></i>
 										<span class="btn-text">Close</span>
 									</button>
-<<<<<<< HEAD
-									<a class="btn btn-primary" type="button" href="/biblio/researcher/publications/detail/full-view.html">Import as draft</a>
-=======
 									if actions != nil {
 										@actions
 									}
->>>>>>> 29ad371b
 								</div>
 							</div>
 						</div>
 					</div>
 				</div>
 				<h4 class="w-100 c-body-small mb-4">
-<<<<<<< HEAD
-					Cooper, Jane, et al. Neuropsychiatric aspects of COVID-19 pandemic: A selective review. International Journal of Environmental Research and Public Health, 2020
-=======
 					if contributors, more := p.PrimaryContributors("author", 3); contributors != nil {
 						for _, c := range contributors {
 							{ c.LastName() }, { c.FirstName() }
@@ -68,7 +47,6 @@
 						}
 					}
 					{ p.Title }, { p.Year }
->>>>>>> 29ad371b
 				</h4>
 			</div>
 			<div class="d-flex flex-grow-1 flex-shrink-1 overflow-hidden position-relative">
@@ -104,11 +82,7 @@
 										<div class="col-lg-6">
 											<div class="form-group mb-6 mb-lg-0">
 												<label class="form-label form-label-top">Publication type</label>
-<<<<<<< HEAD
-												<p>Dissertation</p>
-=======
 												<p>{ c.Loc.Get("publication_types." + p.Type) }</p>
->>>>>>> 29ad371b
 											</div>
 										</div>
 									</div>
@@ -120,32 +94,6 @@
 								<h2>Full text &amp; info</h2>
 							</div>
 							<div class="card mb-6">
-<<<<<<< HEAD
-								<div class="card-body border-bottom">
-									<div class="form-group">
-										<label class="form-label form-label-top">Full text</label>
-										<div class="list-group mb-4">
-											<div class="list-group-item">
-												<div class="bc-avatar-and-text align-items-start w-100">
-													<div class="bc-avatar bc-avatar--square mt-3 bc-avatar--light-blue">
-														<i class="if if-file"></i>
-													</div>
-													<div class="bc-avatar-text">
-														<div class="hstack-md-responsive gap-3 gap-lg-4">
-															<div class="vstack gap-3">
-																<h4 class="mb-0">final-version.pdf</h4>
-																<ul class="c-meta-list c-meta-list-horizontal">
-																	<li class="c-meta-item">Full text</li>
-																	<li class="c-meta-item">PDF</li>
-																	<li class="c-meta-item">5.1MB</li>
-																</ul>
-															</div>
-															<div class="c-button-toolbar">
-																<button class="btn btn-tertiary btn-lg-only-responsive">
-																	<i class="if if-eye"></i>
-																	<span class="btn-text">View file</span>
-																</button>
-=======
 								if f := p.MainFile(); f != nil {
 									<div class="card-body border-bottom">
 										<div class="form-group">
@@ -169,21 +117,12 @@
 																<div class="c-button-toolbar">
 																	@downloadMainFileAction
 																</div>
->>>>>>> 29ad371b
 															</div>
 														</div>
 													</div>
 												</div>
 											</div>
 										</div>
-<<<<<<< HEAD
-									</div>
-									<div class="form-group">
-										<label class="form-label form-label-top">Publication version</label>
-										<p>Published version</p>
-									</div>
-								</div>
-=======
 										<div class="form-group">
 											<label class="form-label form-label-top">Publication version</label>
 											<p>{ c.Loc.Get("publication_versions." + f.PublicationVersion) }</p>
@@ -194,52 +133,39 @@
 										<p>-</p>
 									</div>
 								}
->>>>>>> 29ad371b
 								<div class="card-body border-bottom">
 									<h3 class="mb-3">Access level information</h3>
 									<div class="form-group">
 										<label class="form-label form-label-top pb-0 d-block" for="">
 											Is a patent application ongoing or planned?
 										</label>
-<<<<<<< HEAD
-										<p>-</p>
-=======
 										if p.HasPatentApplication != "" {
 											{ p.HasPatentApplication }
 										} else {
 											<p>-</p>
 										}
->>>>>>> 29ad371b
 									</div>
 									<div class="form-group">
 										<label class="form-label form-label-top pb-0 d-block" for="">
 											Does the dissertation contain privacy-sensitive information?
 										</label>
 										<small class="form-text text-muted mb-2">Does not include patents. Private or sensitive information about individuals or companies that should <strong>never</strong> be disclosed.</small>
-<<<<<<< HEAD
-										<p>-</p>
-=======
 										if p.HasConfidentialData != "" {
 											{ p.HasConfidentialData }
 										} else {
 											<p>-</p>
 										}
->>>>>>> 29ad371b
 									</div>
 									<div class="form-group">
 										<label class="form-label form-label-top pb-0 d-block" for="">
 											Are other publications planned based on this dissertation?
 										</label>
 										<small class="form-text text-muted mb-2">e.g. articles or book</small>
-<<<<<<< HEAD
-										<p>-</p>
-=======
 										if p.HasPublicationsPlanned != "" {
 											{ p.HasPublicationsPlanned }
 										} else {
 											<p>-</p>
 										}
->>>>>>> 29ad371b
 									</div>
 									<div class="form-group">
 										<label class="form-label form-label-top pb-0 d-block" for="">
@@ -248,21 +174,15 @@
 										<small class="form-text text-muted mb-2">
 											The dissertation contains a copy of the full text, either in the publisher's layout (VoR) or your own (AAM). <a class="c-link" href="https://researchtips.ugent.be/en/tips/00002066">Read more</a>
 										</small>
-<<<<<<< HEAD
-										<p>-</p>
-=======
 										if p.HasPublishedMaterial != "" {
 											{ p.HasPublishedMaterial }
 										} else {
 											<p>-</p>
 										}
->>>>>>> 29ad371b
-									</div>
-								</div>
-								<div class="card-body border-bottom" x-data="{ mode: 'view' }">
+									</div>
+								</div>
+								<div class="card-body border-bottom" x-data="{ mode: &#39;view&#39; }">
 									<h3 class="mb-3">Access level</h3>
-<<<<<<< HEAD
-=======
 									<div class="bc-toolbar h-auto">
 										<div class="bc-toolbar-left">
 											if f := p.MainFile(); f != nil {
@@ -274,7 +194,6 @@
 											}
 										</div>
 									</div>
->>>>>>> 29ad371b
 								</div>
 							</div>
 						</div>
@@ -292,13 +211,6 @@
 												</label>
 											</div>
 										</div>
-<<<<<<< HEAD
-										<span>Neuropsychiatric aspects of COVID-19 pandemic: A selective review</span>
-									</div>
-									<div class="form-group">
-										<label class="form-label form-label-top" for="">Alternative title</label>
-										<span>Alternative title</span>
-=======
 										<span>
 											if p.Title != "" {
 												{ p.Title }
@@ -312,7 +224,6 @@
 										if len(p.AlternativeTitle) > 0 {
 											<span>{ p.AlternativeTitle[0] }</span>
 										}
->>>>>>> 29ad371b
 									</div>
 									<div class="form-group">
 										<div class="bc-toolbar h-auto">
@@ -320,14 +231,6 @@
 												<label class="form-label">Abstract</label>
 											</div>
 										</div>
-<<<<<<< HEAD
-										<div class="card shadow-none mb-6">
-											<div class="card-body">
-												<p class="c-body-small text-muted mb-1">English</p>
-												<p>Corona virus disease (COVID-19) has been declared as a controllable pandemic by the World Health Organization (WHO). COVID-19 though is a predominantly respiratory illness; it can also affect brain and other organs like kidneys, heart and liver. Neuropsychiatric manifestations are common during viral pandemics but are not effectively addressed. Fever and cough are common symptoms only in infected individuals but headache and sleep disturbances are common even in uninfected general public. In this selective review, the authors report the available evidence of neuropsychiatric morbidity during the current COVID-19 crisis. The authors also discuss the postulated neuronal mechanisms of the corona virus infection sequelae.</p>
-											</div>
-										</div>
-=======
 										if len(p.Abstract) > 0 {
 											for _, a := range p.Abstract {
 												<div class="card shadow-none mb-6">
@@ -346,7 +249,6 @@
 												</div>
 											</div>
 										}
->>>>>>> 29ad371b
 									</div>
 									<div class="form-group">
 										<div class="bc-toolbar h-auto">
@@ -354,28 +256,6 @@
 												<label class="form-label">Lay summary</label>
 											</div>
 										</div>
-<<<<<<< HEAD
-										<div class="card shadow-none mb-6">
-											<div class="card-body">
-												<p class="c-body-small text-muted mb-1">Nederlands</p>
-												<p>Lay summary tekst</p>
-											</div>
-										</div>
-									</div>
-									<div class="form-group">
-										<label class="form-label form-label-top form-label form-label-top" for="keywords">Keywords</label>
-										<ul class="badge-list">
-											<li class="badge badge-light">Keyword 1</li>
-											<li class="badge badge-light">Keyword 2</li>
-										</ul>
-									</div>
-									<div class="form-group">
-										<label class="form-label form-label-top form-label form-label-top" for="keywords">Research field</label>
-										<ul class="badge-list">
-											<li class="badge badge-light">Research field 1</li>
-											<li class="badge badge-light">Research field 2</li>
-										</ul>
-=======
 										if len(p.LaySummary) > 0 {
 											for _, s := range p.LaySummary {
 												<div class="card shadow-none mb-6">
@@ -418,7 +298,6 @@
 										} else {
 											<p>-</p>
 										}
->>>>>>> 29ad371b
 									</div>
 								</div>
 							</div>
@@ -435,34 +314,6 @@
 												<label class="form-label form-label-top">Authors</label>
 											</div>
 										</div>
-<<<<<<< HEAD
-										<ul class="list-group rounded-lg">
-											<div class="list-group-item">
-												<div class="bc-avatar-and-text align-items-start">
-													<div class="bc-avatar mt-3 bc-avatar--light-blue" data-avatar-item="data-avatar-item">
-														<i class="if if-ghent-university"></i>
-													</div>
-													<div class="bc-avatar-text">
-														<div class="hstack-md-responsive gap-3 gap-lg-4">
-															<div class="vstack gap-3">
-																<h4 class="mb-0">Jane Cooper</h4>
-																<ul class="c-meta-list c-meta-list-horizontal">
-																	<li class="c-meta-item">
-																		<i class="if if-ghent-university if--small if--muted"></i>
-																		<span class="text-muted">UGent author</span>
-																	</li>
-																	<li class="c-meta-item text-nowrap">
-																		<i class="if if-orcid if--small if--success"></i>
-																		<span></span>
-																	</li>
-																</ul>
-															</div>
-														</div>
-													</div>
-												</div>
-											</div>
-										</ul>
-=======
 										if len(p.Author) > 0 {
 											<div class="list-group rounded-lg">
 												for _, a := range p.Author {
@@ -499,7 +350,6 @@
 										} else {
 											<p>-</p>
 										}
->>>>>>> 29ad371b
 									</div>
 									<div class="form-group">
 										<div class="bc-toolbar h-auto">
@@ -507,58 +357,6 @@
 												<label class="form-label form-label-top">Supervisors</label>
 											</div>
 										</div>
-<<<<<<< HEAD
-										<ul class="list-group rounded-lg">
-											<div class="list-group-item">
-												<div class="bc-avatar-and-text align-items-start">
-													<div class="bc-avatar mt-3 bc-avatar--light-blue" data-avatar-item="data-avatar-item">
-														<i class="if if-ghent-university"></i>
-													</div>
-													<div class="bc-avatar-text">
-														<div class="hstack-md-responsive gap-3 gap-lg-4">
-															<div class="vstack gap-3">
-																<h4 class="mb-0">Brooklyn Simmons</h4>
-																<ul class="c-meta-list c-meta-list-horizontal">
-																	<li class="c-meta-item">
-																		<i class="if if-ghent-university if--small if--muted"></i>
-																		<span class="text-muted">UGent author</span>
-																	</li>
-																	<li class="c-meta-item text-nowrap">
-																		<i class="if if-orcid if--small if--success"></i>
-																		<span></span>
-																	</li>
-																</ul>
-															</div>
-														</div>
-													</div>
-												</div>
-											</div>
-											<div class="list-group-item">
-												<div class="bc-avatar-and-text align-items-start">
-													<div class="bc-avatar mt-3 bc-avatar--light-blue" data-avatar-item="data-avatar-item">
-														<i class="if if-ghent-university"></i>
-													</div>
-													<div class="bc-avatar-text">
-														<div class="hstack-md-responsive gap-3 gap-lg-4">
-															<div class="vstack gap-3">
-																<h4 class="mb-0">Esther Howard</h4>
-																<ul class="c-meta-list c-meta-list-horizontal">
-																	<li class="c-meta-item">
-																		<i class="if if-ghent-university if--small if--muted"></i>
-																		<span class="text-muted">UGent author</span>
-																	</li>
-																	<li class="c-meta-item text-nowrap">
-																		<i class="if if-orcid if--small if--success"></i>
-																		<span></span>
-																	</li>
-																</ul>
-															</div>
-														</div>
-													</div>
-												</div>
-											</div>
-										</ul>
-=======
 										if len(p.Supervisor) > 0 {
 											<ul class="list-group rounded-lg">
 												for _, s := range p.Supervisor {
@@ -595,7 +393,6 @@
 										} else {
 											<p>-</p>
 										}
->>>>>>> 29ad371b
 									</div>
 									<div class="form-group">
 										<div class="bc-toolbar h-auto">
@@ -603,40 +400,6 @@
 												<label class="form-label form-label-top">Departments</label>
 											</div>
 										</div>
-<<<<<<< HEAD
-										<ul class="list-group">
-											<li class="list-group-item">
-												<div class="bc-avatar-and-text align-items-start">
-													<div class="bc-avatar bc-avatar--muted bc-avatar--square mt-3">
-														<i class="if if-building"></i>
-													</div>
-													<div class="bc-avatar-text">
-														<div class="hstack-md-responsive gap-3 gap-lg-4">
-															<div class="vstack gap-3">
-																<h4 class="mb-0">Department of Large Animal Surgery, Anaesthesia and Orthopaedics</h4>
-																<div class="c-body-small text-muted">Department ID: DI10</div>
-															</div>
-														</div>
-													</div>
-												</div>
-											</li>
-											<li class="list-group-item">
-												<div class="bc-avatar-and-text align-items-start">
-													<div class="bc-avatar bc-avatar--muted bc-avatar--square mt-3">
-														<i class="if if-building"></i>
-													</div>
-													<div class="bc-avatar-text">
-														<div class="hstack-md-responsive gap-3 gap-lg-4">
-															<div class="vstack gap-3">
-																<h4 class="mb-0">Department of Pathology, bacteriology and poultry diseases (ceased 1-1-2022)</h4>
-																<div class="c-body-small text-muted">Department ID: DI05*</div>
-															</div>
-														</div>
-													</div>
-												</div>
-											</li>
-										</ul>
-=======
 										if len(p.RelatedOrganizations) > 0 {
 											<ul class="list-group">
 												for _, o := range p.RelatedOrganizations {
@@ -660,7 +423,6 @@
 										} else {
 											<p>-</p>
 										}
->>>>>>> 29ad371b
 									</div>
 								</div>
 							</div>
@@ -676,33 +438,6 @@
 											<li class="list-group-item bg-transparent">
 												<div class="form-group">
 													<label class="form-label form-label-top" for="Publication year">Publication year</label>
-<<<<<<< HEAD
-													<span>2024</span>
-												</div>
-												<div class="form-group">
-													<label class="form-label form-label-top" for="Place of publication">Place of publication</label>
-													<span>Gent</span>
-												</div>
-												<div class="form-group">
-													<label class="form-label form-label-top" for="Publisher">Publisher</label>
-													<span>Universiteit Gent. Faculteit Farmaceutische Wetenschappen, co-publisher</span>
-												</div>
-												<div class="form-group">
-													<label class="form-label form-label-top" for="Languages">Languages</label>
-													<span>English</span>
-												</div>
-												<div class="form-group">
-													<label class="form-label form-label-top" for="Number of pages">Number of pages</label>
-													<span>249</span>
-												</div>
-												<div class="form-group">
-													<label class="form-label form-label-top" for="Date of defense">Date of defense</label>
-													<span>2024-08-24</span>
-												</div>
-												<div class="form-group">
-													<label class="form-label form-label-top" for="Place of defense">Place of defense</label>
-													<span>Ghent</span>
-=======
 													if p.Year != "" {
 														<span>{ p.Year }</span>
 													} else {
@@ -756,7 +491,6 @@
 													} else {
 														<span>-</span>
 													}
->>>>>>> 29ad371b
 												</div>
 											</li>
 										</ul>
@@ -773,13 +507,6 @@
 									<li class="list-group-item bg-transparent">
 										<div class="form-group">
 											<label class="form-label form-label-top" for="ISSN">ISSN</label>
-<<<<<<< HEAD
-											<span>9789463556996</span>
-										</div>
-										<div class="form-group">
-											<label class="form-label form-label-top" for="ISBN">ISBN</label>
-											<span>9789463556996</span>
-=======
 											if len(p.ISSN) > 0 {
 												<span>{ strings.Join(p.ISSN, ", ") } </span>
 											} else {
@@ -793,7 +520,6 @@
 											} else {
 												<span>-</span>
 											}
->>>>>>> 29ad371b
 										</div>
 									</li>
 								</div>
