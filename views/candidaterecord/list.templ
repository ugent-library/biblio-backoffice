--- conflicted
+++ resolved
@@ -28,29 +28,6 @@
 				</div>
 			</div>
 			<div class="u-scroll-wrapper__body w-100 p-6">
-<<<<<<< HEAD
-				<form class="mb-4" method="GET" action={ views.URL(c.CurrentURL).ClearQuery().SafeURL() }>
-					<div class="bc-toolbar">
-						<div class="bc-toolbar-right">
-							<div class="bc-toolbar-item d-flex gap-3 align-items-center">
-								<label class="text-nowrap" for="sort-suggestions">Sort by</label>
-								<select id="sort-suggestions" name="sort" class="form-select form-change-submit">
-									for _, sort := range vocabularies.Map["candidate_record_sorts"] {
-										<option
-											value={ sort }
-											if searchArgs.HasSort(sort) {
-												selected
-											}
-										>
-											{ c.Loc.Get("candidate_record_sorts." + sort) }
-										</option>
-									}
-								</select>
-							</div>
-						</div>
-					</div>
-				</form>
-=======
 				<div class="row">
 					<div class="col-xl-6 col-lg-8 col-md-10">
 						<div class="alert alert-success border border-success mb-6">
@@ -59,11 +36,15 @@
 								<div class="bc-toolbar h-auto">
 									<div class="bc-toolbar-left">
 										<div class="bc-toolbar-item">
-											<h3 class="alert-title">Biblio now automatically picks up dissertations from Plato.
-												<br>Preview, import and complete your research output.
+											<h3 class="alert-title">
+												Biblio now automatically picks up dissertations from Plato.
+												<br/>
+												Preview, import and complete your research output.
 											</h3>
-											<p>We are testing this new feature for the Faculty of Engineering and Architecture
-												<br>until the end of November,
+											<p>
+												We are testing this new feature for the Faculty of Engineering and Architecture
+												<br/>
+												until the end of November,
 												and would appreciate your feedback.&nbsp;<a class="c-link" target="_blank" href="https://forms.office.com/Pages/ResponsePage.aspx?id=3hyB1-_sbEmPkaF4YkG5nLzhS3gYTQlIoRZOSkcIt81UNE5UTU5ZNThPM0dJSkczOERMUThHOFgwVC4u">Give feedback</a>
 											</p>
 											<p class="mt-4">
@@ -79,8 +60,28 @@
 						</div>
 					</div>
 				</div>
->>>>>>> 831ae913
 				if searchHits.Total > 0 {
+					<form class="mb-4" method="GET" action={ views.URL(c.CurrentURL).ClearQuery().SafeURL() }>
+						<div class="bc-toolbar">
+							<div class="bc-toolbar-right">
+								<div class="bc-toolbar-item d-flex gap-3 align-items-center">
+									<label class="text-nowrap" for="sort-suggestions">Sort by</label>
+									<select id="sort-suggestions" name="sort" class="form-select form-change-submit">
+										for _, sort := range vocabularies.Map["candidate_record_sorts"] {
+											<option
+												value={ sort }
+												if searchArgs.HasSort(sort) {
+													selected
+												}
+											>
+												{ c.Loc.Get("candidate_record_sorts." + sort) }
+											</option>
+										}
+									</select>
+								</div>
+							</div>
+						</div>
+					</form>
 					<div class="card w-100 mb-6">
 						<div class="card-header">
 							<div class="bc-toolbar">
@@ -125,17 +126,9 @@
 						</div>
 					</div>
 				} else {
-<<<<<<< HEAD
-					<div class="u-scroll-wrapper__body w-100 p-6">
-						<div class="c-blank-slate c-blank-slate-default c-blank-slate-large">
-							<img class="mb-4" src={ c.AssetPath("/images/inbox-illustration.svg") } alt="" width="auto" height="32"/>
-							<h3 class="c-blank-slate-title">No suggestions, all caught up!</h3>
-						</div>
-=======
 					<div class="c-blank-slate c-blank-slate-default c-blank-slate-large h-50">
 						<img class="mb-4" src={ c.AssetPath("/images/inbox-illustration.svg") } alt="" width="auto" height="32"/>
 						<h3 class="c-blank-slate-title">No suggestions, all caught up!</h3>
->>>>>>> 831ae913
 					</div>
 				}
 			</div>
