package candidaterecordviews

import (
	"github.com/ugent-library/biblio-backoffice/ctx"
	"github.com/ugent-library/biblio-backoffice/models"
	"github.com/ugent-library/biblio-backoffice/views"
	publicationviews "github.com/ugent-library/biblio-backoffice/views/publication"
)

<<<<<<< HEAD
templ Preview(c *ctx.Ctx, p *models.Publication) {
	@views.ShowModalLayout(c) {
		@publicationviews.Preview(p)
=======
templ actions(c *ctx.Ctx, rec *models.CandidateRecord) {
	<button
		class="btn btn-primary"
		hx-put={ c.PathTo("import_candidate_record", "id", rec.ID).String() }
		hx-swap="none"
	>
		<div class="btn-text">Import as draft</div>
	</button>
}

templ downloadMainFileAction(c *ctx.Ctx, rec *models.CandidateRecord) {
	if f := rec.Publication.MainFile(); f != nil {
		<a class="btn btn-tertiary btn-lg-only-responsive" href={ templ.URL(c.PathTo("candidate_record_download_file", "id", rec.ID, "file_id", f.ID).String()) }>
			<i class="if if-eye"></i>
			<span class="btn-text">View file</span>
		</a>
	}
}

templ Preview(c *ctx.Ctx, rec *models.CandidateRecord) {
	@views.ShowModalLayout(c) {
		@publicationviews.Preview(c, rec.Publication, actions(c, rec), downloadMainFileAction(c, rec))
>>>>>>> 29ad371b
	}
}<|MERGE_RESOLUTION|>--- conflicted
+++ resolved
@@ -7,16 +7,11 @@
 	publicationviews "github.com/ugent-library/biblio-backoffice/views/publication"
 )
 
-<<<<<<< HEAD
-templ Preview(c *ctx.Ctx, p *models.Publication) {
-	@views.ShowModalLayout(c) {
-		@publicationviews.Preview(p)
-=======
 templ actions(c *ctx.Ctx, rec *models.CandidateRecord) {
 	<button
-		class="btn btn-primary"
-		hx-put={ c.PathTo("import_candidate_record", "id", rec.ID).String() }
-		hx-swap="none"
+ 		class="btn btn-primary"
+ 		hx-put={ c.PathTo("import_candidate_record", "id", rec.ID).String() }
+ 		hx-swap="none"
 	>
 		<div class="btn-text">Import as draft</div>
 	</button>
@@ -34,6 +29,5 @@
 templ Preview(c *ctx.Ctx, rec *models.CandidateRecord) {
 	@views.ShowModalLayout(c) {
 		@publicationviews.Preview(c, rec.Publication, actions(c, rec), downloadMainFileAction(c, rec))
->>>>>>> 29ad371b
 	}
 }