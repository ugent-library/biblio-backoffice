package candidaterecordviews

import (
	"github.com/ugent-library/biblio-backoffice/ctx"
	"github.com/ugent-library/biblio-backoffice/models"
	"github.com/ugent-library/biblio-backoffice/views/contributor"
	"fmt"
)

type SummaryOpts struct {
	Thumbnail string
	Badge     templ.Component
}

templ Summary(c *ctx.Ctx, p *models.Publication, opts SummaryOpts) {
	<div class="w-100">
		<div class="c-thumbnail-and-text align-items-start w-100">
			if opts.Thumbnail != "" {
				<div class="c-thumbnail c-thumbnail-1-1 c-thumbnail-img c-thumbnail-small c-thumbnail-lg-large">
					<div class="c-thumbnail-inner">
						<img src={ opts.Thumbnail }/>
					</div>
				</div>
			}
			<div class="c-thumbnail-text">
				<div class="hstack-lg-responsive align-items-start gap-3 w-100">
					<div class="vstack gap-5">
						<div class="vstack gap-2">
							<div class="d-inline-flex align-items-center flex-wrap">
								if opts.Badge != nil {
									@opts.Badge
								}
								<span class="c-subline ps-2 me-3 pe-3 border-end">
									if p.Classification != "" {
										{ fmt.Sprintf("%s: %s", c.Loc.Get("publication_types." + p.Type), p.Classification) }
									} else {
										{ c.Loc.Get("publication_types." + p.Type) }
									}
								</span>
								if mainFile := p.MainFile(); mainFile != nil {
									<span class={ "c-subline", "me-3", "pe-3", templ.KV("border-end", mainFile.AccessLevel == "info:eu-repo/semantics/embargoedAccess") }>

										if mainFile.AccessLevel == "info:eu-repo/semantics/openAccess" {
											<i class="if if-download if--small if--success"></i>
											<span class="c-subline text-truncate">{ c.Loc.Get("publication_file_access_levels." + mainFile.AccessLevel) }</span>
										} else if mainFile.AccessLevel == "info:eu-repo/semantics/embargoedAccess" {
											<i class="if if-time if--small if--warning"></i>
											<span class="c-subline text-muted">{ c.Loc.Get("publication_file_access_levels." + mainFile.AccessLevel) }</span>
										} else if mainFile.AccessLevel == "info:eu-repo/semantics/restrictedAccess" {
											<i class="if if-ghent-university if--small if--primary"></i>
											<span class="c-subline text-muted">{ c.Loc.Get("publication_file_access_levels." + mainFile.AccessLevel) }</span>
										} else if mainFile.AccessLevel == "info:eu-repo/semantics/closedAccess" {
											<i class="if if-forbid if--small if--danger"></i>
											<span class="c-subline text-muted">{ c.Loc.Get("publication_file_access_levels." + mainFile.AccessLevel) }</span>
										}
									</span>
									if mainFile.AccessLevel == "info:eu-repo/semantics/embargoedAccess" {
										<span class="c-subline me-3 pe-3 border-end">
											if mainFile.AccessLevelDuringEmbargo == "info:eu-repo/semantics/closedAccess" {
												<i class="if if-eye-off if--small if--muted"></i>
											} else {
												<i class="if if-ghent-university if--small if--primary"></i>
											}
											<span class="c-subline text-truncate">{ c.Loc.Get("publication_file_access_levels_during_embargo." + mainFile.AccessLevelDuringEmbargo) }</span>
										</span>
										<span class="c-subline me-3 pe-3">
											if mainFile.AccessLevelAfterEmbargo == "info:eu-repo/semantics/openAccess" {
												<i class="if if-download if--small if--success"></i>
											} else {
												<i class="if if-ghent-university if--small if--primary"></i>
											}
											{ c.Loc.Get("publication_file_access_levels_after_embargo." + mainFile.AccessLevelAfterEmbargo) } from { mainFile.EmbargoDate }
										</span>
									}
								}
							</div>
							<h4 class="mb-0">
								<span class="list-group-item-title">
									if p.Title != "" {
										{ p.Title }
									} else {
										Untitled record
									}
								</span>
							</h4>
							<ul class="c-meta-list c-meta-list-inline">
								for _, summaryPart := range p.SummaryParts() {
									<li class="c-meta-item">{ summaryPart }</li>
								}
							</ul>
<<<<<<< HEAD
							@contributorviews.Summary(c, contributorviews.SummaryArgs{
								Role:         "author",
								Contributors: p.Author,
							})
							@contributorviews.Summary(c, contributorviews.SummaryArgs{
								Role:         "supervisor",
								Contributors: p.Supervisor,
							})
=======

							<div class="d-inline-flex align-items-center flex-wrap">
								<span class="badge rounded-pill badge-light me-4">Authors</span>
								@contributorviews.Summary(c, "author", p.Author, "")
							</div>
							<div class="d-inline-flex align-items-center flex-wrap">
								<span class="badge rounded-pill badge-light me-4">Supervisors</span>
								@contributorviews.Summary(c, "supervisor", p.Supervisor, "")
							</div>
>>>>>>> 0bb60cb6
						</div>
					</div>
					<div class="c-button-toolbar flex-row-reverse flex-lg-row">
						{ children... }
					</div>
				</div>
			</div>
		</div>
	</div>
}<|MERGE_RESOLUTION|>--- conflicted
+++ resolved
@@ -39,7 +39,6 @@
 								</span>
 								if mainFile := p.MainFile(); mainFile != nil {
 									<span class={ "c-subline", "me-3", "pe-3", templ.KV("border-end", mainFile.AccessLevel == "info:eu-repo/semantics/embargoedAccess") }>
-
 										if mainFile.AccessLevel == "info:eu-repo/semantics/openAccess" {
 											<i class="if if-download if--small if--success"></i>
 											<span class="c-subline text-truncate">{ c.Loc.Get("publication_file_access_levels." + mainFile.AccessLevel) }</span>
@@ -88,26 +87,20 @@
 									<li class="c-meta-item">{ summaryPart }</li>
 								}
 							</ul>
-<<<<<<< HEAD
-							@contributorviews.Summary(c, contributorviews.SummaryArgs{
-								Role:         "author",
-								Contributors: p.Author,
-							})
-							@contributorviews.Summary(c, contributorviews.SummaryArgs{
-								Role:         "supervisor",
-								Contributors: p.Supervisor,
-							})
-=======
-
 							<div class="d-inline-flex align-items-center flex-wrap">
 								<span class="badge rounded-pill badge-light me-4">Authors</span>
-								@contributorviews.Summary(c, "author", p.Author, "")
+								@contributorviews.Summary(c, contributorviews.SummaryArgs{
+									Role:         "author",
+									Contributors: p.Author,
+								})
 							</div>
 							<div class="d-inline-flex align-items-center flex-wrap">
 								<span class="badge rounded-pill badge-light me-4">Supervisors</span>
-								@contributorviews.Summary(c, "supervisor", p.Supervisor, "")
+								@contributorviews.Summary(c, contributorviews.SummaryArgs{
+									Role:         "supervisor",
+									Contributors: p.Supervisor,
+								})
 							</div>
->>>>>>> 0bb60cb6
 						</div>
 					</div>
 					<div class="c-button-toolbar flex-row-reverse flex-lg-row">
