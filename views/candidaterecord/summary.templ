--- conflicted
+++ resolved
@@ -26,7 +26,6 @@
 }
 
 templ Summary(c *ctx.Ctx, rec *models.CandidateRecord) {
-<<<<<<< HEAD
 	switch rec.Status {
 		case "new":
 			@publicationSummary(c, rec.Publication, SummaryOpts{
@@ -40,26 +39,43 @@
 				>
 					<div class="btn-text">Reject</div>
 				</button>
-				<button
-					class="btn btn-link btn-link-muted"
-					hx-get={ c.PathTo("candidate_records_preview", "id", rec.ID, "redirect-url", c.PathTo("candidate_records").String()).String() }
-					hx-target="#modals"
-				>
-					<div class="btn-text">Preview</div>
-				</button>
-				<button
-					class="btn btn-outline-primary"
-					hx-put={ c.PathTo("import_candidate_record", "id", rec.ID).String() }
-					hx-swap="none"
-				>
-					<div class="btn-text">
-						if c.UserRole == "curator" {
-							Import as draft
-						} else {
-							Claim
-						}
-					</div>
-				</button>
+				if c.UserRole == "curator" {
+					<button
+						class="btn btn-link btn-link-muted"
+						hx-get={ c.PathTo("candidate_records_preview", "id", rec.ID, "redirect-url", c.PathTo("candidate_records").String()).String() }
+						hx-target="#modals"
+					>
+						<div class="btn-text">Preview</div>
+					</button>
+					<button
+						class="btn btn-outline-primary"
+						hx-put={ c.PathTo("import_candidate_record", "id", rec.ID).String() }
+						hx-swap="none"
+					>
+						<div class="btn-text">
+							Import
+							<span class="d-lg-none d-xl-inline-block">&amp; complete</span>
+						</div>
+					</button>
+				} else {
+					<button
+						class="btn btn-link btn-link-muted"
+						hx-put={ c.PathTo("import_candidate_record", "id", rec.ID).String() }
+						hx-swap="none"
+					>
+						<div class="btn-text">
+							Import
+							<span class="d-lg-none d-xl-inline-block">&amp; complete</span>
+						</div>
+					</button>
+					<button
+						class="btn btn-outline-primary"
+						hx-get={ c.PathTo("candidate_records_preview", "id", rec.ID, "redirect-url", c.PathTo("candidate_records").String()).String() }
+						hx-target="#modals"
+					>
+						<div class="btn-text">Preview</div>
+					</button>
+				}
 			}
 		case "imported":
 			@publicationSummary(c, rec.Publication, SummaryOpts{
@@ -69,53 +85,6 @@
 			@publicationSummary(c, rec.Publication, SummaryOpts{
 				Badge: summaryBadge("badge-danger-light", fmt.Sprintf("Rejected %s suggestion", rec.SourceName)),
 				Info:  rejectedInfo(rec)})
-=======
-	@publicationSummary(c, rec.Publication, SummaryOpts{Badge: summaryBadge(rec), Thumbnail: c.AssetPath("/images/plato-logo.svg")}) {
-		<button
-			class="btn btn-link btn-link-muted"
-			hx-get={ c.PathTo("confirm_reject_candidate_record", "id", rec.ID, "redirect-url", c.PathTo("candidate_records").String()).String() }
-			hx-target="#modals"
-		>
-			<span class="btn-text">Reject</span>
-		</button>
-		if c.UserRole == "curator" {
-			<button
-				class="btn btn-link btn-link-muted"
-				hx-get={ c.PathTo("candidate_records_preview", "id", rec.ID, "redirect-url", c.PathTo("candidate_records").String()).String() }
-				hx-target="#modals"
-			>
-				<span class="btn-text">Preview</span>
-			</button>
-			<button
-				class="btn btn-primary"
-				hx-put={ c.PathTo("import_candidate_record", "id", rec.ID).String() }
-				hx-swap="none"
-			>
-				<span class="btn-text">
-					Import
-					<span class="d-lg-none d-xl-inline-block">&amp; complete</span>
-				</span>
-			</button>
-		} else {
-			<button
-				class="btn btn-link btn-link-muted"
-				hx-put={ c.PathTo("import_candidate_record", "id", rec.ID).String() }
-				hx-swap="none"
-			>
-				<span class="btn-text">
-					Import
-					<span class="d-lg-none d-xl-inline-block">&amp; complete</span>
-				</span>
-			</button>
-			<button
-				class="btn btn-primary"
-				hx-get={ c.PathTo("candidate_records_preview", "id", rec.ID, "redirect-url", c.PathTo("candidate_records").String()).String() }
-				hx-target="#modals"
-			>
-				<span class="btn-text">Preview</span>
-			</button>
-		}
->>>>>>> 37e1ba6b
 	}
 }
 
@@ -252,7 +221,7 @@
 templ importedInfo(rec *models.CandidateRecord) {
 	<p class="text-muted text-md-end text-nowrap">
 		<span>
-			Claimed: 
+			Claimed:
 			if rec.StatusPerson != nil {
 				{ rec.StatusPerson.FullName }.
 			} else {
@@ -270,7 +239,7 @@
 templ rejectedInfo(rec *models.CandidateRecord) {
 	<p class="text-muted text-md-end text-nowrap">
 		<span>
-			Rejected: 
+			Rejected:
 			if rec.StatusPerson != nil {
 				{ rec.StatusPerson.FullName }.
 			} else {
