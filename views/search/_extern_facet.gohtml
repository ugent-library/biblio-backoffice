<div class="dropdown">
    <a class="badge badge-{{if .SearchArgs.HasFilter "extern"}}primary{{else if .Hits.Facets.extern.HasMatches}}default{{else}}secondary{{end}} mr-3"
        data-toggle="dropdown" data-persist="true" aria-haspopup="true"
        aria-expanded="false" role="button"
    >
        <span class="badge-text">UGent</span>
        {{with .SearchArgs.FiltersFor "extern"}}
        <span class="badge-value ml-2">
            &ndash;
            {{range $i, $v := .}}
<<<<<<< HEAD
                {{if gt $i 2}}, &hellip;{{break}}{{end}}
                {{if gt $i 0}},{{end}}
                {{$.Locale.TS "extern" $v}}
=======
                {{- if gt $i 2}}, &hellip;{{break}}{{end}}
                {{- if gt $i 0}},{{end}}
                {{$.Locale.TS "extern" $v -}}
>>>>>>> 60e1def3
            {{end}}
        </span>
        {{end}}
        <i class="if if-caret-down"></i>
    </a>
    <form class="dropdown-menu" method="GET" action="{{.CurrentURL|queryClear}}">
        <div class="bc-navbar bc-navbar--bordered-bottom">
            <div class="bc-toolbar bc-toolbar--auto">
                <div class="bc-toolbar-left">
                    <h4 class="text-nowrap">UGent</h4>
                </div>
                <div class="bc-toolbar-right">
                    <button type="button" class="btn btn-link form-check-all">Select all</button>
                </div>
            </div>
        </div>
        <input type="hidden" name="q" value="{{.SearchArgs.Query}}">
        {{range .SearchArgs.Sort}}
        <input type="hidden" name="sort" value="{{.}}">
        {{end}}
        {{range $f, $vals := .SearchArgs.Filters}}
        {{if ne $f "extern"}}
        {{range $vals}}
        <input type="hidden" name="f[{{$f}}]" value="{{.}}">
        {{end}}
        {{end}}
        {{end}}
        <div class="dropdown-menu__body">
            {{$last := sub (len .Hits.Facets.extern) 1}}
            {{range $i, $f := .Hits.Facets.extern}}
            <div class="custom-control custom-checkbox{{if lt $i $last}} mb-4{{end}}">
                <input class="custom-control-input" id="filter-extern-{{$i}}" type="checkbox" name="f[extern]" value="{{$f.Value}}"{{if $.SearchArgs.HasFilter "extern" $f.Value}} checked{{end}}>
                <label class="custom-control-label" for="filter-extern-{{$i}}">{{$.Locale.TS "extern" $f.Value}} ({{$f.Count}})</label>
            </div>
            {{end}}
        </div>
        <div class="bc-navbar bc-navbar--large">
            <button class="btn btn-primary btn-block" type="submit">Apply filter</button>
        </div>
    </form>
</div><|MERGE_RESOLUTION|>--- conflicted
+++ resolved
@@ -8,15 +8,9 @@
         <span class="badge-value ml-2">
             &ndash;
             {{range $i, $v := .}}
-<<<<<<< HEAD
-                {{if gt $i 2}}, &hellip;{{break}}{{end}}
-                {{if gt $i 0}},{{end}}
-                {{$.Locale.TS "extern" $v}}
-=======
                 {{- if gt $i 2}}, &hellip;{{break}}{{end}}
                 {{- if gt $i 0}},{{end}}
                 {{$.Locale.TS "extern" $v -}}
->>>>>>> 60e1def3
             {{end}}
         </span>
         {{end}}
