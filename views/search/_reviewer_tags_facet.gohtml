<div class="dropdown">
    <a class="badge badge-{{if .SearchArgs.HasFilter "reviewer_tags"}}primary{{else if .Hits.Facets.reviewer_tags.HasMatches}}default{{else}}secondary{{end}} mr-3"
        data-toggle="dropdown" data-persist="true" aria-haspopup="true"
        aria-expanded="false" role="button"
    >
        <span class="badge-text">Librarian tags</span>
        {{with .SearchArgs.FiltersFor "reviewer_tags"}}
        <span class="badge-value ml-2">
            &mdash;
            {{range $i, $v := .}}
<<<<<<< HEAD
                {{if gt $i 2}}, &hellip;{{break}}{{end}}
                {{if gt $i 0}},{{end}}
                {{$v}}
=======
                {{- if gt $i 2}}, &hellip;{{break}}{{end}}
                {{- if gt $i 0}},{{end}}
                {{$v -}}
>>>>>>> 60e1def3
            {{end}}
        </span>
        {{end}}
        <i class="if if-caret-down"></i>
    </a>
    <form class="dropdown-menu" method="GET" action="{{.CurrentURL|queryClear}}">
        <div class="bc-navbar bc-navbar--bordered-bottom">
            <div class="bc-toolbar bc-toolbar--auto">
                <div class="bc-toolbar-left">
                    <h4 class="text-nowrap">Librarian tags</h4>
                </div>
                <div class="bc-toolbar-right">
                    <button type="button" class="btn btn-link form-check-all">Select all</button>
                </div>
            </div>
        </div>
        <input type="hidden" name="q" value="{{.SearchArgs.Query}}">
        {{range .SearchArgs.Sort}}
        <input type="hidden" name="sort" value="{{.}}">
        {{end}}
        {{range $f, $vals := .SearchArgs.Filters}}
        {{if ne $f "reviewer_tags"}}
        {{range $vals}}
        <input type="hidden" name="f[{{$f}}]" value="{{.}}">
        {{end}}
        {{end}}
        {{end}}
        <div class="dropdown-menu__body border-bottom">
            {{$last := sub (len .Hits.Facets.reviewer_tags) 1}}
            {{range $i, $f := .Hits.Facets.reviewer_tags}}
            <div class="custom-control custom-checkbox{{if lt $i $last}} mb-4{{end}}">
                <input class="custom-control-input" id="filter-reviewer_tags-{{$i}}" type="checkbox" name="f[reviewer_tags]" value="{{$f.Value}}"{{if $.SearchArgs.HasFilter "reviewer_tags" $f.Value}} checked{{end}}>
                <label class="custom-control-label" for="filter-reviewer_tags-{{$i}}">{{$f.Value}} ({{$f.Count}})</label>
            </div>
            {{end}}
        </div>
        <div class="bc-navbar bc-navbar--large">
            <button class="btn btn-primary btn-block" type="submit">Apply filter</button>
        </div>
    </form>
</div><|MERGE_RESOLUTION|>--- conflicted
+++ resolved
@@ -8,15 +8,9 @@
         <span class="badge-value ml-2">
             &mdash;
             {{range $i, $v := .}}
-<<<<<<< HEAD
-                {{if gt $i 2}}, &hellip;{{break}}{{end}}
-                {{if gt $i 0}},{{end}}
-                {{$v}}
-=======
                 {{- if gt $i 2}}, &hellip;{{break}}{{end}}
                 {{- if gt $i 0}},{{end}}
                 {{$v -}}
->>>>>>> 60e1def3
             {{end}}
         </span>
         {{end}}
