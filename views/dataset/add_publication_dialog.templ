package dataset

import (
	"github.com/ugent-library/biblio-backoffice/ctx"
	"github.com/ugent-library/biblio-backoffice/models"
)

templ AddPublicationDialog(c *ctx.Ctx, dataset *models.Dataset, publicationHits *models.PublicationHits) {
	<div class="modal-dialog modal-dialog-centered modal-fullscreen modal-dialog-scrollable" role="document">
		<div class="modal-content">
			<div class="modal-header">
				<h2 class="modal-title">Select publications</h2>
			</div>
			<div class="p-6 border-bottom">
				<label class="form-label" for="publication-q">Search publications</label>
				<input
<<<<<<< HEAD
					class="form-control"
					type="search"
=======
					class="form-control mb-4"
					type="text"
>>>>>>> f45790a7
					id="publication-q"
					name="q"
					placeholder="Search..."
					autofocus
					hx-get={ c.PathTo("dataset_suggest_publications", "id", dataset.ID).String() }
					hx-trigger="input changed delay:500ms, search"
					hx-target="#publication-suggestions"
				/>
				<p class="text-muted">
					Select one or more publications that are already registered in Biblio. <a href="https://onderzoektips.ugent.be/en/tips/00002061/" target="_blank">View documentation <i class="if if--small if-external-link"></i></a>
				</p>
			</div>
			<div class="modal-body">
				<div id="publication-suggestions">
					@SuggestPublications(c, dataset, publicationHits)
				</div>
			</div>
			<div class="modal-footer">
				<div class="bc-toolbar">
					<div class="bc-toolbar-left">
						<button class="btn btn-link modal-close" data-bs-dismiss="modal">Cancel</button>
					</div>
				</div>
			</div>
		</div>
	</div>
}<|MERGE_RESOLUTION|>--- conflicted
+++ resolved
@@ -14,13 +14,8 @@
 			<div class="p-6 border-bottom">
 				<label class="form-label" for="publication-q">Search publications</label>
 				<input
-<<<<<<< HEAD
-					class="form-control"
+					class="form-control mb-4"
 					type="search"
-=======
-					class="form-control mb-4"
-					type="text"
->>>>>>> f45790a7
 					id="publication-q"
 					name="q"
 					placeholder="Search..."
