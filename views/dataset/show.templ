--- conflicted
+++ resolved
@@ -16,87 +16,6 @@
 	}) {
 		<div class="w-100 u-scroll-wrapper">
 			<div class="bg-white">
-<<<<<<< HEAD
-				<div class="bc-navbar bc-navbar--large bc-navbar--white">
-					<div class="bc-toolbar">
-						<div class="bc-toolbar-left">
-							<div class="bc-toolbar-item">
-								<a class="btn btn-link btn-link-muted" href={ templ.URL(redirectURL) }>
-									<i class="if if-arrow-left"></i>
-									<div class="btn-text">Datasets overview</div>
-								</a>
-							</div>
-						</div>
-						<div class="bc-toolbar-right">
-							if c.Repo.CanWithdrawDataset(c.User, dataset) {
-								<div class="bc-toolbar-item">
-									<button
-										class="btn btn-outline-danger"
-										hx-get={ views.URL(c.PathTo("dataset_confirm_withdraw", "id", dataset.ID)).QuerySet("redirect-url", redirectURL).String() }
-										hx-target="#modals"
-									>
-										<i class="if if-arrow-go-back"></i>
-										<span class="btn-text">Withdraw</span>
-									</button>
-								</div>
-							}
-							if c.Repo.CanPublishDataset(c.User, dataset) && dataset.Status == "returned" {
-								<div class="bc-toolbar-item">
-									<button
-										class="btn btn-success"
-										hx-get={ views.URL(c.PathTo("dataset_confirm_republish", "id", dataset.ID)).QuerySet("redirect-url", redirectURL).String() }
-										hx-target="#modals"
-									>
-										<div class="btn-text">Republish to Biblio</div>
-									</button>
-								</div>
-							}
-							if c.Repo.CanPublishDataset(c.User, dataset) && dataset.Status != "returned" {
-								<div class="bc-toolbar-item">
-									<button
-										class="btn btn-success"
-										hx-get={ views.URL(c.PathTo("dataset_confirm_publish", "id", dataset.ID)).QuerySet("redirect-url", redirectURL).String() }
-										hx-target="#modals"
-									>
-										<div class="btn-text">Publish to Biblio</div>
-									</button>
-								</div>
-							}
-							<div class="bc-toolbar-item">
-								if c.Repo.CanCurate(c.User) && dataset.Locked {
-									<button
-										class="btn btn-outline-secondary"
-										hx-post={ views.URL(c.PathTo("dataset_unlock", "id", dataset.ID)).QuerySet("redirect-url", c.CurrentURL.String()).String() }
-										hx-swap="none"
-									>
-										<i class="if if-lock-unlock"></i>
-										<span class="btn-text">Unlock record</span>
-									</button>
-								} else if c.Repo.CanCurate(c.User) {
-									<button
-										class="btn btn-outline-secondary"
-										hx-post={ views.URL(c.PathTo("dataset_lock", "id", dataset.ID)).QuerySet("redirect-url", c.CurrentURL.String()).String() }
-										hx-swap="none"
-									>
-										<i class="if if-lock"></i>
-										<span class="btn-text">Lock record</span>
-									</button>
-								}
-							</div>
-							if c.Repo.CanDeleteDataset(c.User, dataset) {
-								<div class="bc-toolbar-item">
-									<div class="dropdown">
-										<button
-											class="btn btn-outline-primary btn-icon-only"
-											type="button"
-											data-bs-toggle="dropdown"
-											aria-haspopup="true"
-											aria-expanded="false"
-										>
-											<i class="if if-more"></i>
-										</button>
-										<div class="dropdown-menu">
-=======
 				<div id="summary">
 					<div class="mx-6">
 						<div class="bc-toolbar bc-toolbar-md-responsive flex-column-reverse flex-md-row w-100">
@@ -171,10 +90,9 @@
 								</div>
 							</div>
 							<div class="bc-toolbar-right justify-content-end">
-								if c.User.CanDeleteDataset(dataset) {
+								if c.Repo.CanDeleteDataset(c.User, dataset) {
 									<div class="bc-toolbar-item">
 										<div class="dropdown">
->>>>>>> d0d50105
 											<button
 												class="btn btn-outline-secondary btn-icon-only"
 												type="button"
@@ -198,7 +116,7 @@
 									</div>
 								}
 								<div class="bc-toolbar-item">
-									if c.User.CanCurate() && dataset.Locked {
+									if c.Repo.CanCurate(c.User) && dataset.Locked {
 										<button
 											class="btn btn-outline-secondary"
 											hx-post={ views.URL(c.PathTo("dataset_unlock", "id", dataset.ID)).QuerySet("redirect-url", c.CurrentURL.String()).String() }
@@ -207,7 +125,7 @@
 											<i class="if if-lock-unlock"></i>
 											<span class="btn-text d-md-none d-lg-inline">Unlock record</span>
 										</button>
-									} else if c.User.CanCurate() {
+									} else if c.Repo.CanCurate(c.User) {
 										<button
 											class="btn btn-outline-secondary"
 											hx-post={ views.URL(c.PathTo("dataset_lock", "id", dataset.ID)).QuerySet("redirect-url", c.CurrentURL.String()).String() }
@@ -218,7 +136,7 @@
 										</button>
 									}
 								</div>
-								if c.User.CanWithdrawDataset(dataset) {
+								if c.Repo.CanWithdrawDataset(c.User, dataset) {
 									<div class="bc-toolbar-item">
 										<button
 											class="btn btn-outline-danger"
@@ -230,7 +148,7 @@
 										</button>
 									</div>
 								}
-								if c.User.CanPublishDataset(dataset) && dataset.Status == "returned" {
+								if c.Repo.CanPublishDataset(c.User, dataset) && dataset.Status == "returned" {
 									<div class="bc-toolbar-item">
 										<button
 											class="btn btn-success"
@@ -241,7 +159,7 @@
 										</button>
 									</div>
 								}
-								if c.User.CanPublishDataset(dataset) && dataset.Status != "returned" {
+								if c.Repo.CanPublishDataset(c.User, dataset) && dataset.Status != "returned" {
 									<div class="bc-toolbar-item">
 										<button
 											class="btn btn-success"
