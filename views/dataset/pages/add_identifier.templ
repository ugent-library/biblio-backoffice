package pages

import (
	"github.com/ugent-library/biblio-backoffice/ctx"
	"github.com/ugent-library/biblio-backoffice/models"
	"github.com/ugent-library/biblio-backoffice/views"
	"github.com/ugent-library/biblio-backoffice/views/aria"
	datasetviews "github.com/ugent-library/biblio-backoffice/views/dataset"
	datasetsummaryviews "github.com/ugent-library/biblio-backoffice/views/dataset/summary"
)

type AddIdentifierArgs struct {
	Dataset          *models.Dataset
	Source           string
	Identifier       string
	DuplicateDataset bool
	Errors           []string
}

templ AddIdentifier(c *ctx.Ctx, args AddIdentifierArgs) {
	@views.PageLayout(c, "Add - Datasets - Biblio", nil) {
		@datasetviews.AddSidebar(c, 1)
		<form class="w-100" action={ templ.URL(c.PathTo("dataset_confirm_import").String()) } method="POST">
			@views.CSRFTag(c)
			<div class="u-scroll-wrapper">
				<div class="bc-navbar bc-navbar--large bc-navbar-bordered bc-navbar--white bc-navbar--bordered-bottom">
					<div class="bc-toolbar">
						<div class="bc-toolbar-left">
							<div class="bc-toolbar-item">
								<div class="d-flex flex-column">
									<span class="text-muted">Step 1</span>
									<h4 class="bc-toolbar-title">Add dataset</h4>
								</div>
							</div>
						</div>
						<div class="bc-toolbar-right">
							<div class="c-button-toolbar">
								<div class="border-end pe-4 me-4">
									<a class="btn btn-tertiary" href={ templ.URL(c.PathTo("datasets").String()) }>Cancel</a>
								</div>
								<a class="btn btn-tertiary" href={ templ.URL(c.PathTo("dataset_add").String()) }>
									<i class="if if-arrow-left"></i>
									<span class="btn-text">Previous step</span>
								</a>
								<button type="submit" class="btn btn-primary">
									<div class="btn-text">Preview & import dataset</div>
									<i class="if if-chevron-right"></i>
								</button>
							</div>
						</div>
					</div>
				</div>
				<div class="p-6 u-scroll-wrapper__body">
<<<<<<< HEAD
					<div class="row">
						<div class="col-xl-8 mb-6">
							<div class="card mb-6">
								<div class="card-body">
									<h3 class="mb-4">Enter the DOI from an external repository to import the metadata of a dataset</h3>
									<div class="row">
										<div class="col-6">
											<input type="hidden" name="source" value="datacite"/>
											<div class="input-group">
												<label class="input-group-text" for="identifier">DOI</label>
												<input class="form-control" type="text" id="identifier" name="identifier" value={ args.Identifier } placeholder={ c.Loc.Get("dataset.single_import.import_by_id.identifier.placeholder") } aria-details="identifier-help" required/>
											</div>
										</div>
=======
					<div class="card mb-6">
						<div class="card-header">
							<div class="bc-toolbar">
								<div class="bc-toolbar-left">
									<div class="bc-toolbar-item">
										<h5 class="h6">Enter the DOI from an external repository to import the metadata of a dataset</h5>
									</div>
								</div>
							</div>
						</div>
						<div class="card-body">
							<div class="row">
								<div class="col-6">
									<input type="hidden" name="source" value="datacite"/>
									<div class="input-group">
										<label class="input-group-text" for="identifier">DOI</label>
										<input
											class="form-control"
											type="text"
											id="identifier"
											name="identifier"
											value={ args.Identifier }
											placeholder={ c.Loc.Get("dataset.single_import.import_by_id.identifier.placeholder") }
											{ aria.Attributes(c.Loc.Get("dataset.single_import.import_by_id.identifier.help"), "identifier-help")... }
											required
										/>
									</div>
								</div>
							</div>
							<p id="identifier-help" class="form-text mt-3">
								{ c.Loc.Get("dataset.single_import.import_by_id.identifier.help") }
							</p>
						</div>
					</div>
					<div class="card mb-6">
						<div class="card-header">
							<div class="bc-toolbar">
								<div class="bc-toolbar-left">
									<div class="bc-toolbar-item">
										<h5 class="h6">Tips for depositing and registering your data</h5>
>>>>>>> 106468ce
									</div>
									<p id="identifier-help" class="form-text mt-3">{ c.Loc.Get("dataset.single_import.import_by_id.identifier.help") }</p>
								</div>
							</div>
						</div>
						<div class="col-xl-4">
							@tips()
						</div>
					</div>
				</div>
			</div>
		</form>
		if args.DuplicateDataset {
			@views.ShowModal(addDuplicate(c, args))
		}
		if len(args.Errors) > 0 {
			@views.ShowModal(views.FormErrorsDialog("Unable to import this dataset due to the following errors", args.Errors))
		}
	}
}

templ addDuplicate(c *ctx.Ctx, args AddIdentifierArgs) {
	<div class="modal-dialog modal-dialog-centered modal-lg modal-dialog-scrollable" role="document">
		<div class="modal-content">
			<div class="modal-header">
				<h2 class="modal-title">Are you sure you want to import this dataset?</h2>
			</div>
			<div class="modal-body">
				<p>Biblio contains another dataset with the same DOI:</p>
				<ul class="list-group mt-6">
					<li class="list-group-item">
						<div class="d-flex w-100">
							<div class="w-100">
								<div class="d-flex align-items-start">
									@datasetsummaryviews.Summary(c, datasetsummaryviews.SummaryArgs{
										Dataset: args.Dataset,
										URL:     c.PathTo("dataset", "id", args.Dataset.ID),
										Target:  "_blank",
										Actions: datasetsummaryviews.DefaultActions(c, datasetsummaryviews.DefaultActionsArgs{
											Dataset: args.Dataset,
											Target:  "_blank",
										}),
									})
								</div>
							</div>
						</div>
					</li>
				</ul>
			</div>
			<div class="modal-footer">
				<div class="bc-toolbar">
					<div class="bc-toolbar-left">
						<button class="btn btn-link modal-close">Cancel</button>
					</div>
					<div class="bc-toolbar-right">
						<form action={ templ.URL(c.PathTo("dataset_add_import").String()) } method="POST">
							@views.CSRFTag(c)
							<input type="hidden" name="source" value={ args.Source }/>
							<input type="hidden" name="identifier" value={ args.Identifier }/>
							<button type="submit" class="btn btn-danger">
								Import Anyway
							</button>
						</form>
					</div>
				</div>
			</div>
		</div>
	</div>
}<|MERGE_RESOLUTION|>--- conflicted
+++ resolved
@@ -51,7 +51,6 @@
 					</div>
 				</div>
 				<div class="p-6 u-scroll-wrapper__body">
-<<<<<<< HEAD
 					<div class="row">
 						<div class="col-xl-8 mb-6">
 							<div class="card mb-6">
@@ -62,51 +61,18 @@
 											<input type="hidden" name="source" value="datacite"/>
 											<div class="input-group">
 												<label class="input-group-text" for="identifier">DOI</label>
-												<input class="form-control" type="text" id="identifier" name="identifier" value={ args.Identifier } placeholder={ c.Loc.Get("dataset.single_import.import_by_id.identifier.placeholder") } aria-details="identifier-help" required/>
+												<input
+													class="form-control"
+													type="text"
+													id="identifier"
+													name="identifier"
+													value={ args.Identifier }
+													placeholder={ c.Loc.Get("dataset.single_import.import_by_id.identifier.placeholder") }
+													{ aria.Attributes(c.Loc.Get("dataset.single_import.import_by_id.identifier.help"), "identifier-help")... }
+													required
+												/>
 											</div>
 										</div>
-=======
-					<div class="card mb-6">
-						<div class="card-header">
-							<div class="bc-toolbar">
-								<div class="bc-toolbar-left">
-									<div class="bc-toolbar-item">
-										<h5 class="h6">Enter the DOI from an external repository to import the metadata of a dataset</h5>
-									</div>
-								</div>
-							</div>
-						</div>
-						<div class="card-body">
-							<div class="row">
-								<div class="col-6">
-									<input type="hidden" name="source" value="datacite"/>
-									<div class="input-group">
-										<label class="input-group-text" for="identifier">DOI</label>
-										<input
-											class="form-control"
-											type="text"
-											id="identifier"
-											name="identifier"
-											value={ args.Identifier }
-											placeholder={ c.Loc.Get("dataset.single_import.import_by_id.identifier.placeholder") }
-											{ aria.Attributes(c.Loc.Get("dataset.single_import.import_by_id.identifier.help"), "identifier-help")... }
-											required
-										/>
-									</div>
-								</div>
-							</div>
-							<p id="identifier-help" class="form-text mt-3">
-								{ c.Loc.Get("dataset.single_import.import_by_id.identifier.help") }
-							</p>
-						</div>
-					</div>
-					<div class="card mb-6">
-						<div class="card-header">
-							<div class="bc-toolbar">
-								<div class="bc-toolbar-left">
-									<div class="bc-toolbar-item">
-										<h5 class="h6">Tips for depositing and registering your data</h5>
->>>>>>> 106468ce
 									</div>
 									<p id="identifier-help" class="form-text mt-3">{ c.Loc.Get("dataset.single_import.import_by_id.identifier.help") }</p>
 								</div>
