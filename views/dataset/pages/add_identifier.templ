--- conflicted
+++ resolved
@@ -58,16 +58,8 @@
 								<div class="col-6">
 									<input type="hidden" name="source" value="datacite"/>
 									<div class="input-group">
-<<<<<<< HEAD
-										<div class="input-group-prepend">
-											<span class="input-group-text">DOI</span>
-										</div>
-										<input type="hidden" name="source" value="datacite"/>
-										<input class="form-control" type="text" name="identifier" value={ args.Identifier } placeholder={ c.Loc.Get("dataset.single_import.import_by_id.identifier.placeholder") } required/>
-=======
 										<label class="input-group-text" for="identifier">DOI</label>
-										<input class="form-control" type="text" id="identifier" name="identifier" value={ args.Identifier } placeholder={ c.Loc.Get("dataset.single_import.import_by_id.identifier.placeholder") } aria-details="identifier-help"/>
->>>>>>> ff077d50
+										<input class="form-control" type="text" id="identifier" name="identifier" value={ args.Identifier } placeholder={ c.Loc.Get("dataset.single_import.import_by_id.identifier.placeholder") } aria-details="identifier-help" required/>
 									</div>
 								</div>
 							</div>
