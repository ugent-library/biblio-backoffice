package pages

import (
	"github.com/ugent-library/biblio-backoffice/ctx"
	"github.com/ugent-library/biblio-backoffice/models"
	"github.com/ugent-library/biblio-backoffice/views"
	datasetviews "github.com/ugent-library/biblio-backoffice/views/dataset"
	datasetsummaryviews "github.com/ugent-library/biblio-backoffice/views/dataset/summary"
)

type AddIdentifierArgs struct {
	Dataset          *models.Dataset
	Source           string
	Identifier       string
	DuplicateDataset bool
	Errors           []string
}

templ AddIdentifier(c *ctx.Ctx, args AddIdentifierArgs) {
	@views.PageLayout(c, "Add - Datasets - Biblio", nil) {
		@datasetviews.AddSidebar(c, 1)
		<form class="w-100" action={ templ.URL(c.PathTo("dataset_confirm_import").String()) } method="POST">
			@views.CSRFTag(c)
			<div class="u-scroll-wrapper">
				<div class="bc-navbar bc-navbar--large bc-navbar-bordered bc-navbar--white bc-navbar--bordered-bottom">
					<div class="bc-toolbar">
						<div class="bc-toolbar-left">
							<div class="bc-toolbar-item">
								<div class="d-flex flex-column">
									<span class="text-muted">Step 1</span>
									<h4 class="bc-toolbar-title">Add dataset</h4>
								</div>
							</div>
						</div>
						<div class="bc-toolbar-right">
							<div class="bc-toolbar-item">
								<button type="submit" class="btn btn-primary">
									<div class="btn-text">Add dataset</div>
									<i class="if if-arrow-right"></i>
								</button>
							</div>
						</div>
					</div>
				</div>
				<div class="p-6 u-scroll-wrapper__body">
					<div class="card mb-6">
						<div class="card-header">
							<div class="bc-toolbar">
								<div class="bc-toolbar-left">
									<div class="bc-toolbar-item">
										<h5 class="h6">Enter the DOI from an external repository to import the metadata of a dataset</h5>
									</div>
								</div>
							</div>
						</div>
						<div class="card-body">
							<div class="row">
								<div class="col-6">
									<div class="input-group">
										<div class="input-group-prepend">
											<span class="input-group-text">DOI</span>
										</div>
										<input type="hidden" name="source" value="datacite"/>
<<<<<<< HEAD
										<input class="form-control" type="text" name="identifier" value={ args.Identifier } placeholder={ c.Loc.Get("dataset.single_import.import_by_id.identifier.placeholder") }/>
=======
										<input class="form-control" type="text" name="identifier" value={ args.Identifier } placeholder="e.g. 10.7484/INSPIREHEP.DATA.RF5P.6M3K" required/>
>>>>>>> 37fdd44b
									</div>
								</div>
							</div>
							<p class="form-text text-muted small mt-3">{ c.Loc.Get("dataset.single_import.import_by_id.identifier.help") }</p>
						</div>
					</div>
					<div class="card mb-6">
						<div class="card-header">
							<div class="bc-toolbar">
								<div class="bc-toolbar-left">
									<div class="bc-toolbar-item">
										<h5 class="h6">Tips for depositing and registering your data</h5>
									</div>
								</div>
							</div>
						</div>
						<div class="card-body">
							<ol>
								<li class="mb-2" id="notInExternalRepo">
									<a href="https://onderzoektips.ugent.be/en/tips/00002071/" target="_blank">Share your data in a repository</a> <em>before</em> registering it in Biblio.
									<br/>
									<span class="text-muted">This step will provide you with an identifier.</span>
								</li>
								<li class="mb-2">Get more information about <a href="https://onderzoektips.ugent.be/en/tips/00002054/" target="_blank">dataset registration in Biblio</a>.</li>
								<li class="mb-2"><a href="https://onderzoektips.ugent.be/en/tips/00002055/" target="_blank">Follow a simple illustrated guide to register your dataset in Biblio</a>.</li>
							</ol>
						</div>
					</div>
				</div>
			</div>
		</form>
		if args.DuplicateDataset {
			@views.ShowModal(addDuplicate(c, args))
		}
		if len(args.Errors) > 0 {
			@views.ShowModal(views.FormErrorsDialog("Unable to import this dataset due to the following errors", args.Errors))
		}
	}
}

templ addDuplicate(c *ctx.Ctx, args AddIdentifierArgs) {
	<div class="modal-dialog modal-dialog-centered modal-lg modal-dialog-scrollable" role="document">
		<div class="modal-content">
			<div class="modal-header">
				<h2 class="modal-title">Are you sure you want to import this dataset?</h2>
			</div>
			<div class="modal-body">
				<p>Biblio contains another dataset with the same DOI:</p>
				<ul class="list-group mt-6">
					<li class="list-group-item">
						<div class="d-flex w-100">
							<div class="w-100">
								<div class="d-flex align-items-start">
									@datasetsummaryviews.Summary(c, datasetsummaryviews.SummaryArgs{
										Dataset: args.Dataset,
										URL:     c.PathTo("dataset", "id", args.Dataset.ID),
										Target:  "_blank",
										Actions: datasetsummaryviews.DefaultActions(c, datasetsummaryviews.DefaultActionsArgs{
											Dataset: args.Dataset,
											Target:  "_blank",
										}),
									})
								</div>
							</div>
						</div>
					</li>
				</ul>
			</div>
			<div class="modal-footer">
				<div class="bc-toolbar">
					<div class="bc-toolbar-left">
						<button class="btn btn-link modal-close">Cancel</button>
					</div>
					<div class="bc-toolbar-right">
						<form action={ templ.URL(c.PathTo("dataset_add_import").String()) } method="POST">
							@views.CSRFTag(c)
							<input type="hidden" name="source" value={ args.Source }/>
							<input type="hidden" name="identifier" value={ args.Identifier }/>
							<button type="submit" class="btn btn-danger">
								Import Anyway
							</button>
						</form>
					</div>
				</div>
			</div>
		</div>
	</div>
}<|MERGE_RESOLUTION|>--- conflicted
+++ resolved
@@ -61,11 +61,7 @@
 											<span class="input-group-text">DOI</span>
 										</div>
 										<input type="hidden" name="source" value="datacite"/>
-<<<<<<< HEAD
-										<input class="form-control" type="text" name="identifier" value={ args.Identifier } placeholder={ c.Loc.Get("dataset.single_import.import_by_id.identifier.placeholder") }/>
-=======
-										<input class="form-control" type="text" name="identifier" value={ args.Identifier } placeholder="e.g. 10.7484/INSPIREHEP.DATA.RF5P.6M3K" required/>
->>>>>>> 37fdd44b
+										<input class="form-control" type="text" name="identifier" value={ args.Identifier } placeholder={ c.Loc.Get("dataset.single_import.import_by_id.identifier.placeholder") } required/>
 									</div>
 								</div>
 							</div>
