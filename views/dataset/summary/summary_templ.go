--- conflicted
+++ resolved
@@ -483,7 +483,6 @@
 		if templ_7745c5c3_Err != nil {
 			return templ_7745c5c3_Err
 		}
-<<<<<<< HEAD
 		templ_7745c5c3_Err = contributorviews.Summary(c, contributorviews.SummaryArgs{
 			Role:             "author",
 			Contributors:     args.Dataset.Author,
@@ -493,14 +492,18 @@
 		}).Render(ctx, templ_7745c5c3_Buffer)
 		if templ_7745c5c3_Err != nil {
 			return templ_7745c5c3_Err
-=======
-		if len(args.Dataset.Author) > 0 {
-			templ_7745c5c3_Err = contributorviews.Summary(c, "author", args.Dataset.Author, views.URL(args.URL).SetQueryParam("show", "contributors").String()).Render(ctx, templ_7745c5c3_Buffer)
+		}
+		_, templ_7745c5c3_Err = templ_7745c5c3_Buffer.WriteString("</div><div class=\"vstack gap-3\"><div class=\"d-flex align-items-center\"><i class=\"if if-building if--small if--muted me-2\"></i> ")
+		if templ_7745c5c3_Err != nil {
+			return templ_7745c5c3_Err
+		}
+		if len(args.Dataset.RelatedOrganizations) > 0 {
+			templ_7745c5c3_Err = relatedorganizationviews.Summary(c, args.Dataset.RelatedOrganizations, views.URL(args.URL).SetQueryParam("show", "contributors").String()).Render(ctx, templ_7745c5c3_Buffer)
 			if templ_7745c5c3_Err != nil {
 				return templ_7745c5c3_Err
 			}
 		} else {
-			_, templ_7745c5c3_Err = templ_7745c5c3_Buffer.WriteString("<div class=\"d-flex align-items-center\"><i class=\"if if-user if--small if--muted me-2\"></i> <a href=\"")
+			_, templ_7745c5c3_Err = templ_7745c5c3_Buffer.WriteString("<a class=\"c-link-muted\" href=\"")
 			if templ_7745c5c3_Err != nil {
 				return templ_7745c5c3_Err
 			}
@@ -509,31 +512,6 @@
 			if templ_7745c5c3_Err != nil {
 				return templ_7745c5c3_Err
 			}
-			_, templ_7745c5c3_Err = templ_7745c5c3_Buffer.WriteString("\" class=\"c-link-muted\"><i class=\"if if-edit if--small\"></i> <em>Add UGent author</em></a></div>")
-			if templ_7745c5c3_Err != nil {
-				return templ_7745c5c3_Err
-			}
->>>>>>> 0bb60cb6
-		}
-		_, templ_7745c5c3_Err = templ_7745c5c3_Buffer.WriteString("<div class=\"d-flex align-items-center\"><i class=\"if if-building if--small if--muted me-2\"></i> ")
-		if templ_7745c5c3_Err != nil {
-			return templ_7745c5c3_Err
-		}
-		if len(args.Dataset.RelatedOrganizations) > 0 {
-			templ_7745c5c3_Err = relatedorganizationviews.Summary(c, args.Dataset.RelatedOrganizations, views.URL(args.URL).SetQueryParam("show", "contributors").String()).Render(ctx, templ_7745c5c3_Buffer)
-			if templ_7745c5c3_Err != nil {
-				return templ_7745c5c3_Err
-			}
-		} else {
-			_, templ_7745c5c3_Err = templ_7745c5c3_Buffer.WriteString("<a class=\"c-link-muted\" href=\"")
-			if templ_7745c5c3_Err != nil {
-				return templ_7745c5c3_Err
-			}
-			var templ_7745c5c3_Var20 templ.SafeURL = views.URL(args.URL).SetQueryParam("show", "contributors").SafeURL()
-			_, templ_7745c5c3_Err = templ_7745c5c3_Buffer.WriteString(templ.EscapeString(string(templ_7745c5c3_Var20)))
-			if templ_7745c5c3_Err != nil {
-				return templ_7745c5c3_Err
-			}
 			_, templ_7745c5c3_Err = templ_7745c5c3_Buffer.WriteString("\"")
 			if templ_7745c5c3_Err != nil {
 				return templ_7745c5c3_Err
@@ -577,11 +555,7 @@
 			var templ_7745c5c3_Var21 string
 			templ_7745c5c3_Var21, templ_7745c5c3_Err = templ.JoinStringErrs(fmt.Sprintf("%d", len(args.Dataset.RelatedPublication)))
 			if templ_7745c5c3_Err != nil {
-<<<<<<< HEAD
-				return templ.Error{Err: templ_7745c5c3_Err, FileName: `dataset/summary/summary.templ`, Line: 182, Col: 93}
-=======
-				return templ.Error{Err: templ_7745c5c3_Err, FileName: `dataset/summary/summary.templ`, Line: 155, Col: 91}
->>>>>>> 0bb60cb6
+				return templ.Error{Err: templ_7745c5c3_Err, FileName: `dataset/summary/summary.templ`, Line: 182, Col: 91}
 			}
 			_, templ_7745c5c3_Err = templ_7745c5c3_Buffer.WriteString(templ.EscapeString(templ_7745c5c3_Var21))
 			if templ_7745c5c3_Err != nil {
@@ -609,11 +583,7 @@
 		var templ_7745c5c3_Var22 string
 		templ_7745c5c3_Var22, templ_7745c5c3_Err = templ.JoinStringErrs(views.CreatedBy(c, args.Dataset.DateCreated, args.Dataset.Creator))
 		if templ_7745c5c3_Err != nil {
-<<<<<<< HEAD
-			return templ.Error{Err: templ_7745c5c3_Err, FileName: `dataset/summary/summary.templ`, Line: 194, Col: 77}
-=======
-			return templ.Error{Err: templ_7745c5c3_Err, FileName: `dataset/summary/summary.templ`, Line: 165, Col: 77}
->>>>>>> 0bb60cb6
+			return templ.Error{Err: templ_7745c5c3_Err, FileName: `dataset/summary/summary.templ`, Line: 192, Col: 77}
 		}
 		_, templ_7745c5c3_Err = templ_7745c5c3_Buffer.WriteString(templ.EscapeString(templ_7745c5c3_Var22))
 		if templ_7745c5c3_Err != nil {
@@ -626,11 +596,7 @@
 		var templ_7745c5c3_Var23 string
 		templ_7745c5c3_Var23, templ_7745c5c3_Err = templ.JoinStringErrs(views.UpdatedBy(c, args.Dataset.DateUpdated, args.Dataset.User, args.Dataset.LastUser))
 		if templ_7745c5c3_Err != nil {
-<<<<<<< HEAD
-			return templ.Error{Err: templ_7745c5c3_Err, FileName: `dataset/summary/summary.templ`, Line: 197, Col: 97}
-=======
-			return templ.Error{Err: templ_7745c5c3_Err, FileName: `dataset/summary/summary.templ`, Line: 168, Col: 97}
->>>>>>> 0bb60cb6
+			return templ.Error{Err: templ_7745c5c3_Err, FileName: `dataset/summary/summary.templ`, Line: 195, Col: 97}
 		}
 		_, templ_7745c5c3_Err = templ_7745c5c3_Buffer.WriteString(templ.EscapeString(templ_7745c5c3_Var23))
 		if templ_7745c5c3_Err != nil {
@@ -651,11 +617,7 @@
 		var templ_7745c5c3_Var24 string
 		templ_7745c5c3_Var24, templ_7745c5c3_Err = templ.JoinStringErrs(args.Dataset.ID)
 		if templ_7745c5c3_Err != nil {
-<<<<<<< HEAD
-			return templ.Error{Err: templ_7745c5c3_Err, FileName: `dataset/summary/summary.templ`, Line: 206, Col: 47}
-=======
-			return templ.Error{Err: templ_7745c5c3_Err, FileName: `dataset/summary/summary.templ`, Line: 177, Col: 47}
->>>>>>> 0bb60cb6
+			return templ.Error{Err: templ_7745c5c3_Err, FileName: `dataset/summary/summary.templ`, Line: 204, Col: 47}
 		}
 		_, templ_7745c5c3_Err = templ_7745c5c3_Buffer.WriteString(templ.EscapeString(templ_7745c5c3_Var24))
 		if templ_7745c5c3_Err != nil {
