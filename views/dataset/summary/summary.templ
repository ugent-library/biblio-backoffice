--- conflicted
+++ resolved
@@ -57,27 +57,6 @@
 								if args.Dataset.Locked {
 									@views.BadgeLocked()
 								}
-<<<<<<< HEAD
-=======
-								<span class="c-subline me-3 pe-3 border-end">
-									if args.Dataset.License != "" {
-										<span class="c-subline text-truncate ps-2">{ args.Dataset.License }</span>
-									} else if  c.User.CanEditDataset(args.Dataset) {
-										<a
-											class="c-link-muted"
-											href={ views.URL(args.URL).SetQueryParam("show", "description").SafeURL() }
-											if args.Target != "" {
-												target={ args.Target }
-											}
-										>
-											<i class="if if-edit if--small"></i>
-											<em>Add license</em>
-										</a>
-									} else {
-										<em>No license</em>
-									}
-								</span>
->>>>>>> 84729e42
 								<span
 									class={ "c-subline", "pe-3", templ.KV("border-end", args.Dataset.AccessLevel == "info:eu-repo/semantics/embargoedAccess") }
 								>
@@ -134,7 +113,7 @@
 										<span class="c-subline text-truncate ps-2">{ args.Dataset.License }</span>
 									} else if args.Dataset.License != "" && args.Dataset.License == "LicenseNotListed" {
 										<span class="c-subline text-truncate ps-2">Licensed</span>
-									} else {
+									} else if c.User.CanEditDataset(args.Dataset) {
 										<a
 											class="c-link-muted"
 											href={ views.URL(args.URL).SetQueryParam("show", "description").SafeURL() }
@@ -145,6 +124,8 @@
 											<i class="if if-edit if--small"></i>
 											<em>Add license</em>
 										</a>
+									} else {
+										<em class="c-subline text-truncate ps-2">No license</em>
 									}
 								</span>
 
