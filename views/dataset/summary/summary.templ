package datasetsummaryviews

import (
	"fmt"
	"net/url"
	"github.com/ugent-library/biblio-backoffice/ctx"
	"github.com/ugent-library/biblio-backoffice/models"
	"github.com/ugent-library/biblio-backoffice/views/contributor"
	"github.com/ugent-library/biblio-backoffice/views/relatedorganization"
	"github.com/ugent-library/biblio-backoffice/views"
)

type SummaryArgs struct {
	Dataset *models.Dataset
	URL     *url.URL
	Target  string
	Actions templ.Component
	Footer  templ.Component
	Links   templ.Component
}

templ Summary(c *ctx.Ctx, args SummaryArgs) {
	<div class="w-100">
		<div class="c-thumbnail-and-text align-items-start w-100">
			if c.UserRole == "curator" {
				<div class="c-thumbnail c-thumbnail-1-1 c-thumbnail-img c-thumbnail-md-small c-thumbnail-lg-large d-none d-lg-block">
					<a
						href={ templ.URL(args.URL.String()) }
						if args.Target != "" {
							target={ args.Target }
						}
					>
						<div class="c-thumbnail-inner">
							<i class="if if-article"></i>
						</div>
					</a>
				</div>
			}
			<div class="c-thumbnail-text">
				<div class="hstack-md-responsive align-items-start gap-3 w-100" data-collapsible-card>
					<div class="vstack gap-4">
						<div class="vstack gap-2">
							<div class="d-inline-flex align-items-center flex-wrap">
								@views.BadgeStatus(args.Dataset.Status)
								if args.Dataset.Locked {
									@views.BadgeLocked()
								}
								<span class="c-subline me-3 pe-3 border-end">
									if args.Dataset.License != "" {
										<span class="c-subline text-truncate ps-2">{ args.Dataset.License }</span>
									} else {
										<a
											class="c-link-muted"
											href={ views.URL(args.URL).SetQueryParam("show", "description").SafeURL() }
											if args.Target != "" {
												target={ args.Target }
											}
										>
											<i class="if if-edit if--small"></i>
											<em>Add license</em>
										</a>
									}
								</span>
								<span
									class={ "c-subline", "me-3", "pe-3", templ.KV("border-end", args.Dataset.AccessLevel == "info:eu-repo/semantics/embargoedAccess") }
								>
									if args.Dataset.AccessLevel == "info:eu-repo/semantics/openAccess" {
										<i class="if if-download if--small if--success"></i>
										<span class="c-subline text-truncate ps-2">
											{ c.Loc.Get("dataset_access_levels." + args.Dataset.AccessLevel) }
										</span>
									} else if args.Dataset.AccessLevel == "info:eu-repo/semantics/embargoedAccess" {
										<i class="if if-time if--small if--muted"></i>
										<span class="c-subline text-muted ps-2">
											{ c.Loc.Get("dataset_access_levels." + args.Dataset.AccessLevel) }
										</span>
									} else if args.Dataset.AccessLevel == "info:eu-repo/semantics/restrictedAccess" {
										<i class="if if-ghent-university if--small if--primary"></i>
										<span class="c-subline text-muted ps-2">
											{ c.Loc.Get("dataset_access_levels." + args.Dataset.AccessLevel) }
										</span>
									} else if args.Dataset.AccessLevel == "info:eu-repo/semantics/closedAccess" {
										<i class="if if-eye-off if--small if--muted"></i>
										<span class="c-subline text-muted ps-2">
											{ c.Loc.Get("dataset_access_levels." + args.Dataset.AccessLevel) }
										</span>
									} else {
										<a
											class="c-link-muted"
											href={ views.URL(args.URL).SetQueryParam("show", "description").SafeURL() }
											if args.Target != "" {
												target={ args.Target }
											}
										>
											<i class="if if-edit if--small"></i>
											<em>Add document access level</em>
										</a>
									}
								</span>
								if args.Dataset.AccessLevel == "info:eu-repo/semantics/embargoedAccess" {
									<span class="c-subline me-3 pe-3">
										if args.Dataset.AccessLevelAfterEmbargo == "info:eu-repo/semantics/openAccess" {
											<i class="if if-download if--small if--success"></i>
										} else {
											<i class="if if-ghent-university if--small if--primary"></i>
										}
										<span class="c-subline text-truncate ps-2">
											{ fmt.Sprintf("%s from %s", c.Loc.Get("dataset_access_levels_after_embargo." + args.Dataset.AccessLevelAfterEmbargo), args.Dataset.EmbargoDate) }
										</span>
									</span>
								}
							</div>
							<h4 class="mb-0">
								if c.UserRole == "curator" {
									if args.Dataset.Title != "" {
										{ args.Dataset.Title }
									} else {
										Untitled record
									}
								} else {
									<a
										href={ templ.URL(args.URL.String()) }
										if args.Target != "" {
											target={ args.Target }
										}
									>
										<span class="list-group-item-title">
											if args.Dataset.Title != "" {
												{ args.Dataset.Title }
											} else {
												Untitled record
											}
										</span>
									</a>
								}
							</h4>
							<ul class="c-meta-list c-meta-list-inline">
								if args.Dataset.Year != "" {
									<li class="c-meta-item">{ args.Dataset.Year }</li>
								}
								if args.Dataset.Publisher != "" {
									<li class="c-meta-item">{ args.Dataset.Publisher }</li>
								}
								if typ, vals := args.Dataset.FirstIdentifier(); typ != "" {
									<li class="c-meta-item">{ typ }</li>
									<li class="c-meta-item">{ vals[0] }</li>
								}
								if len(args.Dataset.Format) > 0 {
									<li class="c-meta-item">{ args.Dataset.Format[0] }</li>
								}
							</ul>
<<<<<<< HEAD
							@contributorviews.Summary(c, contributorviews.SummaryArgs{
								Role:             "author",
								Contributors:     args.Dataset.Author,
								URL:              views.URL(args.URL).SetQueryParam("show", "contributors").String(),
								URLTarget:        args.Target,
								CurrentUserRoles: args.Dataset.GetUserContributorRoles(c.User),
							})
						</div>
						<div class="collapsible-card-content collapse" data-collapsible-card-content>
							<div class="vstack gap-3">
								<div class="d-flex align-items-center">
									<i class="if if-building if--small if--muted me-2"></i>
									if len(args.Dataset.RelatedOrganizations) > 0 {
										@relatedorganizationviews.Summary(c, args.Dataset.RelatedOrganizations, views.URL(args.URL).SetQueryParam("show", "contributors").String())
									} else {
										<a
											class="c-link-muted"
											href={ views.URL(args.URL).SetQueryParam("show", "contributors").SafeURL() }
											if args.Target != "" {
												target={ args.Target }
											}
										>
											<i class="if if-edit if--small"></i>
											<em>Add department</em>
										</a>
									}
=======
							if len(args.Dataset.Author) > 0 {
								@contributorviews.Summary(c, "author", args.Dataset.Author, views.URL(args.URL).SetQueryParam("show", "contributors").String())
							} else {
								<div class="d-flex align-items-center">
									<i class="if if-user if--small if--muted me-2"></i>
									<a href={ views.URL(args.URL).SetQueryParam("show", "contributors").SafeURL() } class="c-link-muted">
										<i class="if if-edit if--small"></i>
										<em>Add UGent author</em>
									</a>
>>>>>>> 0bb60cb6
								</div>
							}
							<div class="d-flex align-items-center">
								<i class="if if-building if--small if--muted me-2"></i>
								if len(args.Dataset.RelatedOrganizations) > 0 {
									@relatedorganizationviews.Summary(c, args.Dataset.RelatedOrganizations, views.URL(args.URL).SetQueryParam("show", "contributors").String())
								} else {
									<a href={ views.URL(args.URL).SetQueryParam("show", "contributors").SafeURL() } class="c-link-muted">
										<i class="if if-edit if--small"></i>
										<em>Add department</em>
									</a>
								}
							</div>
						</div>
						<ul class="c-meta-list c-meta-list-inline">
							if len(args.Dataset.RelatedPublication) > 0 {
								<li class="c-meta-item" data-bs-toggle="tooltip" data-bs-placement="bottom" data-bs-title={ fmt.Sprintf("%d related publications", len(args.Dataset.RelatedPublication)) }>
									<i class="if if-database if--muted if--small"></i>
									<span class="text-muted">{ fmt.Sprintf("%d", len(args.Dataset.RelatedPublication)) }</span>
								</li>
							}
						</ul>
						if args.Footer != nil {
							@args.Footer
						}
						<div class="d-lg-flex flex-row-reverse align-items-center justify-content-end vstack gap-4 flex-wrap">
							<ul class="c-meta-list c-meta-list-inline c-body-small">
								<li class="c-meta-item">
									{ views.CreatedBy(c, args.Dataset.DateCreated, args.Dataset.Creator) }
								</li>
								<li class="c-meta-item">
									{ views.UpdatedBy(c, args.Dataset.DateUpdated, args.Dataset.User, args.Dataset.LastUser) }
								</li>
							</ul>
							<div>
								<div class="input-group">
									<button type="button" class="btn btn-outline-secondary btn-sm pe-2" data-clipboard={ args.Dataset.ID }>
										<i class="if if-copy text-muted "></i>
										<span class="btn-text ms-0 me-1">Biblio ID</span>
									</button>
									<code class="c-code">{ args.Dataset.ID }</code>
								</div>
							</div>
						</div>
						if args.Links != nil && c.UserRole == "curator" {
							@args.Links
						}
					</div>
					if args.Actions != nil {
						@args.Actions
					}
				</div>
			</div>
		</div>
	</div>
}<|MERGE_RESOLUTION|>--- conflicted
+++ resolved
@@ -5,9 +5,9 @@
 	"net/url"
 	"github.com/ugent-library/biblio-backoffice/ctx"
 	"github.com/ugent-library/biblio-backoffice/models"
+	"github.com/ugent-library/biblio-backoffice/views"
 	"github.com/ugent-library/biblio-backoffice/views/contributor"
 	"github.com/ugent-library/biblio-backoffice/views/relatedorganization"
-	"github.com/ugent-library/biblio-backoffice/views"
 )
 
 type SummaryArgs struct {
@@ -149,7 +149,6 @@
 									<li class="c-meta-item">{ args.Dataset.Format[0] }</li>
 								}
 							</ul>
-<<<<<<< HEAD
 							@contributorviews.Summary(c, contributorviews.SummaryArgs{
 								Role:             "author",
 								Contributors:     args.Dataset.Author,
@@ -158,43 +157,19 @@
 								CurrentUserRoles: args.Dataset.GetUserContributorRoles(c.User),
 							})
 						</div>
-						<div class="collapsible-card-content collapse" data-collapsible-card-content>
-							<div class="vstack gap-3">
-								<div class="d-flex align-items-center">
-									<i class="if if-building if--small if--muted me-2"></i>
-									if len(args.Dataset.RelatedOrganizations) > 0 {
-										@relatedorganizationviews.Summary(c, args.Dataset.RelatedOrganizations, views.URL(args.URL).SetQueryParam("show", "contributors").String())
-									} else {
-										<a
-											class="c-link-muted"
-											href={ views.URL(args.URL).SetQueryParam("show", "contributors").SafeURL() }
-											if args.Target != "" {
-												target={ args.Target }
-											}
-										>
-											<i class="if if-edit if--small"></i>
-											<em>Add department</em>
-										</a>
-									}
-=======
-							if len(args.Dataset.Author) > 0 {
-								@contributorviews.Summary(c, "author", args.Dataset.Author, views.URL(args.URL).SetQueryParam("show", "contributors").String())
-							} else {
-								<div class="d-flex align-items-center">
-									<i class="if if-user if--small if--muted me-2"></i>
-									<a href={ views.URL(args.URL).SetQueryParam("show", "contributors").SafeURL() } class="c-link-muted">
-										<i class="if if-edit if--small"></i>
-										<em>Add UGent author</em>
-									</a>
->>>>>>> 0bb60cb6
-								</div>
-							}
+						<div class="vstack gap-3">
 							<div class="d-flex align-items-center">
 								<i class="if if-building if--small if--muted me-2"></i>
 								if len(args.Dataset.RelatedOrganizations) > 0 {
 									@relatedorganizationviews.Summary(c, args.Dataset.RelatedOrganizations, views.URL(args.URL).SetQueryParam("show", "contributors").String())
 								} else {
-									<a href={ views.URL(args.URL).SetQueryParam("show", "contributors").SafeURL() } class="c-link-muted">
+									<a
+										class="c-link-muted"
+										href={ views.URL(args.URL).SetQueryParam("show", "contributors").SafeURL() }
+										if args.Target != "" {
+											target={ args.Target }
+										}
+									>
 										<i class="if if-edit if--small"></i>
 										<em>Add department</em>
 									</a>
