--- conflicted
+++ resolved
@@ -60,7 +60,7 @@
 					<li class="list-group-item">
 						<div class="d-flex w-100">
 							<div class="w-100">
-								if c.User.CanViewPublication(pub) {
+								if c.Repo.CanViewPublication(c.User, pub) {
 									@publicationsummaryviews.Summary(c, publicationsummaryviews.SummaryArgs{
 										Publication: pub,
 										URL:         c.PathTo("publication", "id", pub.ID),
@@ -109,10 +109,10 @@
 }
 
 templ publicationSummaryActions(c *ctx.Ctx, dataset *models.Dataset, pub *models.Publication) {
-	if c.User.CanViewPublication(pub) || c.User.CanEditDataset(dataset) {
+	if c.Repo.CanViewPublication(c.User, pub) || c.Repo.CanEditDataset(c.User, dataset) {
 		<div class="bc-toolbar-item ms-auto ms-lg-0">
 			<div class="c-button-toolbar">
-				if c.User.CanViewPublication(pub) {
+				if c.Repo.CanViewPublication(c.User, pub) {
 					<a
 						class="btn btn-tertiary"
 						href={ templ.URL(c.PathTo("publication", "id", pub.ID).String()) }
@@ -120,22 +120,8 @@
 						<i class="if if-eye"></i>
 						<span class="btn-text">View</span>
 					</a>
-<<<<<<< HEAD
-					if c.Repo.CanEditDataset(c.User, dataset) {
-						<button
-							class="dropdown-item"
-							type="button"
-							hx-get={ c.PathTo("dataset_confirm_delete_publication", "id", dataset.ID, "snapshot_id", dataset.SnapshotID, "publication_id", pub.ID).String() }
-							hx-target="#modals"
-						>
-							<i class="if if-delete"></i>
-							<span>Remove from dataset</span>
-						</button>
-					}
-				</div>
-=======
 				}
-				if c.User.CanEditDataset(dataset) {
+				if c.Repo.CanEditDataset(c.User, dataset) {
 					<button
 						class="btn btn-tertiary"
 						type="button"
@@ -146,7 +132,6 @@
 						<span class="btn-text">Remove link</span>
 					</button>
 				}
->>>>>>> 84729e42
 			</div>
 		</div>
 	}
