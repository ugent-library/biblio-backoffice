--- conflicted
+++ resolved
@@ -5,11 +5,7 @@
     </div>
     <div class="bc-avatar-text">
       <h3>
-<<<<<<< HEAD
         <span class="mr-3">{{.Contributor.Name}}</span>
-=======
-        {{.Contributor.Person.FullName}}
->>>>>>> 96c7f0b0
         {{if .Current}}
         <span class="badge badge-pill badge-success mr-3"><i class="if if-check-circle"></i><span class="badge-text">Current selection</span></span>
         {{end}}
