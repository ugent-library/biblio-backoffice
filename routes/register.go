--- conflicted
+++ resolved
@@ -459,11 +459,7 @@
 
 						r.Post("/publications", datasetediting.CreatePublication).Name("dataset_create_publication")
 						r.Delete("/publications/{publication_id}", datasetediting.DeletePublication).Name("dataset_delete_publication")
-<<<<<<< HEAD
-=======
-
-						r.With(ctx.SetSubNav("publications")).Get("/publications", datasetviewing.ShowPublications).Name("dataset_publications")
->>>>>>> 7777f34d
+
 					})
 
 					// curator actions
