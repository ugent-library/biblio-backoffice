package routes

import (
	"net/http"
	"net/url"
	"strings"
	"time"

	"github.com/alexliesenfeld/health"
	"github.com/go-chi/chi/v5/middleware"
	"github.com/gorilla/csrf"
	"github.com/gorilla/sessions"
	"github.com/jpillora/ipfilter"
	"github.com/leonelquinteros/gotext"
	"github.com/nics/ich"
	"github.com/swaggest/swgui/v5emb"
	"github.com/ugent-library/biblio-backoffice/backends"
	"github.com/ugent-library/biblio-backoffice/ctx"
	"github.com/ugent-library/biblio-backoffice/handlers"
	"github.com/ugent-library/biblio-backoffice/handlers/authenticating"
	"github.com/ugent-library/biblio-backoffice/handlers/candidaterecords"
	"github.com/ugent-library/biblio-backoffice/handlers/dashboard"
	"github.com/ugent-library/biblio-backoffice/handlers/datasetcreating"
	"github.com/ugent-library/biblio-backoffice/handlers/datasetediting"
	"github.com/ugent-library/biblio-backoffice/handlers/datasetexporting"
	"github.com/ugent-library/biblio-backoffice/handlers/datasetsearching"
	"github.com/ugent-library/biblio-backoffice/handlers/datasetviewing"
	"github.com/ugent-library/biblio-backoffice/handlers/frontoffice"
	"github.com/ugent-library/biblio-backoffice/handlers/impersonating"
	"github.com/ugent-library/biblio-backoffice/handlers/mediatypes"
	"github.com/ugent-library/biblio-backoffice/handlers/publicationbatch"
	"github.com/ugent-library/biblio-backoffice/handlers/publicationcreating"
	"github.com/ugent-library/biblio-backoffice/handlers/publicationediting"
	"github.com/ugent-library/biblio-backoffice/handlers/publicationexporting"
	"github.com/ugent-library/biblio-backoffice/handlers/publicationsearching"
	"github.com/ugent-library/biblio-backoffice/handlers/publicationviewing"
	"github.com/ugent-library/httpx"
	"github.com/ugent-library/mix"
	"github.com/ugent-library/oidc"
	"github.com/ugent-library/zaphttp"
	"github.com/ugent-library/zaphttp/zapchi"
	"github.com/unrolled/secure"
	"github.com/unrolled/secure/cspbuilder"
	"go.uber.org/zap"
)

type Version struct {
	Branch string
	Commit string
	Image  string
}

type Config struct {
	Version          Version
	Env              string
	Services         *backends.Services
	BaseURL          *url.URL
	Router           *ich.Mux
	Assets           mix.Manifest
	SessionStore     sessions.Store
	SessionName      string
	Timezone         *time.Location
	Loc              *gotext.Locale
	Logger           *zap.SugaredLogger
	OIDCAuth         *oidc.Auth
	UsernameClaim    string
	FrontendURL      string
	FrontendUsername string
	FrontendPassword string
	IPRanges         string
	MaxFileSize      int
	CSRFName         string
	CSRFSecret       string
	ApiServer        http.Handler
}

func Register(c Config) {
	c.Router.Use(middleware.RequestID)
	if c.Env != "local" {
		c.Router.Use(middleware.RealIP)
	}
	c.Router.Use(zaphttp.SetLogger(c.Logger.Desugar(), zapchi.RequestID))
	c.Router.Use(middleware.RequestLogger(zapchi.LogFormatter()))
	c.Router.Use(middleware.Recoverer)
	c.Router.Use(middleware.StripSlashes)

	// static files
	c.Router.Handle("/static/*", http.StripPrefix("/static/", http.FileServer(http.Dir("./static"))))

	// mount health and info
	c.Router.Get("/status", health.NewHandler(health.NewChecker())) // TODO add checkers
	c.Router.Get("/info", func(w http.ResponseWriter, r *http.Request) {
		httpx.RenderJSON(w, http.StatusOK, c.Version)
	})

	// rest api (api/v2)
	c.Router.Mount("/api/v2", http.StripPrefix("/api/v2", c.ApiServer))
	c.Router.Get("/api/v2/openapi.yaml", func(w http.ResponseWriter, r *http.Request) {
		http.ServeFile(w, r, "api/v2/openapi.yaml")
	})
	c.Router.Mount("/api/v2/docs", v5emb.New(
		"Biblio Backoffice",
		"/api/v2/openapi.yaml",
		"/api/v2/docs",
	))

	// handlers
	baseHandler := handlers.BaseHandler{
		Logger:          c.Logger,
		Router:          c.Router,
		SessionStore:    c.SessionStore,
		SessionName:     c.SessionName,
		Timezone:        c.Timezone,
		Loc:             c.Loc,
		UserService:     c.Services.UserService,
		BaseURL:         c.BaseURL,
		FrontendBaseUrl: c.FrontendURL,
	}
	dashboardHandler := &dashboard.Handler{
		BaseHandler:            baseHandler,
		DatasetSearchIndex:     c.Services.DatasetSearchIndex,
		PublicationSearchIndex: c.Services.PublicationSearchIndex,
	}
	frontofficeHandler := &frontoffice.Handler{
		BaseHandler:   baseHandler,
		Repo:          c.Services.Repo,
		FileStore:     c.Services.FileStore,
		PeopleRepo:    c.Services.PeopleRepo,
		PeopleIndex:   c.Services.PeopleIndex,
		ProjectsIndex: c.Services.ProjectsIndex,
		IPRanges:      c.IPRanges,
		IPFilter: ipfilter.New(ipfilter.Options{
			AllowedIPs:     strings.Split(c.IPRanges, ","),
			BlockByDefault: true,
		}),
	}
	datasetSearchingHandler := &datasetsearching.Handler{
		BaseHandler:        baseHandler,
		DatasetSearchIndex: c.Services.DatasetSearchIndex,
	}
	datasetViewingHandler := &datasetviewing.Handler{
		BaseHandler: baseHandler,
		Repo:        c.Services.Repo,
	}
	datasetCreatingHandler := &datasetcreating.Handler{
		BaseHandler:         baseHandler,
		Repo:                c.Services.Repo,
		DatasetSearchIndex:  c.Services.DatasetSearchIndex,
		DatasetSources:      c.Services.DatasetSources,
		OrganizationService: c.Services.OrganizationService,
	}
	datasetEditingHandler := &datasetediting.Handler{
		BaseHandler:               baseHandler,
		Repo:                      c.Services.Repo,
		ProjectService:            c.Services.ProjectService,
		ProjectSearchService:      c.Services.ProjectSearchService,
		OrganizationSearchService: c.Services.OrganizationSearchService,
		OrganizationService:       c.Services.OrganizationService,
		PersonSearchService:       c.Services.PersonSearchService,
		PersonService:             c.Services.PersonService,
		PublicationSearchIndex:    c.Services.PublicationSearchIndex,
	}
	publicationSearchingHandler := &publicationsearching.Handler{
		BaseHandler:            baseHandler,
		PublicationSearchIndex: c.Services.PublicationSearchIndex,
		FileStore:              c.Services.FileStore,
	}
	publicationViewingHandler := &publicationviewing.Handler{
		BaseHandler: baseHandler,
		Repo:        c.Services.Repo,
		FileStore:   c.Services.FileStore,
		MaxFileSize: c.MaxFileSize,
	}
	publicationCreatingHandler := &publicationcreating.Handler{
		BaseHandler:            baseHandler,
		Repo:                   c.Services.Repo,
		PublicationSearchIndex: c.Services.PublicationSearchIndex,
		PublicationSources:     c.Services.PublicationSources,
		PublicationDecoders:    c.Services.PublicationDecoders,
		OrganizationService:    c.Services.OrganizationService,
	}
	publicationEditingHandler := &publicationediting.Handler{
		BaseHandler:               baseHandler,
		Repo:                      c.Services.Repo,
		ProjectService:            c.Services.ProjectService,
		ProjectSearchService:      c.Services.ProjectSearchService,
		OrganizationSearchService: c.Services.OrganizationSearchService,
		OrganizationService:       c.Services.OrganizationService,
		PersonSearchService:       c.Services.PersonSearchService,
		PersonService:             c.Services.PersonService,
		DatasetSearchIndex:        c.Services.DatasetSearchIndex,
		FileStore:                 c.Services.FileStore,
		MaxFileSize:               c.MaxFileSize,
	}
	publicationBatchHandler := &publicationbatch.Handler{
		BaseHandler: baseHandler,
		Repo:        c.Services.Repo,
	}

	// frontoffice data exchange api
	c.Router.Group(func(r *ich.Mux) {
		r.Use(httpx.BasicAuth(c.FrontendUsername, c.FrontendPassword))
		r.Get("/frontoffice/publication/{id}", frontofficeHandler.GetPublication)
		r.Get("/frontoffice/publication", frontofficeHandler.GetAllPublications)
		r.Get("/frontoffice/dataset/{id}", frontofficeHandler.GetDataset)
		r.Get("/frontoffice/dataset", frontofficeHandler.GetAllDatasets)
		r.Get("/frontoffice/organization/{id}", frontofficeHandler.GetOrganization)
		r.Get("/frontoffice/organization", frontofficeHandler.GetAllOrganizations)
		r.Get("/frontoffice/organization-trees", frontofficeHandler.GetAllOrganizationTrees)
		r.Get("/frontoffice/user/{id}", frontofficeHandler.GetUser)
		r.Get("/frontoffice/user/username/{username}", frontofficeHandler.GetUserByUsername)
		r.Get("/frontoffice/person/{id}", frontofficeHandler.GetPerson)
		r.Get("/frontoffice/person/list", frontofficeHandler.GetPeople)
		r.Get("/frontoffice/person", frontofficeHandler.SearchPeople)
		r.Get("/frontoffice/project/{id}", frontofficeHandler.GetProject)
		r.Get("/frontoffice/project/browse", frontofficeHandler.BrowseProjects)
	})

	// frontoffice file download
	c.Router.Get("/download/{id}/{file_id}", frontofficeHandler.DownloadFile)
	c.Router.Head("/download/{id}/{file_id}", frontofficeHandler.DownloadFile)

	c.Router.Group(func(r *ich.Mux) {
		r.Use(httpx.MethodOverride) // TODO eliminate need for method override with htmx
		r.Use(csrf.Protect(
			[]byte(c.CSRFSecret),
			csrf.CookieName(c.CSRFName),
			csrf.Path("/"),
			csrf.Secure(c.BaseURL.Scheme == "https"),
			csrf.SameSite(csrf.SameSiteStrictMode),
			csrf.FieldName("csrf-token"),
		))
		r.Use(secure.New(secure.Options{
			IsDevelopment: c.Env == "local",
			ContentSecurityPolicy: (&cspbuilder.Builder{
				Directives: map[string][]string{
					cspbuilder.DefaultSrc: {"'self'"},
					cspbuilder.ScriptSrc:  {"'self'", "$NONCE"},
					// TODO: htmx injects style
					cspbuilder.StyleSrc: {"'self'", "'unsafe-inline'"},
					cspbuilder.ImgSrc:   {"'self'", "data:"},
				},
			}).MustBuild(),
		}).Handler)

		// BEGIN NEW STYLE HANDLERS
		r.Group(func(r *ich.Mux) {
			r.Use(ctx.Set(ctx.Config{
				Services: c.Services,
				Router:   c.Router,
				Assets:   c.Assets,
				Timezone: c.Timezone,
				Loc:      c.Loc,
				Env:      c.Env,
				ErrorHandlers: map[int]http.HandlerFunc{
					http.StatusNotFound:            handlers.NotFound,
					http.StatusInternalServerError: handlers.InternalServerError,
				},
				SessionName:   c.SessionName,
				SessionStore:  c.SessionStore,
				BaseURL:       c.BaseURL,
				FrontendURL:   c.FrontendURL,
				CSRFName:      "csrf-token",
				OIDCAuth:      c.OIDCAuth,
				UsernameClaim: c.UsernameClaim,
			}))

			r.NotFound(handlers.NotFound)

			// authentication
			r.Get("/auth/openid-connect/callback", authenticating.Callback)
			r.Get("/login", authenticating.Login).Name("login")
			r.Get("/logout", authenticating.Logout).Name("logout")

			// home
			r.Get("/", handlers.Home).Name("home")

			r.Group(func(r *ich.Mux) {
				r.Use(ctx.RequireUser)

				r.With(ctx.SetNav("dashboard")).Get("/dashboard", handlers.DashBoard).Name("dashboard")
				r.Get("/dashboard-icon", handlers.DashBoardIcon).Name("dashboard_icon")
				// dashboard action required component
				r.Get("/action-required", handlers.ActionRequired).Name("action_required")
				// dashboard drafts to complete component
				r.Get("/drafts-to-complete", handlers.DraftsToComplete).Name("drafts_to_complete")
				// dashboard recent activity component
				r.Get("/recent-activity", handlers.RecentActivity).Name("recent_activity")

				// candidate records
				r.Group(func(r *ich.Mux) {
					r.Use(ctx.RequireCurator)

					r.With(ctx.SetNav("candidate_records")).Get("/candidate-records", candidaterecords.CandidateRecords).Name("candidate_records")
					r.Get("/candidate-records-icon", candidaterecords.CandidateRecordsIcon).Name("candidate_records_icon")
					r.Get("/candidate-records/{id}/confirm-reject", candidaterecords.ConfirmRejectCandidateRecord).Name("confirm_reject_candidate_record")
					r.Put("/candidate-records/{id}/reject", candidaterecords.RejectCandidateRecord).Name("reject_candidate_record")
					r.Put("/candidate-records/{id}/import", candidaterecords.ImportCandidateRecord).Name("import_candidate_record")

					// impersonate user
					r.Get("/impersonation/add", impersonating.AddImpersonation).Name("add_impersonation")
					r.Get("/impersonation/suggestions", impersonating.AddImpersonationSuggest).Name("suggest_impersonations")
					r.Post("/impersonation", impersonating.CreateImpersonation).Name("create_impersonation")

					// export datasets
					r.Get("/dataset.{format}", datasetexporting.ExportByCurationSearch).Name("export_datasets")

					// change user role
					r.Put("/role/{role}", authenticating.UpdateRole).Name("update_role")

					// export publications
					r.Get("/publication.{format}", publicationexporting.ExportByCurationSearch).Name("export_publications")
				})

				// delete impersonation
				// TODO why doesn't a DELETE with methodoverride work here?
				r.Post("/delete-impersonation", impersonating.DeleteImpersonation).Name("delete_impersonation")

				// publications
				r.Route("/publication/{id}", func(r *ich.Mux) {
					r.Use(ctx.SetPublication(c.Services.Repo))

					// delete
					r.Get("/confirm-delete", publicationEditingHandler.ConfirmDelete).Name("publication_confirm_delete")
					r.Delete("/", publicationEditingHandler.Delete).Name("publication_delete")

					// edit publication type
					r.Get("/type/confirm", publicationEditingHandler.ConfirmUpdateType).Name("publication_confirm_update_type")

					// abstracts
					r.Get("/{snapshot_id}/abstracts/{abstract_id}/confirm-delete", publicationediting.ConfirmDeleteAbstract).Name("publication_confirm_delete_abstract")

					// contributor actions
					r.Get("/contributors/{role}/{position}/confirm-delete", publicationEditingHandler.ConfirmDeleteContributor).Name("publication_confirm_delete_contributor")

					// publish
					r.Get("/publish/confirm", publicationEditingHandler.ConfirmPublish).Name("publication_confirm_publish")
					r.Post("/publish", publicationEditingHandler.Publish).Name("publication_publish")

					// withdraw
					r.Get("/withdraw/confirm", publicationEditingHandler.ConfirmWithdraw).Name("publication_confirm_withdraw")
					r.Post("/withdraw", publicationEditingHandler.Withdraw).Name("publication_withdraw")

					// re-publish
					r.Get("/republish/confirm", publicationEditingHandler.ConfirmRepublish).Name("publication_confirm_republish")
					r.Post("/republish", publicationEditingHandler.Republish).Name("publication_republish")

					// curator actions
					r.Group(func(r *ich.Mux) {
						r.Use(ctx.RequireCurator)
					})

<<<<<<< HEAD
					// edit only
					r.Group(func(r *ich.Mux) {
						r.Use(ctx.RequireEditPublication)

						// links
						r.Get("/{snapshot_id}/links/{link_id}/confirm-delete", publicationediting.ConfirmDeleteLink).Name("publication_confirm_delete_link")
=======
					// view only functions
					r.Group(func(r *ich.Mux) {
						r.Use(ctx.RequireViewPublication)

						r.Get("/files/{file_id}", publicationviewing.DownloadFile).Name("publication_download_file")
>>>>>>> 838aa256
					})
				})

				// datasets
				r.Route("/dataset/{id}", func(r *ich.Mux) {
					r.Use(ctx.SetDataset(c.Services.Repo))

					// delete
					r.Get("/confirm-delete", datasetEditingHandler.ConfirmDelete).Name("dataset_confirm_delete")
					r.Delete("/", datasetEditingHandler.Delete).Name("dataset_delete")

					// publish
					r.Get("/publish/confirm", datasetEditingHandler.ConfirmPublish).Name("dataset_confirm_publish")
					r.Post("/publish", datasetEditingHandler.Publish).Name("dataset_publish")

					// withdraw
					r.Get("/withdraw/confirm", datasetEditingHandler.ConfirmWithdraw).Name("dataset_confirm_withdraw")
					r.Post("/withdraw", datasetEditingHandler.Withdraw).Name("dataset_withdraw")

					// re-publish
					r.Get("/republish/confirm", datasetEditingHandler.ConfirmRepublish).Name("dataset_confirm_republish")
					r.Post("/republish", datasetEditingHandler.Republish).Name("dataset_republish")

					// contributor actions
					r.Get("/contributors/{role}/{position}/confirm-delete", datasetEditingHandler.ConfirmDeleteContributor).Name("dataset_confirm_delete_contributor")

					// curator actions
					r.Group(func(r *ich.Mux) {
						r.Use(ctx.RequireCurator)
					})
				})

				// media types
				r.Get("/media_type/suggestions", mediatypes.Suggest).Name("suggest_media_types")
			})
		})
		// END NEW STYLE HANDLERS

		// dashboard
		r.Get("/dashboard/publications/{type}", dashboardHandler.Wrap(dashboardHandler.Publications)).
			Name("dashboard_publications")
		r.Get("/dashboard/datasets/{type}", dashboardHandler.Wrap(dashboardHandler.Datasets)).
			Name("dashboard_datasets")
		r.Post("/dashboard/refresh-apublications/{type}", dashboardHandler.Wrap(dashboardHandler.RefreshAPublications)).
			Name("dashboard_refresh_apublications")
		r.Post("/dashboard/refresh-upublications/{type}", dashboardHandler.Wrap(dashboardHandler.RefreshUPublications)).
			Name("dashboard_refresh_upublications")

		// search datasets
		r.Get("/dataset",
			datasetSearchingHandler.Wrap(datasetSearchingHandler.Search)).
			Name("datasets")

		// add dataset
		r.Get("/dataset/add",
			datasetCreatingHandler.Wrap(datasetCreatingHandler.Add)).
			Name("dataset_add")
		r.Post("/dataset/add",
			datasetCreatingHandler.Wrap(datasetCreatingHandler.Add))
		r.Post("/dataset/import",
			datasetCreatingHandler.Wrap(datasetCreatingHandler.AddImport)).
			Name("dataset_add_import")
		r.Post("/dataset/import/confirm",
			datasetCreatingHandler.Wrap(datasetCreatingHandler.ConfirmImport)).
			Name("dataset_confirm_import")
		r.Get("/dataset/{id}/add/description",
			datasetCreatingHandler.Wrap(datasetCreatingHandler.AddDescription)).
			Name("dataset_add_description")
		r.Get("/dataset/{id}/add/confirm",
			datasetCreatingHandler.Wrap(datasetCreatingHandler.AddConfirm)).
			Name("dataset_add_confirm")
		r.Post("/dataset/{id}/save",
			datasetCreatingHandler.Wrap(datasetCreatingHandler.AddSaveDraft)).
			Name("dataset_add_save_draft")
		r.Post("/dataset/{id}/add/publish",
			datasetCreatingHandler.Wrap(datasetCreatingHandler.AddPublish)).
			Name("dataset_add_publish")
		r.Get("/dataset/{id}/add/finish",
			datasetCreatingHandler.Wrap(datasetCreatingHandler.AddFinish)).
			Name("dataset_add_finish")

		// view dataset
		r.Get("/dataset/{id}",
			datasetViewingHandler.Wrap(datasetViewingHandler.Show)).
			Name("dataset")
		r.Get("/dataset/{id}/description",
			datasetViewingHandler.Wrap(datasetViewingHandler.ShowDescription)).
			Name("dataset_description")
		r.Get("/dataset/{id}/contributors",
			datasetViewingHandler.Wrap(datasetViewingHandler.ShowContributors)).
			Name("dataset_contributors")
		r.Get("/dataset/{id}/publications",
			datasetViewingHandler.Wrap(datasetViewingHandler.ShowPublications)).
			Name("dataset_publications")
		r.Get("/dataset/{id}/activity",
			datasetViewingHandler.Wrap(datasetViewingHandler.ShowActivity)).
			Name("dataset_activity")

		// lock dataset
		r.Post("/dataset/{id}/lock",
			datasetEditingHandler.Wrap(datasetEditingHandler.Lock)).
			Name("dataset_lock")
		r.Post("/dataset/{id}/unlock",
			datasetEditingHandler.Wrap(datasetEditingHandler.Unlock)).
			Name("dataset_unlock")

		// edit dataset activity
		r.Get("/dataset/{id}/message/edit",
			datasetEditingHandler.Wrap(datasetEditingHandler.EditMessage)).
			Name("dataset_edit_message")
		r.Put("/dataset/{id}/message",
			datasetEditingHandler.Wrap(datasetEditingHandler.UpdateMessage)).
			Name("dataset_update_message")
		r.Get("/dataset/{id}/reviewer-tags/edit",
			datasetEditingHandler.Wrap(datasetEditingHandler.EditReviewerTags)).
			Name("dataset_edit_reviewer_tags")
		r.Put("/dataset/{id}/reviewer-tags",
			datasetEditingHandler.Wrap(datasetEditingHandler.UpdateReviewerTags)).
			Name("dataset_update_reviewer_tags")
		r.Get("/dataset/{id}/reviewer-note/edit",
			datasetEditingHandler.Wrap(datasetEditingHandler.EditReviewerNote)).
			Name("dataset_edit_reviewer_note")
		r.Put("/dataset/{id}/reviewer-note",
			datasetEditingHandler.Wrap(datasetEditingHandler.UpdateReviewerNote)).
			Name("dataset_update_reviewer_note")

		// edit dataset details
		r.Get("/dataset/{id}/details/edit",
			datasetEditingHandler.Wrap(datasetEditingHandler.EditDetails)).
			Name("dataset_edit_details")
		r.Put("/dataset/{id}/details/edit/refresh-form",
			datasetEditingHandler.Wrap(datasetEditingHandler.RefreshEditFileForm)).
			Name("dataset_edit_file_refresh_form")
		r.Put("/dataset/{id}/details",
			datasetEditingHandler.Wrap(datasetEditingHandler.UpdateDetails)).
			Name("dataset_update_details")

		// edit dataset projects
		r.Get("/dataset/{id}/projects/add",
			datasetEditingHandler.Wrap(datasetEditingHandler.AddProject)).
			Name("dataset_add_project")
		r.Get("/dataset/{id}/projects/suggestions",
			datasetEditingHandler.Wrap(datasetEditingHandler.SuggestProjects)).
			Name("dataset_suggest_projects")
		r.Post("/dataset/{id}/projects",
			datasetEditingHandler.Wrap(datasetEditingHandler.CreateProject)).
			Name("dataset_create_project")
		r.Get("/dataset/{id}/{snapshot_id}/projects/confirm-delete/{project_id:.+}",
			datasetEditingHandler.Wrap(datasetEditingHandler.ConfirmDeleteProject)).
			Name("dataset_confirm_delete_project")
		r.Delete("/dataset/{id}/projects/{project_id:.+}",
			datasetEditingHandler.Wrap(datasetEditingHandler.DeleteProject)).
			Name("dataset_delete_project")

		// edit dataset links
		r.Get("/dataset/{id}/links/add",
			datasetEditingHandler.Wrap(datasetEditingHandler.AddLink)).
			Name("dataset_add_link")
		r.Post("/dataset/{id}/links",
			datasetEditingHandler.Wrap(datasetEditingHandler.CreateLink)).
			Name("dataset_create_link")
		r.Get("/dataset/{id}/links/{link_id}/edit",
			datasetEditingHandler.Wrap(datasetEditingHandler.EditLink)).
			Name("dataset_edit_link")
		r.Put("/dataset/{id}/links/{link_id}",
			datasetEditingHandler.Wrap(datasetEditingHandler.UpdateLink)).
			Name("dataset_update_link")
		r.Get("/dataset/{id}/{snapshot_id}/links/{link_id}/confirm-delete",
			datasetEditingHandler.Wrap(datasetEditingHandler.ConfirmDeleteLink)).
			Name("dataset_confirm_delete_link")
		r.Delete("/dataset/{id}/links/{link_id}",
			datasetEditingHandler.Wrap(datasetEditingHandler.DeleteLink)).
			Name("dataset_delete_link")

		// edit dataset departments
		r.Get("/dataset/{id}/departments/add",
			datasetEditingHandler.Wrap(datasetEditingHandler.AddDepartment)).
			Name("dataset_add_department")
		r.Get("/dataset/{id}/departments/suggestions",
			datasetEditingHandler.Wrap(datasetEditingHandler.SuggestDepartments)).
			Name("dataset_suggest_departments")
		r.Post("/dataset/{id}/departments",
			datasetEditingHandler.Wrap(datasetEditingHandler.CreateDepartment)).
			Name("dataset_create_department")
		r.Get("/dataset/{id}/{snapshot_id}/departments/{department_id}/confirm-delete",
			datasetEditingHandler.Wrap(datasetEditingHandler.ConfirmDeleteDepartment)).
			Name("dataset_confirm_delete_department")
		r.Delete("/dataset/{id}/departments/{department_id}",
			datasetEditingHandler.Wrap(datasetEditingHandler.DeleteDepartment)).
			Name("dataset_delete_department")

		// edit dataset abstracts
		r.Get("/dataset/{id}/abstracts/add",
			datasetEditingHandler.Wrap(datasetEditingHandler.AddAbstract)).
			Name("dataset_add_abstract")
		r.Post("/dataset/{id}/abstracts",
			datasetEditingHandler.Wrap(datasetEditingHandler.CreateAbstract)).
			Name("dataset_create_abstract")
		r.Get("/dataset/{id}/abstracts/{abstract_id}/edit",
			datasetEditingHandler.Wrap(datasetEditingHandler.EditAbstract)).
			Name("dataset_edit_abstract")
		r.Put("/dataset/{id}/abstracts/{abstract_id}",
			datasetEditingHandler.Wrap(datasetEditingHandler.UpdateAbstract)).
			Name("dataset_update_abstract")
		r.Get("/dataset/{id}/{snapshot_id}/abstracts/{abstract_id}/confirm-delete",
			datasetEditingHandler.Wrap(datasetEditingHandler.ConfirmDeleteAbstract)).
			Name("dataset_confirm_delete_abstract")
		r.Delete("/dataset/{id}/abstracts/{abstract_id}",
			datasetEditingHandler.Wrap(datasetEditingHandler.DeleteAbstract)).
			Name("dataset_delete_abstract")

		// edit dataset publications
		r.Get("/dataset/{id}/publications/add",
			datasetEditingHandler.Wrap(datasetEditingHandler.AddPublication)).
			Name("dataset_add_publication")
		r.Get("/dataset/{id}/publications/suggestions",
			datasetEditingHandler.Wrap(datasetEditingHandler.SuggestPublications)).
			Name("dataset_suggest_publications")
		r.Post("/dataset/{id}/publications",
			datasetEditingHandler.Wrap(datasetEditingHandler.CreatePublication)).
			Name("dataset_create_publication")
		r.Get("/dataset/{id}/{snapshot_id}/publications/{publication_id}/confirm-delete",
			datasetEditingHandler.Wrap(datasetEditingHandler.ConfirmDeletePublication)).
			Name("dataset_confirm_delete_publication")
		r.Delete("/dataset/{id}/publications/{publication_id}",
			datasetEditingHandler.Wrap(datasetEditingHandler.DeletePublication)).
			Name("dataset_delete_publication")

		// edit dataset contributors
		r.Post("/dataset/{id}/contributors/{role}/order",
			datasetEditingHandler.Wrap(datasetEditingHandler.OrderContributors)).
			Name("dataset_order_contributors")
		r.Get("/dataset/{id}/contributors/{role}/add",
			datasetEditingHandler.Wrap(datasetEditingHandler.AddContributor)).
			Name("dataset_add_contributor")
		r.Get("/dataset/{id}/contributors/{role}/suggestions",
			datasetEditingHandler.Wrap(datasetEditingHandler.AddContributorSuggest)).
			Name("dataset_add_contributor_suggest")
		r.Get("/dataset/{id}/contributors/{role}/confirm-create",
			datasetEditingHandler.Wrap(datasetEditingHandler.ConfirmCreateContributor)).
			Name("dataset_confirm_create_contributor")
		r.Post("/dataset/{id}/contributors/{role}",
			datasetEditingHandler.Wrap(datasetEditingHandler.CreateContributor)).
			Name("dataset_create_contributor")
		r.Get("/dataset/{id}/contributors/{role}/{position}/edit",
			datasetEditingHandler.Wrap(datasetEditingHandler.EditContributor)).
			Name("dataset_edit_contributor")
		r.Get("/dataset/{id}/contributors/{role}/{position}/suggestions",
			datasetEditingHandler.Wrap(datasetEditingHandler.EditContributorSuggest)).
			Name("dataset_edit_contributor_suggest")
		r.Get("/dataset/{id}/contributors/{role}/{position}/confirm-update",
			datasetEditingHandler.Wrap(datasetEditingHandler.ConfirmUpdateContributor)).
			Name("dataset_confirm_update_contributor")
		r.Put("/dataset/{id}/contributors/{role}/{position}",
			datasetEditingHandler.Wrap(datasetEditingHandler.UpdateContributor)).
			Name("dataset_update_contributor")
		r.Delete("/dataset/{id}/contributors/{role}/{position}",
			datasetEditingHandler.Wrap(datasetEditingHandler.DeleteContributor)).
			Name("dataset_delete_contributor")

		// add publication
		r.Get("/publication/add",
			publicationCreatingHandler.Wrap(publicationCreatingHandler.Add)).
			Name("publication_add")
		r.Post("/publication/add-single/import",
			publicationCreatingHandler.Wrap(publicationCreatingHandler.AddSingleImport)).
			Name("publication_add_single_import")
		r.Post("/publication/add-single/import/confirm",
			publicationCreatingHandler.Wrap(publicationCreatingHandler.AddSingleImportConfirm)).
			Name("publication_add_single_import_confirm")
		r.Get("/publication/{id}/add/description",
			publicationCreatingHandler.Wrap(publicationCreatingHandler.AddSingleDescription)).
			Name("publication_add_single_description")
		r.Get("/publication/{id}/add/confirm",
			publicationCreatingHandler.Wrap(publicationCreatingHandler.AddSingleConfirm)).
			Name("publication_add_single_confirm")
		r.Post("/publication/{id}/add/publish",
			publicationCreatingHandler.Wrap(publicationCreatingHandler.AddSinglePublish)).
			Name("publication_add_single_publish")
		r.Get("/publication/{id}/add/finish",
			publicationCreatingHandler.Wrap(publicationCreatingHandler.AddSingleFinish)).
			Name("publication_add_single_finish")
		r.Post("/publication/add-multiple/import",
			publicationCreatingHandler.Wrap(publicationCreatingHandler.AddMultipleImport)).
			Name("publication_add_multiple_import")
		r.Get("/publication/add-multiple/{batch_id}/confirm",
			publicationCreatingHandler.Wrap(publicationCreatingHandler.AddMultipleConfirm)).
			Name("publication_add_multiple_confirm")
		r.Get("/publication/add-multiple/{batch_id}/publication/{id}",
			publicationCreatingHandler.Wrap(publicationCreatingHandler.AddMultipleShow)).
			Name("publication_add_multiple_show")
		r.Post("/publication/add-multiple/{batch_id}/save",
			publicationCreatingHandler.Wrap(publicationCreatingHandler.AddMultipleSave)).
			Name("publication_add_multiple_save_draft")
		r.Post("/publication/add-multiple/{batch_id}/publish",
			publicationCreatingHandler.Wrap(publicationCreatingHandler.AddMultiplePublish)).
			Name("publication_add_multiple_publish")
		r.Get("/publication/add-multiple/{batch_id}/finish",
			publicationCreatingHandler.Wrap(publicationCreatingHandler.AddMultipleFinish)).
			Name("publication_add_multiple_finish")

		// search publications
		r.Get("/publication",
			publicationSearchingHandler.Wrap(publicationSearchingHandler.Search)).
			Name("publications")

		// publication batch operations
		r.Get("/publication/batch",
			publicationBatchHandler.Wrap(publicationBatchHandler.Show)).
			Name("publication_batch")
		r.Post("/publication/batch",
			publicationBatchHandler.Wrap(publicationBatchHandler.Process)).
			Name("publication_process_batch")

		// view publication
		r.Get("/publication/{id}",
			publicationViewingHandler.Wrap(publicationViewingHandler.Show)).
			Name("publication")
		r.Get("/publication/{id}/description",
			publicationViewingHandler.Wrap(publicationViewingHandler.ShowDescription)).
			Name("publication_description")
		r.Get("/publication/{id}/files",
			publicationViewingHandler.Wrap(publicationViewingHandler.ShowFiles)).
			Name("publication_files")
		r.Get("/publication/{id}/contributors",
			publicationViewingHandler.Wrap(publicationViewingHandler.ShowContributors)).
			Name("publication_contributors")
		r.Get("/publication/{id}/datasets",
			publicationViewingHandler.Wrap(publicationViewingHandler.ShowDatasets)).
			Name("publication_datasets")
		r.Get("/publication/{id}/activity",
			publicationViewingHandler.Wrap(publicationViewingHandler.ShowActivity)).
			Name("publication_activity")

		// lock publication
		r.Post("/publication/{id}/lock",
			publicationEditingHandler.Wrap(publicationEditingHandler.Lock)).
			Name("publication_lock")
		r.Post("/publication/{id}/unlock",
			publicationEditingHandler.Wrap(publicationEditingHandler.Unlock)).
			Name("publication_unlock")

		// edit publication activity
		r.Get("/publication/{id}/message/edit",
			publicationEditingHandler.Wrap(publicationEditingHandler.EditMessage)).
			Name("publication_edit_message")
		r.Put("/publication/{id}/message",
			publicationEditingHandler.Wrap(publicationEditingHandler.UpdateMessage)).
			Name("publication_update_message")
		r.Get("/publication/{id}/reviewer-tags/edit",
			publicationEditingHandler.Wrap(publicationEditingHandler.EditReviewerTags)).
			Name("publication_edit_reviewer_tags")
		r.Put("/publication/{id}/reviewer-tags",
			publicationEditingHandler.Wrap(publicationEditingHandler.UpdateReviewerTags)).
			Name("publication_update_reviewer_tags")
		r.Get("/publication/{id}/reviewer-note/edit",
			publicationEditingHandler.Wrap(publicationEditingHandler.EditReviewerNote)).
			Name("publication_edit_reviewer_note")
		r.Put("/publication/{id}/reviewer-note",
			publicationEditingHandler.Wrap(publicationEditingHandler.UpdateReviewerNote)).
			Name("publication_update_reviewer_note")

		// edit publication details
		r.Get("/publication/{id}/details/edit",
			publicationEditingHandler.Wrap(publicationEditingHandler.EditDetails)).
			Name("publication_edit_details")
		r.Put("/publication/{id}/details",
			publicationEditingHandler.Wrap(publicationEditingHandler.UpdateDetails)).
			Name("publication_update_details")

		// edit publication type
		r.Put("/publication/{id}/type",
			publicationEditingHandler.Wrap(publicationEditingHandler.UpdateType)).
			Name("publication_update_type")

		// edit publication conference
		r.Get("/publication/{id}/conference/edit",
			publicationEditingHandler.Wrap(publicationEditingHandler.EditConference)).
			Name("publication_edit_conference")
		r.Put("/publication/{id}/conference",
			publicationEditingHandler.Wrap(publicationEditingHandler.UpdateConference)).
			Name("publication_update_conference")

		// edit publication additional info
		r.Get("/publication/{id}/additional-info/edit",
			publicationEditingHandler.Wrap(publicationEditingHandler.EditAdditionalInfo)).
			Name("publication_edit_additional_info")
		r.Put("/publication/{id}/additional-info",
			publicationEditingHandler.Wrap(publicationEditingHandler.UpdateAdditionalInfo)).
			Name("publication_update_additional_info")

		// edit publication projects
		r.Get("/publication/{id}/projects/add",
			publicationEditingHandler.Wrap(publicationEditingHandler.AddProject)).
			Name("publication_add_project")
		r.Get("/publication/{id}/projects/suggestions",
			publicationEditingHandler.Wrap(publicationEditingHandler.SuggestProjects)).
			Name("publication_suggest_projects")
		r.Post("/publication/{id}/projects",
			publicationEditingHandler.Wrap(publicationEditingHandler.CreateProject)).
			Name("publication_create_project")
		// project_id is last part of url because some id's contain slashes
		r.Get("/publication/{id}/{snapshot_id}/projects/confirm-delete/{project_id:.+}",
			publicationEditingHandler.Wrap(publicationEditingHandler.ConfirmDeleteProject)).
			Name("publication_confirm_delete_project")
		// project_id is last part of url because some id's contain slashes
		r.Delete("/publication/{id}/projects/{project_id:.+}",
			publicationEditingHandler.Wrap(publicationEditingHandler.DeleteProject)).
			Name("publication_delete_project")

		// edit publication links
		r.Get("/publication/{id}/links/add",
			publicationEditingHandler.Wrap(publicationEditingHandler.AddLink)).
			Name("publication_add_link")
		r.Post("/publication/{id}/links",
			publicationEditingHandler.Wrap(publicationEditingHandler.CreateLink)).
			Name("publication_create_link")
		r.Get("/publication/{id}/links/{link_id}/edit",
			publicationEditingHandler.Wrap(publicationEditingHandler.EditLink)).
			Name("publication_edit_link")
		r.Put("/publication/{id}/links/{link_id}",
			publicationEditingHandler.Wrap(publicationEditingHandler.UpdateLink)).
			Name("publication_update_link")
		r.Delete("/publication/{id}/links/{link_id}",
			publicationEditingHandler.Wrap(publicationEditingHandler.DeleteLink)).
			Name("publication_delete_link")

		// edit publication departments
		r.Get("/publication/{id}/departments/add",
			publicationEditingHandler.Wrap(publicationEditingHandler.AddDepartment)).
			Name("publication_add_department")
		r.Get("/publication/{id}/departments/suggestions",
			publicationEditingHandler.Wrap(publicationEditingHandler.SuggestDepartments)).
			Name("publication_suggest_departments")
		r.Post("/publication/{id}/departments",
			publicationEditingHandler.Wrap(publicationEditingHandler.CreateDepartment)).
			Name("publication_create_department")
		r.Get("/publication/{id}/{snapshot_id}/departments/{department_id}/confirm-delete",
			publicationEditingHandler.Wrap(publicationEditingHandler.ConfirmDeleteDepartment)).
			Name("publication_confirm_delete_department")
		r.Delete("/publication/{id}/departments/{department_id}",
			publicationEditingHandler.Wrap(publicationEditingHandler.DeleteDepartment)).
			Name("publication_delete_department")

		// edit publication abstracts
		r.Get("/publication/{id}/abstracts/add",
			publicationEditingHandler.Wrap(publicationEditingHandler.AddAbstract)).
			Name("publication_add_abstract")
		r.Post("/publication/{id}/abstracts",
			publicationEditingHandler.Wrap(publicationEditingHandler.CreateAbstract)).
			Name("publication_create_abstract")
		r.Get("/publication/{id}/abstracts/{abstract_id}/edit",
			publicationEditingHandler.Wrap(publicationEditingHandler.EditAbstract)).
			Name("publication_edit_abstract")
		r.Put("/publication/{id}/abstracts/{abstract_id}",
			publicationEditingHandler.Wrap(publicationEditingHandler.UpdateAbstract)).
			Name("publication_update_abstract")
		r.Delete("/publication/{id}/abstracts/{abstract_id}",
			publicationEditingHandler.Wrap(publicationEditingHandler.DeleteAbstract)).
			Name("publication_delete_abstract")

		// edit publication lay summaries
		r.Get("/publication/{id}/lay_summaries/add",
			publicationEditingHandler.Wrap(publicationEditingHandler.AddLaySummary)).
			Name("publication_add_lay_summary")
		r.Post("/publication/{id}/lay_summaries",
			publicationEditingHandler.Wrap(publicationEditingHandler.CreateLaySummary)).
			Name("publication_create_lay_summary")
		r.Get("/publication/{id}/lay_summaries/{lay_summary_id}/edit",
			publicationEditingHandler.Wrap(publicationEditingHandler.EditLaySummary)).
			Name("publication_edit_lay_summary")
		r.Put("/publication/{id}/lay_summaries/{lay_summary_id}",
			publicationEditingHandler.Wrap(publicationEditingHandler.UpdateLaySummary)).
			Name("publication_update_lay_summary")
		r.Get("/publication/{id}/{snapshot_id}/lay_summaries/{lay_summary_id}/confirm-delete",
			publicationEditingHandler.Wrap(publicationEditingHandler.ConfirmDeleteLaySummary)).
			Name("publication_confirm_delete_lay_summary")
		r.Delete("/publication/{id}/lay_summaries/{lay_summary_id}",
			publicationEditingHandler.Wrap(publicationEditingHandler.DeleteLaySummary)).
			Name("publication_delete_lay_summary")

		// edit publication datasets
		r.Get("/publication/{id}/datasets/add",
			publicationEditingHandler.Wrap(publicationEditingHandler.AddDataset)).
			Name("publication_add_dataset")
		r.Get("/publication/{id}/datasets/suggestions",
			publicationEditingHandler.Wrap(publicationEditingHandler.SuggestDatasets)).
			Name("publication_suggest_datasets")
		r.Post("/publication/{id}/datasets",
			publicationEditingHandler.Wrap(publicationEditingHandler.CreateDataset)).
			Name("publication_create_dataset")
		r.Get("/publication/{id}/{snapshot_id}/datasets/{dataset_id}/confirm-delete",
			publicationEditingHandler.Wrap(publicationEditingHandler.ConfirmDeleteDataset)).
			Name("publication_confirm_delete_dataset")
		r.Delete("/publication/{id}/datasets/{dataset_id}",
			publicationEditingHandler.Wrap(publicationEditingHandler.DeleteDataset)).
			Name("publication_delete_dataset")

		// edit publication contributors
		r.Post("/publication/{id}/contributors/{role}/order",
			publicationEditingHandler.Wrap(publicationEditingHandler.OrderContributors)).
			Name("publication_order_contributors")
		r.Get("/publication/{id}/contributors/{role}/add",
			publicationEditingHandler.Wrap(publicationEditingHandler.AddContributor)).
			Name("publication_add_contributor")
		r.Get("/publication/{id}/contributors/{role}/suggestions",
			publicationEditingHandler.Wrap(publicationEditingHandler.AddContributorSuggest)).
			Name("publication_add_contributor_suggest")
		r.Get("/publication/{id}/contributors/{role}/confirm-create",
			publicationEditingHandler.Wrap(publicationEditingHandler.ConfirmCreateContributor)).
			Name("publication_confirm_create_contributor")
		r.Post("/publication/{id}/contributors/{role}",
			publicationEditingHandler.Wrap(publicationEditingHandler.CreateContributor)).
			Name("publication_create_contributor")
		r.Get("/publication/{id}/contributors/{role}/{position}/edit",
			publicationEditingHandler.Wrap(publicationEditingHandler.EditContributor)).
			Name("publication_edit_contributor")
		r.Get("/publication/{id}/contributors/{role}/{position}/suggestions",
			publicationEditingHandler.Wrap(publicationEditingHandler.EditContributorSuggest)).
			Name("publication_edit_contributor_suggest")
		r.Get("/publication/{id}/contributors/{role}/{position}/confirm-update",
			publicationEditingHandler.Wrap(publicationEditingHandler.ConfirmUpdateContributor)).
			Name("publication_confirm_update_contributor")
		r.Put("/publication/{id}/contributors/{role}/{position}",
			publicationEditingHandler.Wrap(publicationEditingHandler.UpdateContributor)).
			Name("publication_update_contributor")
		r.Delete("/publication/{id}/contributors/{role}/{position}",
			publicationEditingHandler.Wrap(publicationEditingHandler.DeleteContributor)).
			Name("publication_delete_contributor")

		// edit publication files
		r.Post("/publication/{id}/files",
			publicationEditingHandler.Wrap(publicationEditingHandler.UploadFile)).
			Name("publication_upload_file")
		r.Get("/publication/{id}/files/{file_id}/edit",
			publicationEditingHandler.Wrap(publicationEditingHandler.EditFile)).
			Name("publication_edit_file")
		r.Get("/publication/{id}/refresh-files",
			publicationEditingHandler.Wrap(publicationEditingHandler.RefreshFiles)).
			Name("publication_refresh_files")
		r.Get("/publication/{id}/files/{file_id}/refresh-form",
			publicationEditingHandler.Wrap(publicationEditingHandler.RefreshEditFileForm)).
			Name("publication_edit_file_refresh_form")
		r.Put("/publication/{id}/files/{file_id}",
			publicationEditingHandler.Wrap(publicationEditingHandler.UpdateFile)).
			Name("publication_update_file")
		r.Get("/publication/{id}/{snapshot_id}/files/{file_id}/confirm-delete",
			publicationEditingHandler.Wrap(publicationEditingHandler.ConfirmDeleteFile)).
			Name("publication_confirm_delete_file")
		r.Delete("/publication/{id}/files/{file_id}",
			publicationEditingHandler.Wrap(publicationEditingHandler.DeleteFile)).
			Name("publication_delete_file")
	})
}<|MERGE_RESOLUTION|>--- conflicted
+++ resolved
@@ -350,20 +350,19 @@
 						r.Use(ctx.RequireCurator)
 					})
 
-<<<<<<< HEAD
 					// edit only
 					r.Group(func(r *ich.Mux) {
 						r.Use(ctx.RequireEditPublication)
 
 						// links
 						r.Get("/{snapshot_id}/links/{link_id}/confirm-delete", publicationediting.ConfirmDeleteLink).Name("publication_confirm_delete_link")
-=======
+					})
+
 					// view only functions
 					r.Group(func(r *ich.Mux) {
 						r.Use(ctx.RequireViewPublication)
 
 						r.Get("/files/{file_id}", publicationviewing.DownloadFile).Name("publication_download_file")
->>>>>>> 838aa256
 					})
 				})
 
