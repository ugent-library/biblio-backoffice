--- conflicted
+++ resolved
@@ -319,16 +319,14 @@
 
 					r.Get("/publication", publicationsearching.Search).Name("publications")
 
-<<<<<<< HEAD
 					// import
 					r.Get("/add-publication", publicationCreatingHandler.Wrap(publicationcreating.Add)).Name("publication_add")
-=======
+
 					// view only functions
 					r.Get("/", publicationviewing.Show).Name("publication")
 					r.With(ctx.SetSubNav("description")).Get("/description", publicationviewing.ShowDescription).Name("publication_description")
 					r.With(ctx.SetSubNav("files")).Get("/files", publicationviewing.ShowFiles).Name("publication_files")
 					r.Get("/files/{file_id}", publicationviewing.DownloadFile).Name("publication_download_file")
->>>>>>> 05e8ddba
 
 					r.Route("/publication/{id}", func(r *ich.Mux) {
 						r.Use(ctx.SetPublication(c.Services.Repo))
