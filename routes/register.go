package routes

import (
	"net/http"
	"net/url"
	"strings"
	"time"

	"github.com/alexliesenfeld/health"
	"github.com/go-chi/chi/v5/middleware"
	"github.com/gorilla/csrf"
	"github.com/gorilla/sessions"
	"github.com/jpillora/ipfilter"
	"github.com/leonelquinteros/gotext"
	"github.com/nics/ich"
	"github.com/swaggest/swgui/v5emb"
	"github.com/ugent-library/biblio-backoffice/backends"
	"github.com/ugent-library/biblio-backoffice/ctx"
	"github.com/ugent-library/biblio-backoffice/handlers"
	"github.com/ugent-library/biblio-backoffice/handlers/authenticating"
	"github.com/ugent-library/biblio-backoffice/handlers/candidaterecords"
	"github.com/ugent-library/biblio-backoffice/handlers/dashboard"
	"github.com/ugent-library/biblio-backoffice/handlers/datasetcreating"
	"github.com/ugent-library/biblio-backoffice/handlers/datasetediting"
	"github.com/ugent-library/biblio-backoffice/handlers/datasetexporting"
	"github.com/ugent-library/biblio-backoffice/handlers/datasetsearching"
	"github.com/ugent-library/biblio-backoffice/handlers/datasetviewing"
	"github.com/ugent-library/biblio-backoffice/handlers/frontoffice"
	"github.com/ugent-library/biblio-backoffice/handlers/impersonating"
	"github.com/ugent-library/biblio-backoffice/handlers/mediatypes"
	"github.com/ugent-library/biblio-backoffice/handlers/publicationbatch"
	"github.com/ugent-library/biblio-backoffice/handlers/publicationcreating"
	"github.com/ugent-library/biblio-backoffice/handlers/publicationediting"
	"github.com/ugent-library/biblio-backoffice/handlers/publicationexporting"
	"github.com/ugent-library/biblio-backoffice/handlers/publicationsearching"
	"github.com/ugent-library/biblio-backoffice/handlers/publicationviewing"
	"github.com/ugent-library/httpx"
	"github.com/ugent-library/mix"
	"github.com/ugent-library/oidc"
	"github.com/ugent-library/zaphttp"
	"github.com/ugent-library/zaphttp/zapchi"
	"github.com/unrolled/secure"
	"github.com/unrolled/secure/cspbuilder"
	"go.uber.org/zap"
)

type Version struct {
	Branch string
	Commit string
	Image  string
}

type Config struct {
	Version          Version
	Env              string
	Services         *backends.Services
	BaseURL          *url.URL
	Router           *ich.Mux
	Assets           mix.Manifest
	SessionStore     sessions.Store
	SessionName      string
	Timezone         *time.Location
	Loc              *gotext.Locale
	Logger           *zap.SugaredLogger
	OIDCAuth         *oidc.Auth
	UsernameClaim    string
	FrontendURL      string
	FrontendUsername string
	FrontendPassword string
	IPRanges         string
	MaxFileSize      int
	CSRFName         string
	CSRFSecret       string
	ApiServer        http.Handler
}

func Register(c Config) {
	c.Router.Use(middleware.RequestID)
	if c.Env != "local" {
		c.Router.Use(middleware.RealIP)
	}
	c.Router.Use(zaphttp.SetLogger(c.Logger.Desugar(), zapchi.RequestID))
	c.Router.Use(middleware.RequestLogger(zapchi.LogFormatter()))
	c.Router.Use(middleware.Recoverer)
	c.Router.Use(middleware.StripSlashes)

	// static files
	c.Router.Handle("/static/*", http.StripPrefix("/static/", http.FileServer(http.Dir("./static"))))

	// mount health and info
	c.Router.Get("/status", health.NewHandler(health.NewChecker())) // TODO add checkers
	c.Router.Get("/info", func(w http.ResponseWriter, r *http.Request) {
		httpx.RenderJSON(w, http.StatusOK, c.Version)
	})

	// rest api (api/v2)
	c.Router.Mount("/api/v2", http.StripPrefix("/api/v2", c.ApiServer))
	c.Router.Get("/api/v2/openapi.yaml", func(w http.ResponseWriter, r *http.Request) {
		http.ServeFile(w, r, "api/v2/openapi.yaml")
	})
	c.Router.Mount("/api/v2/docs", v5emb.New(
		"Biblio Backoffice",
		"/api/v2/openapi.yaml",
		"/api/v2/docs",
	))

	// handlers
	baseHandler := handlers.BaseHandler{
		Logger:          c.Logger,
		Router:          c.Router,
		SessionStore:    c.SessionStore,
		SessionName:     c.SessionName,
		Timezone:        c.Timezone,
		Loc:             c.Loc,
		UserService:     c.Services.UserService,
		BaseURL:         c.BaseURL,
		FrontendBaseUrl: c.FrontendURL,
	}
	authenticatingHandler := &authenticating.Handler{
		BaseHandler:   baseHandler,
		OIDCAuth:      c.OIDCAuth,
		UsernameClaim: c.UsernameClaim,
	}
	impersonatingHandler := &impersonating.Handler{
		BaseHandler:       baseHandler,
		UserSearchService: c.Services.UserSearchService,
	}
	dashboardHandler := &dashboard.Handler{
		BaseHandler:            baseHandler,
		DatasetSearchIndex:     c.Services.DatasetSearchIndex,
		PublicationSearchIndex: c.Services.PublicationSearchIndex,
	}
	frontofficeHandler := &frontoffice.Handler{
		BaseHandler:   baseHandler,
		Repo:          c.Services.Repo,
		FileStore:     c.Services.FileStore,
		PeopleRepo:    c.Services.PeopleRepo,
		PeopleIndex:   c.Services.PeopleIndex,
		ProjectsIndex: c.Services.ProjectsIndex,
		IPRanges:      c.IPRanges,
		IPFilter: ipfilter.New(ipfilter.Options{
			AllowedIPs:     strings.Split(c.IPRanges, ","),
			BlockByDefault: true,
		}),
	}
	datasetSearchingHandler := &datasetsearching.Handler{
		BaseHandler:        baseHandler,
		DatasetSearchIndex: c.Services.DatasetSearchIndex,
	}
	datasetExportingHandler := &datasetexporting.Handler{
		BaseHandler:          baseHandler,
		DatasetListExporters: c.Services.DatasetListExporters,
		DatasetSearchIndex:   c.Services.DatasetSearchIndex,
	}
	datasetViewingHandler := &datasetviewing.Handler{
		BaseHandler: baseHandler,
		Repo:        c.Services.Repo,
	}
	datasetCreatingHandler := &datasetcreating.Handler{
		BaseHandler:         baseHandler,
		Repo:                c.Services.Repo,
		DatasetSearchIndex:  c.Services.DatasetSearchIndex,
		DatasetSources:      c.Services.DatasetSources,
		OrganizationService: c.Services.OrganizationService,
	}
	datasetEditingHandler := &datasetediting.Handler{
		BaseHandler:               baseHandler,
		Repo:                      c.Services.Repo,
		ProjectService:            c.Services.ProjectService,
		ProjectSearchService:      c.Services.ProjectSearchService,
		OrganizationSearchService: c.Services.OrganizationSearchService,
		OrganizationService:       c.Services.OrganizationService,
		PersonSearchService:       c.Services.PersonSearchService,
		PersonService:             c.Services.PersonService,
		PublicationSearchIndex:    c.Services.PublicationSearchIndex,
	}
	publicationSearchingHandler := &publicationsearching.Handler{
		BaseHandler:            baseHandler,
		PublicationSearchIndex: c.Services.PublicationSearchIndex,
		FileStore:              c.Services.FileStore,
	}
	publicationExportingHandler := &publicationexporting.Handler{
		BaseHandler:              baseHandler,
		PublicationListExporters: c.Services.PublicationListExporters,
		PublicationSearchIndex:   c.Services.PublicationSearchIndex,
	}
	publicationViewingHandler := &publicationviewing.Handler{
		BaseHandler: baseHandler,
		Repo:        c.Services.Repo,
		FileStore:   c.Services.FileStore,
		MaxFileSize: c.MaxFileSize,
	}
	publicationCreatingHandler := &publicationcreating.Handler{
		BaseHandler:            baseHandler,
		Repo:                   c.Services.Repo,
		PublicationSearchIndex: c.Services.PublicationSearchIndex,
		PublicationSources:     c.Services.PublicationSources,
		PublicationDecoders:    c.Services.PublicationDecoders,
		OrganizationService:    c.Services.OrganizationService,
	}
	publicationEditingHandler := &publicationediting.Handler{
		BaseHandler:               baseHandler,
		Repo:                      c.Services.Repo,
		ProjectService:            c.Services.ProjectService,
		ProjectSearchService:      c.Services.ProjectSearchService,
		OrganizationSearchService: c.Services.OrganizationSearchService,
		OrganizationService:       c.Services.OrganizationService,
		PersonSearchService:       c.Services.PersonSearchService,
		PersonService:             c.Services.PersonService,
		DatasetSearchIndex:        c.Services.DatasetSearchIndex,
		FileStore:                 c.Services.FileStore,
		MaxFileSize:               c.MaxFileSize,
	}
	publicationBatchHandler := &publicationbatch.Handler{
		BaseHandler: baseHandler,
		Repo:        c.Services.Repo,
	}

	mediaTypesHandler := &mediatypes.Handler{
		BaseHandler:            baseHandler,
		MediaTypeSearchService: c.Services.MediaTypeSearchService,
	}

	// frontoffice data exchange api
	c.Router.Group(func(r *ich.Mux) {
		r.Use(httpx.BasicAuth(c.FrontendUsername, c.FrontendPassword))
		r.Get("/frontoffice/publication/{id}", frontofficeHandler.GetPublication)
		r.Get("/frontoffice/publication", frontofficeHandler.GetAllPublications)
		r.Get("/frontoffice/dataset/{id}", frontofficeHandler.GetDataset)
		r.Get("/frontoffice/dataset", frontofficeHandler.GetAllDatasets)
		r.Get("/frontoffice/organization/{id}", frontofficeHandler.GetOrganization)
		r.Get("/frontoffice/organization", frontofficeHandler.GetAllOrganizations)
		r.Get("/frontoffice/organization-trees", frontofficeHandler.GetAllOrganizationTrees)
		r.Get("/frontoffice/user/{id}", frontofficeHandler.GetUser)
		r.Get("/frontoffice/user/username/{username}", frontofficeHandler.GetUserByUsername)
		r.Get("/frontoffice/person/{id}", frontofficeHandler.GetPerson)
		r.Get("/frontoffice/person/list", frontofficeHandler.GetPeople)
		r.Get("/frontoffice/person", frontofficeHandler.SearchPeople)
		r.Get("/frontoffice/project/{id}", frontofficeHandler.GetProject)
		r.Get("/frontoffice/project/browse", frontofficeHandler.BrowseProjects)
	})

	// frontoffice file download
	c.Router.Get("/download/{id}/{file_id}", frontofficeHandler.DownloadFile)
	c.Router.Head("/download/{id}/{file_id}", frontofficeHandler.DownloadFile)

	c.Router.Group(func(r *ich.Mux) {
		r.Use(httpx.MethodOverride) // TODO eliminate need for method override with htmx
		r.Use(csrf.Protect(
			[]byte(c.CSRFSecret),
			csrf.CookieName(c.CSRFName),
			csrf.Path("/"),
			csrf.Secure(c.BaseURL.Scheme == "https"),
			csrf.SameSite(csrf.SameSiteStrictMode),
			csrf.FieldName("csrf-token"),
		))
		r.Use(secure.New(secure.Options{
			IsDevelopment: c.Env == "local",
			ContentSecurityPolicy: (&cspbuilder.Builder{
				Directives: map[string][]string{
					cspbuilder.DefaultSrc: {"'self'"},
					cspbuilder.ScriptSrc:  {"'self'", "$NONCE"},
					// TODO: htmx injects style
					cspbuilder.StyleSrc: {"'self'", "'unsafe-inline'"},
					cspbuilder.ImgSrc:   {"'self'", "data:"},
				},
			}).MustBuild(),
		}).Handler)

		// BEGIN NEW STYLE HANDLERS
		r.Group(func(r *ich.Mux) {
			r.Use(ctx.Set(ctx.Config{
				Services: c.Services,
				Router:   c.Router,
				Assets:   c.Assets,
				Timezone: c.Timezone,
				Loc:      c.Loc,
				Env:      c.Env,
				ErrorHandlers: map[int]http.HandlerFunc{
					http.StatusNotFound:            handlers.NotFound,
					http.StatusInternalServerError: handlers.InternalServerError,
				},
				SessionName:  c.SessionName,
				SessionStore: c.SessionStore,
				BaseURL:      c.BaseURL,
				FrontendURL:  c.FrontendURL,
				CSRFName:     "csrf-token",
			}))

			r.NotFound(handlers.NotFound)

			// home
			r.Get("/", handlers.Home).Name("home")

			r.Group(func(r *ich.Mux) {
				r.Use(ctx.RequireUser)

				r.With(ctx.SetNav("dashboard")).Get("/dashboard", handlers.DashBoard).Name("dashboard")
				r.Get("/dashboard-icon", handlers.DashBoardIcon).Name("dashboard_icon")
				// dashboard action required component
				r.Get("/action-required", handlers.ActionRequired).Name("action_required")
				// dashboard drafts to complete component
				r.Get("/drafts-to-complete", handlers.DraftsToComplete).Name("drafts_to_complete")
				// dashboard recent activity component
				r.Get("/recent-activity", handlers.RecentActivity).Name("recent_activity")

				// candidate records
				r.Group(func(r *ich.Mux) {
					r.Use(ctx.RequireCurator)

					r.With(ctx.SetNav("candidate_records")).Get("/candidate-records", candidaterecords.CandidateRecords).Name("candidate_records")
					r.Get("/candidate-records-icon", candidaterecords.CandidateRecordsIcon).Name("candidate_records_icon")
					r.Get("/candidate-records/{id}/confirm-reject", candidaterecords.ConfirmRejectCandidateRecord).Name("confirm_reject_candidate_record")
					r.Put("/candidate-records/{id}/reject", candidaterecords.RejectCandidateRecord).Name("reject_candidate_record")
					r.Put("/candidate-records/{id}/import", candidaterecords.ImportCandidateRecord).Name("import_candidate_record")
				})

				// publications
				r.Route("/publication/{id}", func(r *ich.Mux) {
					r.Use(ctx.SetPublication(c.Services.Repo))

<<<<<<< HEAD
					// re-publish
					r.Get("/republish/confirm", publicationEditingHandler.ConfirmRepublish).Name("publication_confirm_republish")
					r.Post("/republish", publicationEditingHandler.Republish).Name("publication_republish")

=======
					// delete
					r.Get("/confirm-delete", publicationEditingHandler.ConfirmDelete).Name("publication_confirm_delete")
					r.Delete("/", publicationEditingHandler.Delete).Name("publication_delete")

					// edit publication type
					r.Get("/type/confirm", publicationEditingHandler.ConfirmUpdateType).Name("publication_confirm_update_type")

					// contributor actions
					r.Get("/contributors/{role}/{position}/confirm-delete", publicationEditingHandler.ConfirmDeleteContributor).Name("publication_confirm_delete_contributor")

					// publish
					r.Get("/publish/confirm", publicationEditingHandler.ConfirmPublish).Name("publication_confirm_publish")
					r.Post("/publish", publicationEditingHandler.Publish).Name("publication_publish")
          
>>>>>>> 834b19f1
					// curator actions
					r.Group(func(r *ich.Mux) {
						r.Use(ctx.RequireCurator)
					})
				})

				// datasets
				r.Route("/dataset/{id}", func(r *ich.Mux) {
					r.Use(ctx.SetDataset(c.Services.Repo))

					// delete
					r.Get("/confirm-delete", datasetEditingHandler.ConfirmDelete).Name("dataset_confirm_delete")
					r.Delete("/", datasetEditingHandler.Delete).Name("dataset_delete")

					// contributor actions
					r.Get("/contributors/{role}/{position}/confirm-delete", datasetEditingHandler.ConfirmDeleteContributor).Name("dataset_confirm_delete_contributor")
          
					// curator actions
					r.Group(func(r *ich.Mux) {
						r.Use(ctx.RequireCurator)
					})
				})

				// media types
				r.Get("/media_type/suggestions", mediaTypesHandler.Suggest).Name("suggest_media_types")
			})
		})
		// END NEW STYLE HANDLERS

		// authenticate user
		r.Get("/auth/openid-connect/callback",
			authenticatingHandler.Wrap(authenticatingHandler.Callback))
		r.Get("/login",
			authenticatingHandler.Wrap(authenticatingHandler.Login)).
			Name("login")
		r.Get("/logout",
			authenticatingHandler.Wrap(authenticatingHandler.Logout)).
			Name("logout")
		// change user role
		r.Put("/role/{role}",
			authenticatingHandler.Wrap(authenticatingHandler.UpdateRole)).
			Name("update_role")

		// impersonate user
		r.Get("/impersonation/add",
			impersonatingHandler.Wrap(impersonatingHandler.AddImpersonation)).
			Name("add_impersonation")
		r.Get("/impersonation/suggestions",
			impersonatingHandler.Wrap(impersonatingHandler.AddImpersonationSuggest)).
			Name("suggest_impersonations")
		r.Post("/impersonation",
			impersonatingHandler.Wrap(impersonatingHandler.CreateImpersonation)).
			Name("create_impersonation")
		// TODO why doesn't a DELETE with methodoverride work here?
		r.Post("/delete-impersonation",
			impersonatingHandler.Wrap(impersonatingHandler.DeleteImpersonation)).
			Name("delete_impersonation")

		// dashboard
		r.Get("/dashboard/publications/{type}", dashboardHandler.Wrap(dashboardHandler.Publications)).
			Name("dashboard_publications")
		r.Get("/dashboard/datasets/{type}", dashboardHandler.Wrap(dashboardHandler.Datasets)).
			Name("dashboard_datasets")
		r.Post("/dashboard/refresh-apublications/{type}", dashboardHandler.Wrap(dashboardHandler.RefreshAPublications)).
			Name("dashboard_refresh_apublications")
		r.Post("/dashboard/refresh-upublications/{type}", dashboardHandler.Wrap(dashboardHandler.RefreshUPublications)).
			Name("dashboard_refresh_upublications")

		// search datasets
		r.Get("/dataset",
			datasetSearchingHandler.Wrap(datasetSearchingHandler.Search)).
			Name("datasets")

		// add dataset
		r.Get("/dataset/add",
			datasetCreatingHandler.Wrap(datasetCreatingHandler.Add)).
			Name("dataset_add")
		r.Post("/dataset/add",
			datasetCreatingHandler.Wrap(datasetCreatingHandler.Add))
		r.Post("/dataset/import",
			datasetCreatingHandler.Wrap(datasetCreatingHandler.AddImport)).
			Name("dataset_add_import")
		r.Post("/dataset/import/confirm",
			datasetCreatingHandler.Wrap(datasetCreatingHandler.ConfirmImport)).
			Name("dataset_confirm_import")
		r.Get("/dataset/{id}/add/description",
			datasetCreatingHandler.Wrap(datasetCreatingHandler.AddDescription)).
			Name("dataset_add_description")
		r.Get("/dataset/{id}/add/confirm",
			datasetCreatingHandler.Wrap(datasetCreatingHandler.AddConfirm)).
			Name("dataset_add_confirm")
		r.Post("/dataset/{id}/save",
			datasetCreatingHandler.Wrap(datasetCreatingHandler.AddSaveDraft)).
			Name("dataset_add_save_draft")
		r.Post("/dataset/{id}/add/publish",
			datasetCreatingHandler.Wrap(datasetCreatingHandler.AddPublish)).
			Name("dataset_add_publish")
		r.Get("/dataset/{id}/add/finish",
			datasetCreatingHandler.Wrap(datasetCreatingHandler.AddFinish)).
			Name("dataset_add_finish")

		// export datasets
		r.Get("/dataset.{format}",
			datasetExportingHandler.Wrap(datasetExportingHandler.ExportByCurationSearch)).
			Name("export_datasets")

		// view dataset
		r.Get("/dataset/{id}",
			datasetViewingHandler.Wrap(datasetViewingHandler.Show)).
			Name("dataset")
		r.Get("/dataset/{id}/description",
			datasetViewingHandler.Wrap(datasetViewingHandler.ShowDescription)).
			Name("dataset_description")
		r.Get("/dataset/{id}/contributors",
			datasetViewingHandler.Wrap(datasetViewingHandler.ShowContributors)).
			Name("dataset_contributors")
		r.Get("/dataset/{id}/publications",
			datasetViewingHandler.Wrap(datasetViewingHandler.ShowPublications)).
			Name("dataset_publications")
		r.Get("/dataset/{id}/activity",
			datasetViewingHandler.Wrap(datasetViewingHandler.ShowActivity)).
			Name("dataset_activity")

		// publish dataset
		r.Get("/dataset/{id}/publish/confirm",
			datasetEditingHandler.Wrap(datasetEditingHandler.ConfirmPublish)).
			Name("dataset_confirm_publish")
		r.Post("/dataset/{id}/publish",
			datasetEditingHandler.Wrap(datasetEditingHandler.Publish)).
			Name("dataset_publish")

		// withdraw dataset
		r.Get("/dataset/{id}/publish/withdraw",
			datasetEditingHandler.Wrap(datasetEditingHandler.ConfirmWithdraw)).
			Name("dataset_confirm_withdraw")
		r.Post("/dataset/{id}/withdraw",
			datasetEditingHandler.Wrap(datasetEditingHandler.Withdraw)).
			Name("dataset_withdraw")

		// re-publish dataset
		r.Get("/dataset/{id}/republish/confirm",
			datasetEditingHandler.Wrap(datasetEditingHandler.ConfirmRepublish)).
			Name("dataset_confirm_republish")
		r.Post("/dataset/{id}/republish",
			datasetEditingHandler.Wrap(datasetEditingHandler.Republish)).
			Name("dataset_republish")

		// lock dataset
		r.Post("/dataset/{id}/lock",
			datasetEditingHandler.Wrap(datasetEditingHandler.Lock)).
			Name("dataset_lock")
		r.Post("/dataset/{id}/unlock",
			datasetEditingHandler.Wrap(datasetEditingHandler.Unlock)).
			Name("dataset_unlock")

		// edit dataset activity
		r.Get("/dataset/{id}/message/edit",
			datasetEditingHandler.Wrap(datasetEditingHandler.EditMessage)).
			Name("dataset_edit_message")
		r.Put("/dataset/{id}/message",
			datasetEditingHandler.Wrap(datasetEditingHandler.UpdateMessage)).
			Name("dataset_update_message")
		r.Get("/dataset/{id}/reviewer-tags/edit",
			datasetEditingHandler.Wrap(datasetEditingHandler.EditReviewerTags)).
			Name("dataset_edit_reviewer_tags")
		r.Put("/dataset/{id}/reviewer-tags",
			datasetEditingHandler.Wrap(datasetEditingHandler.UpdateReviewerTags)).
			Name("dataset_update_reviewer_tags")
		r.Get("/dataset/{id}/reviewer-note/edit",
			datasetEditingHandler.Wrap(datasetEditingHandler.EditReviewerNote)).
			Name("dataset_edit_reviewer_note")
		r.Put("/dataset/{id}/reviewer-note",
			datasetEditingHandler.Wrap(datasetEditingHandler.UpdateReviewerNote)).
			Name("dataset_update_reviewer_note")

		// edit dataset details
		r.Get("/dataset/{id}/details/edit",
			datasetEditingHandler.Wrap(datasetEditingHandler.EditDetails)).
			Name("dataset_edit_details")
		r.Put("/dataset/{id}/details/edit/refresh-form",
			datasetEditingHandler.Wrap(datasetEditingHandler.RefreshEditFileForm)).
			Name("dataset_edit_file_refresh_form")
		r.Put("/dataset/{id}/details",
			datasetEditingHandler.Wrap(datasetEditingHandler.UpdateDetails)).
			Name("dataset_update_details")

		// edit dataset projects
		r.Get("/dataset/{id}/projects/add",
			datasetEditingHandler.Wrap(datasetEditingHandler.AddProject)).
			Name("dataset_add_project")
		r.Get("/dataset/{id}/projects/suggestions",
			datasetEditingHandler.Wrap(datasetEditingHandler.SuggestProjects)).
			Name("dataset_suggest_projects")
		r.Post("/dataset/{id}/projects",
			datasetEditingHandler.Wrap(datasetEditingHandler.CreateProject)).
			Name("dataset_create_project")
		r.Get("/dataset/{id}/{snapshot_id}/projects/confirm-delete/{project_id:.+}",
			datasetEditingHandler.Wrap(datasetEditingHandler.ConfirmDeleteProject)).
			Name("dataset_confirm_delete_project")
		r.Delete("/dataset/{id}/projects/{project_id:.+}",
			datasetEditingHandler.Wrap(datasetEditingHandler.DeleteProject)).
			Name("dataset_delete_project")

		// edit dataset links
		r.Get("/dataset/{id}/links/add",
			datasetEditingHandler.Wrap(datasetEditingHandler.AddLink)).
			Name("dataset_add_link")
		r.Post("/dataset/{id}/links",
			datasetEditingHandler.Wrap(datasetEditingHandler.CreateLink)).
			Name("dataset_create_link")
		r.Get("/dataset/{id}/links/{link_id}/edit",
			datasetEditingHandler.Wrap(datasetEditingHandler.EditLink)).
			Name("dataset_edit_link")
		r.Put("/dataset/{id}/links/{link_id}",
			datasetEditingHandler.Wrap(datasetEditingHandler.UpdateLink)).
			Name("dataset_update_link")
		r.Get("/dataset/{id}/{snapshot_id}/links/{link_id}/confirm-delete",
			datasetEditingHandler.Wrap(datasetEditingHandler.ConfirmDeleteLink)).
			Name("dataset_confirm_delete_link")
		r.Delete("/dataset/{id}/links/{link_id}",
			datasetEditingHandler.Wrap(datasetEditingHandler.DeleteLink)).
			Name("dataset_delete_link")

		// edit dataset departments
		r.Get("/dataset/{id}/departments/add",
			datasetEditingHandler.Wrap(datasetEditingHandler.AddDepartment)).
			Name("dataset_add_department")
		r.Get("/dataset/{id}/departments/suggestions",
			datasetEditingHandler.Wrap(datasetEditingHandler.SuggestDepartments)).
			Name("dataset_suggest_departments")
		r.Post("/dataset/{id}/departments",
			datasetEditingHandler.Wrap(datasetEditingHandler.CreateDepartment)).
			Name("dataset_create_department")
		r.Get("/dataset/{id}/{snapshot_id}/departments/{department_id}/confirm-delete",
			datasetEditingHandler.Wrap(datasetEditingHandler.ConfirmDeleteDepartment)).
			Name("dataset_confirm_delete_department")
		r.Delete("/dataset/{id}/departments/{department_id}",
			datasetEditingHandler.Wrap(datasetEditingHandler.DeleteDepartment)).
			Name("dataset_delete_department")

		// edit dataset abstracts
		r.Get("/dataset/{id}/abstracts/add",
			datasetEditingHandler.Wrap(datasetEditingHandler.AddAbstract)).
			Name("dataset_add_abstract")
		r.Post("/dataset/{id}/abstracts",
			datasetEditingHandler.Wrap(datasetEditingHandler.CreateAbstract)).
			Name("dataset_create_abstract")
		r.Get("/dataset/{id}/abstracts/{abstract_id}/edit",
			datasetEditingHandler.Wrap(datasetEditingHandler.EditAbstract)).
			Name("dataset_edit_abstract")
		r.Put("/dataset/{id}/abstracts/{abstract_id}",
			datasetEditingHandler.Wrap(datasetEditingHandler.UpdateAbstract)).
			Name("dataset_update_abstract")
		r.Get("/dataset/{id}/{snapshot_id}/abstracts/{abstract_id}/confirm-delete",
			datasetEditingHandler.Wrap(datasetEditingHandler.ConfirmDeleteAbstract)).
			Name("dataset_confirm_delete_abstract")
		r.Delete("/dataset/{id}/abstracts/{abstract_id}",
			datasetEditingHandler.Wrap(datasetEditingHandler.DeleteAbstract)).
			Name("dataset_delete_abstract")

		// edit dataset publications
		r.Get("/dataset/{id}/publications/add",
			datasetEditingHandler.Wrap(datasetEditingHandler.AddPublication)).
			Name("dataset_add_publication")
		r.Get("/dataset/{id}/publications/suggestions",
			datasetEditingHandler.Wrap(datasetEditingHandler.SuggestPublications)).
			Name("dataset_suggest_publications")
		r.Post("/dataset/{id}/publications",
			datasetEditingHandler.Wrap(datasetEditingHandler.CreatePublication)).
			Name("dataset_create_publication")
		r.Get("/dataset/{id}/{snapshot_id}/publications/{publication_id}/confirm-delete",
			datasetEditingHandler.Wrap(datasetEditingHandler.ConfirmDeletePublication)).
			Name("dataset_confirm_delete_publication")
		r.Delete("/dataset/{id}/publications/{publication_id}",
			datasetEditingHandler.Wrap(datasetEditingHandler.DeletePublication)).
			Name("dataset_delete_publication")

		// edit dataset contributors
		r.Post("/dataset/{id}/contributors/{role}/order",
			datasetEditingHandler.Wrap(datasetEditingHandler.OrderContributors)).
			Name("dataset_order_contributors")
		r.Get("/dataset/{id}/contributors/{role}/add",
			datasetEditingHandler.Wrap(datasetEditingHandler.AddContributor)).
			Name("dataset_add_contributor")
		r.Get("/dataset/{id}/contributors/{role}/suggestions",
			datasetEditingHandler.Wrap(datasetEditingHandler.AddContributorSuggest)).
			Name("dataset_add_contributor_suggest")
		r.Get("/dataset/{id}/contributors/{role}/confirm-create",
			datasetEditingHandler.Wrap(datasetEditingHandler.ConfirmCreateContributor)).
			Name("dataset_confirm_create_contributor")
		r.Post("/dataset/{id}/contributors/{role}",
			datasetEditingHandler.Wrap(datasetEditingHandler.CreateContributor)).
			Name("dataset_create_contributor")
		r.Get("/dataset/{id}/contributors/{role}/{position}/edit",
			datasetEditingHandler.Wrap(datasetEditingHandler.EditContributor)).
			Name("dataset_edit_contributor")
		r.Get("/dataset/{id}/contributors/{role}/{position}/suggestions",
			datasetEditingHandler.Wrap(datasetEditingHandler.EditContributorSuggest)).
			Name("dataset_edit_contributor_suggest")
		r.Get("/dataset/{id}/contributors/{role}/{position}/confirm-update",
			datasetEditingHandler.Wrap(datasetEditingHandler.ConfirmUpdateContributor)).
			Name("dataset_confirm_update_contributor")
		r.Put("/dataset/{id}/contributors/{role}/{position}",
			datasetEditingHandler.Wrap(datasetEditingHandler.UpdateContributor)).
			Name("dataset_update_contributor")
		r.Delete("/dataset/{id}/contributors/{role}/{position}",
			datasetEditingHandler.Wrap(datasetEditingHandler.DeleteContributor)).
			Name("dataset_delete_contributor")

		// add publication
		r.Get("/publication/add",
			publicationCreatingHandler.Wrap(publicationCreatingHandler.Add)).
			Name("publication_add")
		r.Post("/publication/add-single/import",
			publicationCreatingHandler.Wrap(publicationCreatingHandler.AddSingleImport)).
			Name("publication_add_single_import")
		r.Post("/publication/add-single/import/confirm",
			publicationCreatingHandler.Wrap(publicationCreatingHandler.AddSingleImportConfirm)).
			Name("publication_add_single_import_confirm")
		r.Get("/publication/{id}/add/description",
			publicationCreatingHandler.Wrap(publicationCreatingHandler.AddSingleDescription)).
			Name("publication_add_single_description")
		r.Get("/publication/{id}/add/confirm",
			publicationCreatingHandler.Wrap(publicationCreatingHandler.AddSingleConfirm)).
			Name("publication_add_single_confirm")
		r.Post("/publication/{id}/add/publish",
			publicationCreatingHandler.Wrap(publicationCreatingHandler.AddSinglePublish)).
			Name("publication_add_single_publish")
		r.Get("/publication/{id}/add/finish",
			publicationCreatingHandler.Wrap(publicationCreatingHandler.AddSingleFinish)).
			Name("publication_add_single_finish")
		r.Post("/publication/add-multiple/import",
			publicationCreatingHandler.Wrap(publicationCreatingHandler.AddMultipleImport)).
			Name("publication_add_multiple_import")
		r.Get("/publication/add-multiple/{batch_id}/confirm",
			publicationCreatingHandler.Wrap(publicationCreatingHandler.AddMultipleConfirm)).
			Name("publication_add_multiple_confirm")
		r.Get("/publication/add-multiple/{batch_id}/publication/{id}",
			publicationCreatingHandler.Wrap(publicationCreatingHandler.AddMultipleShow)).
			Name("publication_add_multiple_show")
		r.Post("/publication/add-multiple/{batch_id}/save",
			publicationCreatingHandler.Wrap(publicationCreatingHandler.AddMultipleSave)).
			Name("publication_add_multiple_save_draft")
		r.Post("/publication/add-multiple/{batch_id}/publish",
			publicationCreatingHandler.Wrap(publicationCreatingHandler.AddMultiplePublish)).
			Name("publication_add_multiple_publish")
		r.Get("/publication/add-multiple/{batch_id}/finish",
			publicationCreatingHandler.Wrap(publicationCreatingHandler.AddMultipleFinish)).
			Name("publication_add_multiple_finish")

		// search publications
		r.Get("/publication",
			publicationSearchingHandler.Wrap(publicationSearchingHandler.Search)).
			Name("publications")

		// export publications
		r.Get("/publication.{format}",
			publicationExportingHandler.Wrap(publicationExportingHandler.ExportByCurationSearch)).
			Name("export_publications")

		// publication batch operations
		r.Get("/publication/batch",
			publicationBatchHandler.Wrap(publicationBatchHandler.Show)).
			Name("publication_batch")
		r.Post("/publication/batch",
			publicationBatchHandler.Wrap(publicationBatchHandler.Process)).
			Name("publication_process_batch")

		// view publication
		r.Get("/publication/{id}",
			publicationViewingHandler.Wrap(publicationViewingHandler.Show)).
			Name("publication")
		r.Get("/publication/{id}/description",
			publicationViewingHandler.Wrap(publicationViewingHandler.ShowDescription)).
			Name("publication_description")
		r.Get("/publication/{id}/files",
			publicationViewingHandler.Wrap(publicationViewingHandler.ShowFiles)).
			Name("publication_files")
		r.Get("/publication/{id}/contributors",
			publicationViewingHandler.Wrap(publicationViewingHandler.ShowContributors)).
			Name("publication_contributors")
		r.Get("/publication/{id}/datasets",
			publicationViewingHandler.Wrap(publicationViewingHandler.ShowDatasets)).
			Name("publication_datasets")
		r.Get("/publication/{id}/activity",
			publicationViewingHandler.Wrap(publicationViewingHandler.ShowActivity)).
			Name("publication_activity")
		r.Get("/publication/{id}/files/{file_id}",
			publicationViewingHandler.Wrap(publicationViewingHandler.DownloadFile)).
			Name("publication_download_file")

		// withdraw publication
		r.Get("/publication/{id}/withdraw/confirm",
			publicationEditingHandler.Wrap(publicationEditingHandler.ConfirmWithdraw)).
			Name("publication_confirm_withdraw")
		r.Post("/publication/{id}/withdraw",
			publicationEditingHandler.Wrap(publicationEditingHandler.Withdraw)).
			Name("publication_withdraw")

		// lock publication
		r.Post("/publication/{id}/lock",
			publicationEditingHandler.Wrap(publicationEditingHandler.Lock)).
			Name("publication_lock")
		r.Post("/publication/{id}/unlock",
			publicationEditingHandler.Wrap(publicationEditingHandler.Unlock)).
			Name("publication_unlock")

		// edit publication activity
		r.Get("/publication/{id}/message/edit",
			publicationEditingHandler.Wrap(publicationEditingHandler.EditMessage)).
			Name("publication_edit_message")
		r.Put("/publication/{id}/message",
			publicationEditingHandler.Wrap(publicationEditingHandler.UpdateMessage)).
			Name("publication_update_message")
		r.Get("/publication/{id}/reviewer-tags/edit",
			publicationEditingHandler.Wrap(publicationEditingHandler.EditReviewerTags)).
			Name("publication_edit_reviewer_tags")
		r.Put("/publication/{id}/reviewer-tags",
			publicationEditingHandler.Wrap(publicationEditingHandler.UpdateReviewerTags)).
			Name("publication_update_reviewer_tags")
		r.Get("/publication/{id}/reviewer-note/edit",
			publicationEditingHandler.Wrap(publicationEditingHandler.EditReviewerNote)).
			Name("publication_edit_reviewer_note")
		r.Put("/publication/{id}/reviewer-note",
			publicationEditingHandler.Wrap(publicationEditingHandler.UpdateReviewerNote)).
			Name("publication_update_reviewer_note")

		// edit publication details
		r.Get("/publication/{id}/details/edit",
			publicationEditingHandler.Wrap(publicationEditingHandler.EditDetails)).
			Name("publication_edit_details")
		r.Put("/publication/{id}/details",
			publicationEditingHandler.Wrap(publicationEditingHandler.UpdateDetails)).
			Name("publication_update_details")

		// edit publication type
		r.Put("/publication/{id}/type",
			publicationEditingHandler.Wrap(publicationEditingHandler.UpdateType)).
			Name("publication_update_type")

		// edit publication conference
		r.Get("/publication/{id}/conference/edit",
			publicationEditingHandler.Wrap(publicationEditingHandler.EditConference)).
			Name("publication_edit_conference")
		r.Put("/publication/{id}/conference",
			publicationEditingHandler.Wrap(publicationEditingHandler.UpdateConference)).
			Name("publication_update_conference")

		// edit publication additional info
		r.Get("/publication/{id}/additional-info/edit",
			publicationEditingHandler.Wrap(publicationEditingHandler.EditAdditionalInfo)).
			Name("publication_edit_additional_info")
		r.Put("/publication/{id}/additional-info",
			publicationEditingHandler.Wrap(publicationEditingHandler.UpdateAdditionalInfo)).
			Name("publication_update_additional_info")

		// edit publication projects
		r.Get("/publication/{id}/projects/add",
			publicationEditingHandler.Wrap(publicationEditingHandler.AddProject)).
			Name("publication_add_project")
		r.Get("/publication/{id}/projects/suggestions",
			publicationEditingHandler.Wrap(publicationEditingHandler.SuggestProjects)).
			Name("publication_suggest_projects")
		r.Post("/publication/{id}/projects",
			publicationEditingHandler.Wrap(publicationEditingHandler.CreateProject)).
			Name("publication_create_project")
		// project_id is last part of url because some id's contain slashes
		r.Get("/publication/{id}/{snapshot_id}/projects/confirm-delete/{project_id:.+}",
			publicationEditingHandler.Wrap(publicationEditingHandler.ConfirmDeleteProject)).
			Name("publication_confirm_delete_project")
		// project_id is last part of url because some id's contain slashes
		r.Delete("/publication/{id}/projects/{project_id:.+}",
			publicationEditingHandler.Wrap(publicationEditingHandler.DeleteProject)).
			Name("publication_delete_project")

		// edit publication links
		r.Get("/publicaton/{id}/links/add",
			publicationEditingHandler.Wrap(publicationEditingHandler.AddLink)).
			Name("publication_add_link")
		r.Post("/publication/{id}/links",
			publicationEditingHandler.Wrap(publicationEditingHandler.CreateLink)).
			Name("publication_create_link")
		r.Get("/publication/{id}/links/{link_id}/edit",
			publicationEditingHandler.Wrap(publicationEditingHandler.EditLink)).
			Name("publication_edit_link")
		r.Put("/publication/{id}/links/{link_id}",
			publicationEditingHandler.Wrap(publicationEditingHandler.UpdateLink)).
			Name("publication_update_link")
		r.Get("/publication/{id}/{snapshot_id}/links/{link_id}/confirm-delete",
			publicationEditingHandler.Wrap(publicationEditingHandler.ConfirmDeleteLink)).
			Name("publication_confirm_delete_link")
		r.Delete("/publication/{id}/links/{link_id}",
			publicationEditingHandler.Wrap(publicationEditingHandler.DeleteLink)).
			Name("publication_delete_link")

		// edit publication departments
		r.Get("/publication/{id}/departments/add",
			publicationEditingHandler.Wrap(publicationEditingHandler.AddDepartment)).
			Name("publication_add_department")
		r.Get("/publication/{id}/departments/suggestions",
			publicationEditingHandler.Wrap(publicationEditingHandler.SuggestDepartments)).
			Name("publication_suggest_departments")
		r.Post("/publication/{id}/departments",
			publicationEditingHandler.Wrap(publicationEditingHandler.CreateDepartment)).
			Name("publication_create_department")
		r.Get("/publication/{id}/{snapshot_id}/departments/{department_id}/confirm-delete",
			publicationEditingHandler.Wrap(publicationEditingHandler.ConfirmDeleteDepartment)).
			Name("publication_confirm_delete_department")
		r.Delete("/publication/{id}/departments/{department_id}",
			publicationEditingHandler.Wrap(publicationEditingHandler.DeleteDepartment)).
			Name("publication_delete_department")

		// edit publication abstracts
		r.Get("/publication/{id}/abstracts/add",
			publicationEditingHandler.Wrap(publicationEditingHandler.AddAbstract)).
			Name("publication_add_abstract")
		r.Post("/publication/{id}/abstracts",
			publicationEditingHandler.Wrap(publicationEditingHandler.CreateAbstract)).
			Name("publication_create_abstract")
		r.Get("/publication/{id}/abstracts/{abstract_id}/edit",
			publicationEditingHandler.Wrap(publicationEditingHandler.EditAbstract)).
			Name("publication_edit_abstract")
		r.Put("/publication/{id}/abstracts/{abstract_id}",
			publicationEditingHandler.Wrap(publicationEditingHandler.UpdateAbstract)).
			Name("publication_update_abstract")
		r.Get("/publication/{id}/{snapshot_id}/abstracts/{abstract_id}/confirm-delete",
			publicationEditingHandler.Wrap(publicationEditingHandler.ConfirmDeleteAbstract)).
			Name("publication_confirm_delete_abstract")
		r.Delete("/publication/{id}/abstracts/{abstract_id}",
			publicationEditingHandler.Wrap(publicationEditingHandler.DeleteAbstract)).
			Name("publication_delete_abstract")

		// edit publication lay summaries
		r.Get("/publication/{id}/lay_summaries/add",
			publicationEditingHandler.Wrap(publicationEditingHandler.AddLaySummary)).
			Name("publication_add_lay_summary")
		r.Post("/publication/{id}/lay_summaries",
			publicationEditingHandler.Wrap(publicationEditingHandler.CreateLaySummary)).
			Name("publication_create_lay_summary")
		r.Get("/publication/{id}/lay_summaries/{lay_summary_id}/edit",
			publicationEditingHandler.Wrap(publicationEditingHandler.EditLaySummary)).
			Name("publication_edit_lay_summary")
		r.Put("/publication/{id}/lay_summaries/{lay_summary_id}",
			publicationEditingHandler.Wrap(publicationEditingHandler.UpdateLaySummary)).
			Name("publication_update_lay_summary")
		r.Get("/publication/{id}/{snapshot_id}/lay_summaries/{lay_summary_id}/confirm-delete",
			publicationEditingHandler.Wrap(publicationEditingHandler.ConfirmDeleteLaySummary)).
			Name("publication_confirm_delete_lay_summary")
		r.Delete("/publication/{id}/lay_summaries/{lay_summary_id}",
			publicationEditingHandler.Wrap(publicationEditingHandler.DeleteLaySummary)).
			Name("publication_delete_lay_summary")

		// edit publication datasets
		r.Get("/publication/{id}/datasets/add",
			publicationEditingHandler.Wrap(publicationEditingHandler.AddDataset)).
			Name("publication_add_dataset")
		r.Get("/publication/{id}/datasets/suggestions",
			publicationEditingHandler.Wrap(publicationEditingHandler.SuggestDatasets)).
			Name("publication_suggest_datasets")
		r.Post("/publication/{id}/datasets",
			publicationEditingHandler.Wrap(publicationEditingHandler.CreateDataset)).
			Name("publication_create_dataset")
		r.Get("/publication/{id}/{snapshot_id}/datasets/{dataset_id}/confirm-delete",
			publicationEditingHandler.Wrap(publicationEditingHandler.ConfirmDeleteDataset)).
			Name("publication_confirm_delete_dataset")
		r.Delete("/publication/{id}/datasets/{dataset_id}",
			publicationEditingHandler.Wrap(publicationEditingHandler.DeleteDataset)).
			Name("publication_delete_dataset")

		// edit publication contributors
		r.Post("/publication/{id}/contributors/{role}/order",
			publicationEditingHandler.Wrap(publicationEditingHandler.OrderContributors)).
			Name("publication_order_contributors")
		r.Get("/publication/{id}/contributors/{role}/add",
			publicationEditingHandler.Wrap(publicationEditingHandler.AddContributor)).
			Name("publication_add_contributor")
		r.Get("/publication/{id}/contributors/{role}/suggestions",
			publicationEditingHandler.Wrap(publicationEditingHandler.AddContributorSuggest)).
			Name("publication_add_contributor_suggest")
		r.Get("/publication/{id}/contributors/{role}/confirm-create",
			publicationEditingHandler.Wrap(publicationEditingHandler.ConfirmCreateContributor)).
			Name("publication_confirm_create_contributor")
		r.Post("/publication/{id}/contributors/{role}",
			publicationEditingHandler.Wrap(publicationEditingHandler.CreateContributor)).
			Name("publication_create_contributor")
		r.Get("/publication/{id}/contributors/{role}/{position}/edit",
			publicationEditingHandler.Wrap(publicationEditingHandler.EditContributor)).
			Name("publication_edit_contributor")
		r.Get("/publication/{id}/contributors/{role}/{position}/suggestions",
			publicationEditingHandler.Wrap(publicationEditingHandler.EditContributorSuggest)).
			Name("publication_edit_contributor_suggest")
		r.Get("/publication/{id}/contributors/{role}/{position}/confirm-update",
			publicationEditingHandler.Wrap(publicationEditingHandler.ConfirmUpdateContributor)).
			Name("publication_confirm_update_contributor")
		r.Put("/publication/{id}/contributors/{role}/{position}",
			publicationEditingHandler.Wrap(publicationEditingHandler.UpdateContributor)).
			Name("publication_update_contributor")
		r.Delete("/publication/{id}/contributors/{role}/{position}",
			publicationEditingHandler.Wrap(publicationEditingHandler.DeleteContributor)).
			Name("publication_delete_contributor")

		// edit publication files
		r.Post("/publication/{id}/files",
			publicationEditingHandler.Wrap(publicationEditingHandler.UploadFile)).
			Name("publication_upload_file")
		r.Get("/publication/{id}/files/{file_id}/edit",
			publicationEditingHandler.Wrap(publicationEditingHandler.EditFile)).
			Name("publication_edit_file")
		r.Get("/publication/{id}/refresh-files",
			publicationEditingHandler.Wrap(publicationEditingHandler.RefreshFiles)).
			Name("publication_refresh_files")
		r.Get("/publication/{id}/files/{file_id}/refresh-form",
			publicationEditingHandler.Wrap(publicationEditingHandler.RefreshEditFileForm)).
			Name("publication_edit_file_refresh_form")
		r.Put("/publication/{id}/files/{file_id}",
			publicationEditingHandler.Wrap(publicationEditingHandler.UpdateFile)).
			Name("publication_update_file")
		r.Get("/publication/{id}/{snapshot_id}/files/{file_id}/confirm-delete",
			publicationEditingHandler.Wrap(publicationEditingHandler.ConfirmDeleteFile)).
			Name("publication_confirm_delete_file")
		r.Delete("/publication/{id}/files/{file_id}",
			publicationEditingHandler.Wrap(publicationEditingHandler.DeleteFile)).
			Name("publication_delete_file")
	})
}<|MERGE_RESOLUTION|>--- conflicted
+++ resolved
@@ -319,12 +319,6 @@
 				r.Route("/publication/{id}", func(r *ich.Mux) {
 					r.Use(ctx.SetPublication(c.Services.Repo))
 
-<<<<<<< HEAD
-					// re-publish
-					r.Get("/republish/confirm", publicationEditingHandler.ConfirmRepublish).Name("publication_confirm_republish")
-					r.Post("/republish", publicationEditingHandler.Republish).Name("publication_republish")
-
-=======
 					// delete
 					r.Get("/confirm-delete", publicationEditingHandler.ConfirmDelete).Name("publication_confirm_delete")
 					r.Delete("/", publicationEditingHandler.Delete).Name("publication_delete")
@@ -339,7 +333,10 @@
 					r.Get("/publish/confirm", publicationEditingHandler.ConfirmPublish).Name("publication_confirm_publish")
 					r.Post("/publish", publicationEditingHandler.Publish).Name("publication_publish")
           
->>>>>>> 834b19f1
+					// re-publish
+					r.Get("/republish/confirm", publicationEditingHandler.ConfirmRepublish).Name("publication_confirm_republish")
+					r.Post("/republish", publicationEditingHandler.Republish).Name("publication_republish")
+
 					// curator actions
 					r.Group(func(r *ich.Mux) {
 						r.Use(ctx.RequireCurator)
