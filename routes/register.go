--- conflicted
+++ resolved
@@ -129,16 +129,6 @@
 			BlockByDefault: true,
 		}),
 	}
-<<<<<<< HEAD
-	datasetCreatingHandler := &datasetcreating.Handler{
-		BaseHandler:         baseHandler,
-		Repo:                c.Services.Repo,
-		DatasetSearchIndex:  c.Services.DatasetSearchIndex,
-		DatasetSources:      c.Services.DatasetSources,
-		OrganizationService: c.Services.OrganizationService,
-	}
-=======
->>>>>>> b2e58dae
 	datasetEditingHandler := &datasetediting.Handler{
 		BaseHandler:               baseHandler,
 		Repo:                      c.Services.Repo,
