package routes

import (
	"net/http"
	"net/url"
	"strings"
	"time"

	"github.com/alexliesenfeld/health"
	"github.com/go-chi/chi/v5/middleware"
	"github.com/gorilla/csrf"
	"github.com/gorilla/sessions"
	"github.com/jpillora/ipfilter"
	"github.com/leonelquinteros/gotext"
	"github.com/nics/ich"
	"github.com/swaggest/swgui/v5emb"
	"github.com/ugent-library/biblio-backoffice/backends"
	"github.com/ugent-library/biblio-backoffice/ctx"
	"github.com/ugent-library/biblio-backoffice/handlers"
	"github.com/ugent-library/biblio-backoffice/handlers/authenticating"
	"github.com/ugent-library/biblio-backoffice/handlers/candidaterecords"
	"github.com/ugent-library/biblio-backoffice/handlers/dashboard"
	"github.com/ugent-library/biblio-backoffice/handlers/datasetcreating"
	"github.com/ugent-library/biblio-backoffice/handlers/datasetediting"
	"github.com/ugent-library/biblio-backoffice/handlers/datasetexporting"
	"github.com/ugent-library/biblio-backoffice/handlers/datasetsearching"
	"github.com/ugent-library/biblio-backoffice/handlers/datasetviewing"
	"github.com/ugent-library/biblio-backoffice/handlers/frontoffice"
	"github.com/ugent-library/biblio-backoffice/handlers/impersonating"
	"github.com/ugent-library/biblio-backoffice/handlers/mediatypes"
	"github.com/ugent-library/biblio-backoffice/handlers/publicationbatch"
	"github.com/ugent-library/biblio-backoffice/handlers/publicationcreating"
	"github.com/ugent-library/biblio-backoffice/handlers/publicationediting"
	"github.com/ugent-library/biblio-backoffice/handlers/publicationexporting"
	"github.com/ugent-library/biblio-backoffice/handlers/publicationsearching"
	"github.com/ugent-library/biblio-backoffice/handlers/publicationviewing"
	"github.com/ugent-library/httpx"
	"github.com/ugent-library/mix"
	"github.com/ugent-library/oidc"
	"github.com/ugent-library/zaphttp"
	"github.com/ugent-library/zaphttp/zapchi"
	"github.com/unrolled/secure"
	"github.com/unrolled/secure/cspbuilder"
	"go.uber.org/zap"
)

type Version struct {
	Branch string
	Commit string
	Image  string
}

type Config struct {
	Version          Version
	Env              string
	Services         *backends.Services
	BaseURL          *url.URL
	Router           *ich.Mux
	Assets           mix.Manifest
	SessionStore     sessions.Store
	SessionName      string
	Timezone         *time.Location
	Loc              *gotext.Locale
	Logger           *zap.SugaredLogger
	OIDCAuth         *oidc.Auth
	UsernameClaim    string
	FrontendURL      string
	FrontendUsername string
	FrontendPassword string
	IPRanges         string
	MaxFileSize      int
	CSRFName         string
	CSRFSecret       string
	ApiServer        http.Handler
}

func Register(c Config) {
	c.Router.Use(middleware.RequestID)
	if c.Env != "local" {
		c.Router.Use(middleware.RealIP)
	}
	c.Router.Use(zaphttp.SetLogger(c.Logger.Desugar(), zapchi.RequestID))
	c.Router.Use(middleware.RequestLogger(zapchi.LogFormatter()))
	c.Router.Use(middleware.Recoverer)
	c.Router.Use(middleware.StripSlashes)

	// static files
	c.Router.Handle("/static/*", http.StripPrefix("/static/", http.FileServer(http.Dir("./static"))))

	// mount health and info
	c.Router.Get("/status", health.NewHandler(health.NewChecker())) // TODO add checkers
	c.Router.Get("/info", func(w http.ResponseWriter, r *http.Request) {
		httpx.RenderJSON(w, http.StatusOK, c.Version)
	})

	// rest api (api/v2)
	c.Router.Mount("/api/v2", http.StripPrefix("/api/v2", c.ApiServer))
	c.Router.Get("/api/v2/openapi.yaml", func(w http.ResponseWriter, r *http.Request) {
		http.ServeFile(w, r, "api/v2/openapi.yaml")
	})
	c.Router.Mount("/api/v2/docs", v5emb.New(
		"Biblio Backoffice",
		"/api/v2/openapi.yaml",
		"/api/v2/docs",
	))

	// handlers
	baseHandler := handlers.BaseHandler{
		Logger:          c.Logger,
		Router:          c.Router,
		SessionStore:    c.SessionStore,
		SessionName:     c.SessionName,
		Timezone:        c.Timezone,
		Loc:             c.Loc,
		UserService:     c.Services.UserService,
		BaseURL:         c.BaseURL,
		FrontendBaseUrl: c.FrontendURL,
	}
	frontofficeHandler := &frontoffice.Handler{
		Log:           c.Logger,
		Repo:          c.Services.Repo,
		FileStore:     c.Services.FileStore,
		PeopleRepo:    c.Services.PeopleRepo,
		PeopleIndex:   c.Services.PeopleIndex,
		ProjectsIndex: c.Services.ProjectsIndex,
		IPRanges:      c.IPRanges,
		IPFilter: ipfilter.New(ipfilter.Options{
			AllowedIPs:     strings.Split(c.IPRanges, ","),
			BlockByDefault: true,
		}),
	}
	datasetViewingHandler := &datasetviewing.Handler{
		BaseHandler: baseHandler,
		Repo:        c.Services.Repo,
	}
	datasetCreatingHandler := &datasetcreating.Handler{
		BaseHandler:         baseHandler,
		Repo:                c.Services.Repo,
		DatasetSearchIndex:  c.Services.DatasetSearchIndex,
		DatasetSources:      c.Services.DatasetSources,
		OrganizationService: c.Services.OrganizationService,
	}
	datasetEditingHandler := &datasetediting.Handler{
		BaseHandler:               baseHandler,
		Repo:                      c.Services.Repo,
		ProjectService:            c.Services.ProjectService,
		ProjectSearchService:      c.Services.ProjectSearchService,
		OrganizationSearchService: c.Services.OrganizationSearchService,
		OrganizationService:       c.Services.OrganizationService,
		PersonSearchService:       c.Services.PersonSearchService,
		PersonService:             c.Services.PersonService,
		PublicationSearchIndex:    c.Services.PublicationSearchIndex,
	}
	publicationCreatingHandler := &publicationcreating.Handler{
		BaseHandler:            baseHandler,
		Repo:                   c.Services.Repo,
		PublicationSearchIndex: c.Services.PublicationSearchIndex,
		PublicationSources:     c.Services.PublicationSources,
		PublicationDecoders:    c.Services.PublicationDecoders,
		OrganizationService:    c.Services.OrganizationService,
	}
	publicationEditingHandler := &publicationediting.Handler{
		BaseHandler:               baseHandler,
		Repo:                      c.Services.Repo,
		ProjectService:            c.Services.ProjectService,
		ProjectSearchService:      c.Services.ProjectSearchService,
		OrganizationSearchService: c.Services.OrganizationSearchService,
		OrganizationService:       c.Services.OrganizationService,
		PersonSearchService:       c.Services.PersonSearchService,
		PersonService:             c.Services.PersonService,
		DatasetSearchIndex:        c.Services.DatasetSearchIndex,
		FileStore:                 c.Services.FileStore,
		MaxFileSize:               c.MaxFileSize,
	}

	// frontoffice data exchange api
	c.Router.Group(func(r *ich.Mux) {
		r.Use(httpx.BasicAuth(c.FrontendUsername, c.FrontendPassword))
		r.Get("/frontoffice/publication/{id}", frontofficeHandler.GetPublication)
		r.Get("/frontoffice/publication", frontofficeHandler.GetAllPublications)
		r.Get("/frontoffice/dataset/{id}", frontofficeHandler.GetDataset)
		r.Get("/frontoffice/dataset", frontofficeHandler.GetAllDatasets)
		r.Get("/frontoffice/organization/{id}", frontofficeHandler.GetOrganization)
		r.Get("/frontoffice/organization", frontofficeHandler.GetAllOrganizations)
		r.Get("/frontoffice/organization-trees", frontofficeHandler.GetAllOrganizationTrees)
		r.Get("/frontoffice/user/{id}", frontofficeHandler.GetUser)
		r.Get("/frontoffice/user/username/{username}", frontofficeHandler.GetUserByUsername)
		r.Get("/frontoffice/person/{id}", frontofficeHandler.GetPerson)
		r.Put("/frontoffice/person/{id}/preferred-name", frontofficeHandler.SetPersonPreferredName)
		r.Get("/frontoffice/person/list", frontofficeHandler.GetPeople)
		r.Get("/frontoffice/person", frontofficeHandler.SearchPeople)
		r.Get("/frontoffice/project/{id}", frontofficeHandler.GetProject)
		r.Get("/frontoffice/project/browse", frontofficeHandler.BrowseProjects)
	})

	// frontoffice file download
	c.Router.Get("/download/{id}/{file_id}", frontofficeHandler.DownloadFile)
	c.Router.Head("/download/{id}/{file_id}", frontofficeHandler.DownloadFile)

	c.Router.Group(func(r *ich.Mux) {
		r.Use(httpx.MethodOverride) // TODO eliminate need for method override with htmx
		r.Use(csrf.Protect(
			[]byte(c.CSRFSecret),
			csrf.CookieName(c.CSRFName),
			csrf.Path("/"),
			csrf.Secure(c.BaseURL.Scheme == "https"),
			csrf.SameSite(csrf.SameSiteStrictMode),
			csrf.FieldName("csrf-token"),
		))
		r.Use(secure.New(secure.Options{
			IsDevelopment: c.Env == "local",
			ContentSecurityPolicy: (&cspbuilder.Builder{
				Directives: map[string][]string{
					cspbuilder.DefaultSrc: {"'self'"},
					cspbuilder.ScriptSrc:  {"'self'", "$NONCE"},
					// TODO: htmx injects style
					cspbuilder.StyleSrc: {"'self'", "'unsafe-inline'"},
					cspbuilder.ImgSrc:   {"'self'", "data:"},
				},
			}).MustBuild(),
		}).Handler)

		// BEGIN NEW STYLE HANDLERS
		r.Group(func(r *ich.Mux) {
			r.Use(ctx.Set(ctx.Config{
				Services:    c.Services,
				Router:      c.Router,
				Assets:      c.Assets,
				MaxFileSize: c.MaxFileSize,
				Timezone:    c.Timezone,
				Loc:         c.Loc,
				Env:         c.Env,
				ErrorHandlers: map[int]http.HandlerFunc{
					http.StatusNotFound:            handlers.NotFound,
					http.StatusInternalServerError: handlers.InternalServerError,
				},
				SessionName:   c.SessionName,
				SessionStore:  c.SessionStore,
				BaseURL:       c.BaseURL,
				FrontendURL:   c.FrontendURL,
				CSRFName:      "csrf-token",
				OIDCAuth:      c.OIDCAuth,
				UsernameClaim: c.UsernameClaim,
			}))

			r.NotFound(handlers.NotFound)

			// authentication
			r.Get("/auth/openid-connect/callback", authenticating.Callback)
			r.Get("/login", authenticating.Login).Name("login")
			r.Get("/logout", authenticating.Logout).Name("logout")

			// home
			r.Get("/", handlers.Home).Name("home")

			r.Group(func(r *ich.Mux) {
				r.Use(ctx.RequireUser)

				r.With(ctx.SetNav("dashboard")).Get("/dashboard", handlers.DashBoard).Name("dashboard")
				r.Get("/dashboard-icon", handlers.DashBoardIcon).Name("dashboard_icon")
				// dashboard action required component
				r.Get("/action-required", handlers.ActionRequired).Name("action_required")
				// dashboard drafts to complete component
				r.Get("/drafts-to-complete", handlers.DraftsToComplete).Name("drafts_to_complete")
				// dashboard recent activity component
				r.Get("/recent-activity", handlers.RecentActivity).Name("recent_activity")

				// curator only routes
				r.Group(func(r *ich.Mux) {
					r.Use(ctx.RequireCurator)

					r.Group(func(r *ich.Mux) {
						r.Use(ctx.SetNav("dashboard"))
						r.Get("/dashboard/datasets/{type}", dashboard.CuratorDatasets).Name("dashboard_datasets")
						r.Get("/dashboard/publications/{type}", dashboard.CuratorPublications).Name("dashboard_publications")
					})
					r.Post("/dashboard/refresh-apublications/{type}", dashboard.RefreshAPublications).Name("dashboard_refresh_apublications")
					r.Post("/dashboard/refresh-upublications/{type}", dashboard.RefreshUPublications).Name("dashboard_refresh_upublications")
					r.With(ctx.SetNav("candidate_records")).Get("/candidate-records", candidaterecords.CandidateRecords).Name("candidate_records")
					r.Get("/candidate-records-icon", candidaterecords.CandidateRecordsIcon).Name("candidate_records_icon")
					r.Get("/candidate-records/{id}/preview", candidaterecords.CandidateRecordPreview).Name("candidate_records_preview")
					r.Get("/candidate-records/{id}/confirm-reject", candidaterecords.ConfirmRejectCandidateRecord).Name("confirm_reject_candidate_record")
					r.Put("/candidate-records/{id}/reject", candidaterecords.RejectCandidateRecord).Name("reject_candidate_record")
					r.Put("/candidate-records/{id}/import", candidaterecords.ImportCandidateRecord).Name("import_candidate_record")
					r.Get("/candidate-records/{id}/files/{file_id}", candidaterecords.DownloadFile).Name("candidate_record_download_file")

					// impersonate user
					r.Get("/impersonation/add", impersonating.AddImpersonation).Name("add_impersonation")
					r.Get("/impersonation/suggestions", impersonating.AddImpersonationSuggest).Name("suggest_impersonations")
					r.Post("/impersonation", impersonating.CreateImpersonation).Name("create_impersonation")

					// export datasets
					r.Get("/dataset.{format}", datasetexporting.ExportByCurationSearch).Name("export_datasets")

					// change user role
					r.Put("/role/{role}", authenticating.UpdateRole).Name("update_role")

					// export publications
					r.Get("/publication.{format}", publicationexporting.ExportByCurationSearch).Name("export_publications")

					// publication batch operations
					r.With(ctx.SetNav("batch")).Get("/publication/batch", publicationbatch.Show).Name("publication_batch")
					r.Post("/publication/batch", publicationbatch.Process).Name("publication_process_batch")
				})

				// delete impersonation
				// TODO why doesn't a DELETE with methodoverride work here?
				r.Post("/delete-impersonation", impersonating.DeleteImpersonation).Name("delete_impersonation")

				// publications
				r.With(ctx.SetNav("publications")).Get("/publication", publicationsearching.Search).Name("publications")

				r.Route("/publication/{id}", func(r *ich.Mux) {
					r.Use(ctx.SetPublication(c.Services.Repo))
					r.Use(ctx.RequireViewPublication)
					r.Use(ctx.SetNav("publications"))

					// view only functions
					r.Get("/", publicationviewing.Show).Name("publication")
					r.With(ctx.SetSubNav("description")).Get("/description", publicationviewing.ShowDescription).Name("publication_description")
					r.With(ctx.SetSubNav("contributors")).Get("/contributors", publicationviewing.ShowContributors).Name("publication_contributors")
					r.With(ctx.SetSubNav("files")).Get("/files", publicationviewing.ShowFiles).Name("publication_files")
					r.With(ctx.SetSubNav("datasets")).Get("/datasets", publicationviewing.ShowDatasets).Name("publication_datasets")
					r.With(ctx.SetSubNav("activity")).Get("/activity", publicationviewing.ShowActivity).Name("publication_activity")
					r.Get("/files/{file_id}", publicationviewing.DownloadFile).Name("publication_download_file")

					// edit only
					r.Group(func(r *ich.Mux) {
						r.Use(ctx.RequireEditPublication)

						// delete
						r.Get("/confirm-delete", publicationediting.ConfirmDelete).Name("publication_confirm_delete")
						r.Delete("/", publicationediting.Delete).Name("publication_delete")

						// edit publication type
						r.Get("/type/confirm", publicationediting.ConfirmUpdateType).Name("publication_confirm_update_type")
						r.Put("/type", publicationEditingHandler.Wrap(publicationediting.UpdateType)).Name("publication_update_type")

						// details
						r.Get("/details/edit", publicationediting.EditDetails).Name("publication_edit_details")
						r.Put("/details", publicationediting.UpdateDetails).Name("publication_update_details")

						// projects
						r.Get("/projects/add", publicationediting.AddProject).Name("publication_add_project")
						r.Get("/projects/suggestions", publicationediting.SuggestProjects).Name("publication_suggest_projects")
						// project_id is last part of url because some id's contain slashes
						r.Get("/{snapshot_id}/projects/confirm-delete/{project_id:.+}", publicationediting.ConfirmDeleteProject).Name("publication_confirm_delete_project")

						// abstracts
						r.Get("/{snapshot_id}/abstracts/{abstract_id}/confirm-delete", publicationediting.ConfirmDeleteAbstract).Name("publication_confirm_delete_abstract")

						// links
						r.Get("/{snapshot_id}/links/{link_id}/confirm-delete", publicationediting.ConfirmDeleteLink).Name("publication_confirm_delete_link")

						// lay summaries
						r.Get("/{snapshot_id}/lay_summaries/{lay_summary_id}/confirm-delete", publicationediting.ConfirmDeleteLaySummary).Name("publication_confirm_delete_lay_summary")

						// files
						r.Get("/{snapshot_id}/files/{file_id}/confirm-delete", publicationediting.ConfirmDeleteFile).Name("publication_confirm_delete_file")

						// contributors
						r.Get("/contributors/{role}/{position}/confirm-delete", publicationediting.ConfirmDeleteContributor).Name("publication_confirm_delete_contributor")

						// departments
						r.Get("/departments/add", publicationediting.AddDepartment).Name("publication_add_department")
						r.Get("/departments/suggestions", publicationediting.SuggestDepartments).Name("publication_suggest_departments")
						r.Get("/{snapshot_id}/departments/{department_id}/confirm-delete", publicationediting.ConfirmDeleteDepartment).Name("publication_confirm_delete_department")

						// datasets
						r.Get("/{snapshot_id}/datasets/{dataset_id}/confirm-delete", publicationediting.ConfirmDeleteDataset).Name("publication_confirm_delete_dataset")

						// publish
						r.Get("/publish/confirm", publicationediting.ConfirmPublish).Name("publication_confirm_publish")
						r.Post("/publish", publicationediting.Publish).Name("publication_publish")

						// withdraw
						r.Get("/withdraw/confirm", publicationediting.ConfirmWithdraw).Name("publication_confirm_withdraw")
						r.Post("/withdraw", publicationediting.Withdraw).Name("publication_withdraw")

						// re-publish
						r.Get("/republish/confirm", publicationediting.ConfirmRepublish).Name("publication_confirm_republish")
						r.Post("/republish", publicationediting.Republish).Name("publication_republish")

						// datasets
						r.Get("/datasets/add", publicationediting.AddDataset).Name("publication_add_dataset")
						r.Get("/datasets/suggestions", publicationediting.SuggestDatasets).Name("publication_suggest_datasets")
					})

					// curator actions
					r.Group(func(r *ich.Mux) {
						r.Use(ctx.RequireCurator)

						// (un)lock publication
						r.Post("/lock", publicationediting.Lock).Name("publication_lock")
						r.Post("/unlock", publicationediting.Unlock).Name("publication_unlock")
					})
				})

				// datasets
				r.With(ctx.SetNav("datasets")).Get("/dataset", datasetsearching.Search).Name("datasets")

				r.Route("/dataset/{id}", func(r *ich.Mux) {
					r.Use(ctx.SetDataset(c.Services.Repo))
					r.Use(ctx.RequireViewDataset)
					r.Use(ctx.SetNav("datasets"))

					// view only functions
<<<<<<< HEAD
					// tab publications
					r.With(ctx.SetSubNav("publications")).Get("/publications", datasetviewing.ShowPublications).Name("dataset_publications")
					// tab activity
					r.With(ctx.SetSubNav("activity")).Get("/activity", datasetviewing.ShowActivity).Name("dataset_activity")
=======
					r.With(ctx.SetSubNav("description")).Get("/description", datasetviewing.ShowDescription).Name("dataset_description")
>>>>>>> 778f1b7e

					// edit only
					r.Group(func(r *ich.Mux) {
						r.Use(ctx.RequireEditDataset)

						// delete
						r.Get("/confirm-delete", datasetediting.ConfirmDelete).Name("dataset_confirm_delete")
						r.Delete("/", datasetediting.Delete).Name("dataset_delete")

						// projects
						r.Get("/projects/add", datasetediting.AddProject).Name("dataset_add_project")
						r.Get("/projects/suggestions", datasetediting.SuggestProjects).Name("dataset_suggest_projects")
						r.Get("/{snapshot_id}/projects/confirm-delete/{project_id:.+}", datasetediting.ConfirmDeleteProject).Name("dataset_confirm_delete_project")

						// abstracts
						r.Get("/abstracts/{abstract_id}/edit", datasetEditingHandler.Wrap(datasetediting.EditAbstract)).Name("dataset_edit_abstract")
						r.Get("/{snapshot_id}/abstracts/{abstract_id}/confirm-delete", datasetediting.ConfirmDeleteAbstract).Name("dataset_confirm_delete_abstract")

						// links
						r.Get("/{snapshot_id}/links/{link_id}/confirm-delete", datasetediting.ConfirmDeleteLink).Name("dataset_confirm_delete_link")

						// contributors
						r.Get("/contributors/{role}/{position}/confirm-delete", datasetediting.ConfirmDeleteContributor).Name("dataset_confirm_delete_contributor")

						// departments
						r.Get("/departments/add", datasetediting.AddDepartment).Name("dataset_add_department")
						r.Get("/departments/suggestions", datasetediting.SuggestDepartments).Name("dataset_suggest_departments")
						r.Get("/{snapshot_id}/departments/{department_id}/confirm-delete", datasetediting.ConfirmDeleteDepartment).Name("dataset_confirm_delete_department")

						// publications
						r.Get("/{snapshot_id}/publications/{publication_id}/confirm-delete", datasetediting.ConfirmDeletePublication).Name("dataset_confirm_delete_publication")

						// publish
						r.Get("/publish/confirm", datasetediting.ConfirmPublish).Name("dataset_confirm_publish")
						r.Post("/publish", datasetediting.Publish).Name("dataset_publish")

						// withdraw
						r.Get("/withdraw/confirm", datasetediting.ConfirmWithdraw).Name("dataset_confirm_withdraw")
						r.Post("/withdraw", datasetediting.Withdraw).Name("dataset_withdraw")

						// re-publish
						r.Get("/republish/confirm", datasetediting.ConfirmRepublish).Name("dataset_confirm_republish")
						r.Post("/republish", datasetediting.Republish).Name("dataset_republish")

						// publications
						r.Get("/publications/add", datasetediting.AddPublication).Name("dataset_add_publication")
						r.Get("/publications/suggestions", datasetediting.SuggestPublications).Name("dataset_suggest_publications")

						r.Post("/publications", datasetediting.CreatePublication).Name("dataset_create_publication")
						r.Delete("/publications/{publication_id}", datasetediting.DeletePublication).Name("dataset_delete_publication")

					})

					// curator actions
					r.Group(func(r *ich.Mux) {
						r.Use(ctx.RequireCurator)

						// (un)lock dataset
						r.Post("/lock", datasetediting.Lock).Name("dataset_lock")
						r.Post("/unlock", datasetediting.Unlock).Name("dataset_unlock")
					})
				})

				// media types
				r.Get("/media_type/suggestions", mediatypes.Suggest).Name("suggest_media_types")
			})
		})
		// END NEW STYLE HANDLERS

		// add dataset
		r.Get("/dataset/add",
			datasetCreatingHandler.Wrap(datasetCreatingHandler.Add)).
			Name("dataset_add")
		r.Post("/dataset/add",
			datasetCreatingHandler.Wrap(datasetCreatingHandler.Add))
		r.Post("/dataset/import",
			datasetCreatingHandler.Wrap(datasetCreatingHandler.AddImport)).
			Name("dataset_add_import")
		r.Post("/dataset/import/confirm",
			datasetCreatingHandler.Wrap(datasetCreatingHandler.ConfirmImport)).
			Name("dataset_confirm_import")
		r.Get("/dataset/{id}/add/description",
			datasetCreatingHandler.Wrap(datasetCreatingHandler.AddDescription)).
			Name("dataset_add_description")
		r.Get("/dataset/{id}/add/confirm",
			datasetCreatingHandler.Wrap(datasetCreatingHandler.AddConfirm)).
			Name("dataset_add_confirm")
		r.Post("/dataset/{id}/save",
			datasetCreatingHandler.Wrap(datasetCreatingHandler.AddSaveDraft)).
			Name("dataset_add_save_draft")
		r.Post("/dataset/{id}/add/publish",
			datasetCreatingHandler.Wrap(datasetCreatingHandler.AddPublish)).
			Name("dataset_add_publish")
		r.Get("/dataset/{id}/add/finish",
			datasetCreatingHandler.Wrap(datasetCreatingHandler.AddFinish)).
			Name("dataset_add_finish")

		// view dataset
		r.Get("/dataset/{id}",
			datasetViewingHandler.Wrap(datasetViewingHandler.Show)).
			Name("dataset")
		r.Get("/dataset/{id}/contributors",
			datasetViewingHandler.Wrap(datasetViewingHandler.ShowContributors)).
			Name("dataset_contributors")

		// edit dataset activity
		r.Get("/dataset/{id}/message/edit",
			datasetEditingHandler.Wrap(datasetEditingHandler.EditMessage)).
			Name("dataset_edit_message")
		r.Put("/dataset/{id}/message",
			datasetEditingHandler.Wrap(datasetEditingHandler.UpdateMessage)).
			Name("dataset_update_message")
		r.Get("/dataset/{id}/reviewer-tags/edit",
			datasetEditingHandler.Wrap(datasetEditingHandler.EditReviewerTags)).
			Name("dataset_edit_reviewer_tags")
		r.Put("/dataset/{id}/reviewer-tags",
			datasetEditingHandler.Wrap(datasetEditingHandler.UpdateReviewerTags)).
			Name("dataset_update_reviewer_tags")
		r.Get("/dataset/{id}/reviewer-note/edit",
			datasetEditingHandler.Wrap(datasetEditingHandler.EditReviewerNote)).
			Name("dataset_edit_reviewer_note")
		r.Put("/dataset/{id}/reviewer-note",
			datasetEditingHandler.Wrap(datasetEditingHandler.UpdateReviewerNote)).
			Name("dataset_update_reviewer_note")

		// edit dataset details
		r.Get("/dataset/{id}/details/edit",
			datasetEditingHandler.Wrap(datasetEditingHandler.EditDetails)).
			Name("dataset_edit_details")
		r.Put("/dataset/{id}/details/edit/refresh-form",
			datasetEditingHandler.Wrap(datasetEditingHandler.RefreshEditFileForm)).
			Name("dataset_edit_file_refresh_form")
		r.Put("/dataset/{id}/details",
			datasetEditingHandler.Wrap(datasetEditingHandler.UpdateDetails)).
			Name("dataset_update_details")

		// edit dataset projects
		r.Post("/dataset/{id}/projects",
			datasetEditingHandler.Wrap(datasetEditingHandler.CreateProject)).
			Name("dataset_create_project")
		r.Delete("/dataset/{id}/projects/{project_id:.+}",
			datasetEditingHandler.Wrap(datasetEditingHandler.DeleteProject)).
			Name("dataset_delete_project")

		// edit dataset links
		r.Get("/dataset/{id}/links/add",
			datasetEditingHandler.Wrap(datasetEditingHandler.AddLink)).
			Name("dataset_add_link")
		r.Post("/dataset/{id}/links",
			datasetEditingHandler.Wrap(datasetEditingHandler.CreateLink)).
			Name("dataset_create_link")
		r.Get("/dataset/{id}/links/{link_id}/edit",
			datasetEditingHandler.Wrap(datasetEditingHandler.EditLink)).
			Name("dataset_edit_link")
		r.Put("/dataset/{id}/links/{link_id}",
			datasetEditingHandler.Wrap(datasetEditingHandler.UpdateLink)).
			Name("dataset_update_link")
		r.Delete("/dataset/{id}/links/{link_id}",
			datasetEditingHandler.Wrap(datasetEditingHandler.DeleteLink)).
			Name("dataset_delete_link")

		// edit dataset departments
		r.Post("/dataset/{id}/departments",
			datasetEditingHandler.Wrap(datasetEditingHandler.CreateDepartment)).
			Name("dataset_create_department")
		r.Delete("/dataset/{id}/departments/{department_id}",
			datasetEditingHandler.Wrap(datasetEditingHandler.DeleteDepartment)).
			Name("dataset_delete_department")

		// edit dataset abstracts
		r.Get("/dataset/{id}/abstracts/add",
			datasetEditingHandler.Wrap(datasetEditingHandler.AddAbstract)).
			Name("dataset_add_abstract")
		r.Post("/dataset/{id}/abstracts",
			datasetEditingHandler.Wrap(datasetEditingHandler.CreateAbstract)).
			Name("dataset_create_abstract")
		r.Put("/dataset/{id}/abstracts/{abstract_id}",
			datasetEditingHandler.Wrap(datasetEditingHandler.UpdateAbstract)).
			Name("dataset_update_abstract")
		r.Delete("/dataset/{id}/abstracts/{abstract_id}",
			datasetEditingHandler.Wrap(datasetEditingHandler.DeleteAbstract)).
			Name("dataset_delete_abstract")

		// edit dataset contributors
		r.Post("/dataset/{id}/contributors/{role}/order",
			datasetEditingHandler.Wrap(datasetEditingHandler.OrderContributors)).
			Name("dataset_order_contributors")
		r.Get("/dataset/{id}/contributors/{role}/add",
			datasetEditingHandler.Wrap(datasetEditingHandler.AddContributor)).
			Name("dataset_add_contributor")
		r.Get("/dataset/{id}/contributors/{role}/suggestions",
			datasetEditingHandler.Wrap(datasetEditingHandler.AddContributorSuggest)).
			Name("dataset_add_contributor_suggest")
		r.Get("/dataset/{id}/contributors/{role}/confirm-create",
			datasetEditingHandler.Wrap(datasetEditingHandler.ConfirmCreateContributor)).
			Name("dataset_confirm_create_contributor")
		r.Post("/dataset/{id}/contributors/{role}",
			datasetEditingHandler.Wrap(datasetEditingHandler.CreateContributor)).
			Name("dataset_create_contributor")
		r.Get("/dataset/{id}/contributors/{role}/{position}/edit",
			datasetEditingHandler.Wrap(datasetEditingHandler.EditContributor)).
			Name("dataset_edit_contributor")
		r.Get("/dataset/{id}/contributors/{role}/{position}/suggestions",
			datasetEditingHandler.Wrap(datasetEditingHandler.EditContributorSuggest)).
			Name("dataset_edit_contributor_suggest")
		r.Get("/dataset/{id}/contributors/{role}/{position}/confirm-update",
			datasetEditingHandler.Wrap(datasetEditingHandler.ConfirmUpdateContributor)).
			Name("dataset_confirm_update_contributor")
		r.Put("/dataset/{id}/contributors/{role}/{position}",
			datasetEditingHandler.Wrap(datasetEditingHandler.UpdateContributor)).
			Name("dataset_update_contributor")
		r.Delete("/dataset/{id}/contributors/{role}/{position}",
			datasetEditingHandler.Wrap(datasetEditingHandler.DeleteContributor)).
			Name("dataset_delete_contributor")

		// add publication
		r.Get("/publication/add",
			publicationCreatingHandler.Wrap(publicationCreatingHandler.Add)).
			Name("publication_add")
		r.Post("/publication/add-single/import",
			publicationCreatingHandler.Wrap(publicationCreatingHandler.AddSingleImport)).
			Name("publication_add_single_import")
		r.Post("/publication/add-single/import/confirm",
			publicationCreatingHandler.Wrap(publicationCreatingHandler.AddSingleImportConfirm)).
			Name("publication_add_single_import_confirm")
		r.Get("/publication/{id}/add/description",
			publicationCreatingHandler.Wrap(publicationCreatingHandler.AddSingleDescription)).
			Name("publication_add_single_description")
		r.Get("/publication/{id}/add/confirm",
			publicationCreatingHandler.Wrap(publicationCreatingHandler.AddSingleConfirm)).
			Name("publication_add_single_confirm")
		r.Post("/publication/{id}/add/publish",
			publicationCreatingHandler.Wrap(publicationCreatingHandler.AddSinglePublish)).
			Name("publication_add_single_publish")
		r.Get("/publication/{id}/add/finish",
			publicationCreatingHandler.Wrap(publicationCreatingHandler.AddSingleFinish)).
			Name("publication_add_single_finish")
		r.Post("/publication/add-multiple/import",
			publicationCreatingHandler.Wrap(publicationCreatingHandler.AddMultipleImport)).
			Name("publication_add_multiple_import")
		r.Get("/publication/add-multiple/{batch_id}/confirm",
			publicationCreatingHandler.Wrap(publicationCreatingHandler.AddMultipleConfirm)).
			Name("publication_add_multiple_confirm")
		r.Get("/publication/add-multiple/{batch_id}/publication/{id}",
			publicationCreatingHandler.Wrap(publicationCreatingHandler.AddMultipleShow)).
			Name("publication_add_multiple_show")
		r.Post("/publication/add-multiple/{batch_id}/save",
			publicationCreatingHandler.Wrap(publicationCreatingHandler.AddMultipleSave)).
			Name("publication_add_multiple_save_draft")
		r.Post("/publication/add-multiple/{batch_id}/publish",
			publicationCreatingHandler.Wrap(publicationCreatingHandler.AddMultiplePublish)).
			Name("publication_add_multiple_publish")
		r.Get("/publication/add-multiple/{batch_id}/finish",
			publicationCreatingHandler.Wrap(publicationCreatingHandler.AddMultipleFinish)).
			Name("publication_add_multiple_finish")

		// edit publication activity
		r.Get("/publication/{id}/message/edit",
			publicationEditingHandler.Wrap(publicationEditingHandler.EditMessage)).
			Name("publication_edit_message")
		r.Put("/publication/{id}/message",
			publicationEditingHandler.Wrap(publicationEditingHandler.UpdateMessage)).
			Name("publication_update_message")
		r.Get("/publication/{id}/reviewer-tags/edit",
			publicationEditingHandler.Wrap(publicationEditingHandler.EditReviewerTags)).
			Name("publication_edit_reviewer_tags")
		r.Put("/publication/{id}/reviewer-tags",
			publicationEditingHandler.Wrap(publicationEditingHandler.UpdateReviewerTags)).
			Name("publication_update_reviewer_tags")
		r.Get("/publication/{id}/reviewer-note/edit",
			publicationEditingHandler.Wrap(publicationEditingHandler.EditReviewerNote)).
			Name("publication_edit_reviewer_note")
		r.Put("/publication/{id}/reviewer-note",
			publicationEditingHandler.Wrap(publicationEditingHandler.UpdateReviewerNote)).
			Name("publication_update_reviewer_note")

		// edit publication conference
		r.Get("/publication/{id}/conference/edit",
			publicationEditingHandler.Wrap(publicationEditingHandler.EditConference)).
			Name("publication_edit_conference")
		r.Put("/publication/{id}/conference",
			publicationEditingHandler.Wrap(publicationEditingHandler.UpdateConference)).
			Name("publication_update_conference")

		// edit publication additional info
		r.Get("/publication/{id}/additional-info/edit",
			publicationEditingHandler.Wrap(publicationEditingHandler.EditAdditionalInfo)).
			Name("publication_edit_additional_info")
		r.Put("/publication/{id}/additional-info",
			publicationEditingHandler.Wrap(publicationEditingHandler.UpdateAdditionalInfo)).
			Name("publication_update_additional_info")

		// edit publication projects
		r.Post("/publication/{id}/projects",
			publicationEditingHandler.Wrap(publicationEditingHandler.CreateProject)).
			Name("publication_create_project")
		// project_id is last part of url because some id's contain slashes
		r.Delete("/publication/{id}/projects/{project_id:.+}",
			publicationEditingHandler.Wrap(publicationEditingHandler.DeleteProject)).
			Name("publication_delete_project")

		// edit publication links
		r.Get("/publication/{id}/links/add",
			publicationEditingHandler.Wrap(publicationEditingHandler.AddLink)).
			Name("publication_add_link")
		r.Post("/publication/{id}/links",
			publicationEditingHandler.Wrap(publicationEditingHandler.CreateLink)).
			Name("publication_create_link")
		r.Get("/publication/{id}/links/{link_id}/edit",
			publicationEditingHandler.Wrap(publicationEditingHandler.EditLink)).
			Name("publication_edit_link")
		r.Put("/publication/{id}/links/{link_id}",
			publicationEditingHandler.Wrap(publicationEditingHandler.UpdateLink)).
			Name("publication_update_link")
		r.Delete("/publication/{id}/links/{link_id}",
			publicationEditingHandler.Wrap(publicationEditingHandler.DeleteLink)).
			Name("publication_delete_link")

			// edit publication departments
		r.Post("/publication/{id}/departments",
			publicationEditingHandler.Wrap(publicationEditingHandler.CreateDepartment)).
			Name("publication_create_department")
		r.Delete("/publication/{id}/departments/{department_id}",
			publicationEditingHandler.Wrap(publicationEditingHandler.DeleteDepartment)).
			Name("publication_delete_department")

		// edit publication abstracts
		r.Get("/publication/{id}/abstracts/add",
			publicationEditingHandler.Wrap(publicationEditingHandler.AddAbstract)).
			Name("publication_add_abstract")
		r.Post("/publication/{id}/abstracts",
			publicationEditingHandler.Wrap(publicationEditingHandler.CreateAbstract)).
			Name("publication_create_abstract")
		r.Get("/publication/{id}/abstracts/{abstract_id}/edit",
			publicationEditingHandler.Wrap(publicationEditingHandler.EditAbstract)).
			Name("publication_edit_abstract")
		r.Put("/publication/{id}/abstracts/{abstract_id}",
			publicationEditingHandler.Wrap(publicationEditingHandler.UpdateAbstract)).
			Name("publication_update_abstract")
		r.Delete("/publication/{id}/abstracts/{abstract_id}",
			publicationEditingHandler.Wrap(publicationEditingHandler.DeleteAbstract)).
			Name("publication_delete_abstract")

		// edit publication lay summaries
		r.Get("/publication/{id}/lay_summaries/add",
			publicationEditingHandler.Wrap(publicationEditingHandler.AddLaySummary)).
			Name("publication_add_lay_summary")
		r.Post("/publication/{id}/lay_summaries",
			publicationEditingHandler.Wrap(publicationEditingHandler.CreateLaySummary)).
			Name("publication_create_lay_summary")
		r.Get("/publication/{id}/lay_summaries/{lay_summary_id}/edit",
			publicationEditingHandler.Wrap(publicationEditingHandler.EditLaySummary)).
			Name("publication_edit_lay_summary")
		r.Put("/publication/{id}/lay_summaries/{lay_summary_id}",
			publicationEditingHandler.Wrap(publicationEditingHandler.UpdateLaySummary)).
			Name("publication_update_lay_summary")
		r.Delete("/publication/{id}/lay_summaries/{lay_summary_id}",
			publicationEditingHandler.Wrap(publicationEditingHandler.DeleteLaySummary)).
			Name("publication_delete_lay_summary")

		// edit publication datasets
		r.Post("/publication/{id}/datasets",
			publicationEditingHandler.Wrap(publicationEditingHandler.CreateDataset)).
			Name("publication_create_dataset")
		r.Delete("/publication/{id}/datasets/{dataset_id}",
			publicationEditingHandler.Wrap(publicationEditingHandler.DeleteDataset)).
			Name("publication_delete_dataset")

		// edit publication contributors
		r.Post("/publication/{id}/contributors/{role}/order",
			publicationEditingHandler.Wrap(publicationEditingHandler.OrderContributors)).
			Name("publication_order_contributors")
		r.Get("/publication/{id}/contributors/{role}/add",
			publicationEditingHandler.Wrap(publicationEditingHandler.AddContributor)).
			Name("publication_add_contributor")
		r.Get("/publication/{id}/contributors/{role}/suggestions",
			publicationEditingHandler.Wrap(publicationEditingHandler.AddContributorSuggest)).
			Name("publication_add_contributor_suggest")
		r.Get("/publication/{id}/contributors/{role}/confirm-create",
			publicationEditingHandler.Wrap(publicationEditingHandler.ConfirmCreateContributor)).
			Name("publication_confirm_create_contributor")
		r.Post("/publication/{id}/contributors/{role}",
			publicationEditingHandler.Wrap(publicationEditingHandler.CreateContributor)).
			Name("publication_create_contributor")
		r.Get("/publication/{id}/contributors/{role}/{position}/edit",
			publicationEditingHandler.Wrap(publicationEditingHandler.EditContributor)).
			Name("publication_edit_contributor")
		r.Get("/publication/{id}/contributors/{role}/{position}/suggestions",
			publicationEditingHandler.Wrap(publicationEditingHandler.EditContributorSuggest)).
			Name("publication_edit_contributor_suggest")
		r.Get("/publication/{id}/contributors/{role}/{position}/confirm-update",
			publicationEditingHandler.Wrap(publicationEditingHandler.ConfirmUpdateContributor)).
			Name("publication_confirm_update_contributor")
		r.Put("/publication/{id}/contributors/{role}/{position}",
			publicationEditingHandler.Wrap(publicationEditingHandler.UpdateContributor)).
			Name("publication_update_contributor")
		r.Delete("/publication/{id}/contributors/{role}/{position}",
			publicationEditingHandler.Wrap(publicationEditingHandler.DeleteContributor)).
			Name("publication_delete_contributor")

		// edit publication files
		r.Post("/publication/{id}/files",
			publicationEditingHandler.Wrap(publicationEditingHandler.UploadFile)).
			Name("publication_upload_file")
		r.Get("/publication/{id}/files/{file_id}/edit",
			publicationEditingHandler.Wrap(publicationEditingHandler.EditFile)).
			Name("publication_edit_file")
		r.Get("/publication/{id}/refresh-files",
			publicationEditingHandler.Wrap(publicationEditingHandler.RefreshFiles)).
			Name("publication_refresh_files")
		r.Get("/publication/{id}/files/{file_id}/refresh-form",
			publicationEditingHandler.Wrap(publicationEditingHandler.RefreshEditFileForm)).
			Name("publication_edit_file_refresh_form")
		r.Put("/publication/{id}/files/{file_id}",
			publicationEditingHandler.Wrap(publicationEditingHandler.UpdateFile)).
			Name("publication_update_file")
		r.Delete("/publication/{id}/files/{file_id}",
			publicationEditingHandler.Wrap(publicationEditingHandler.DeleteFile)).
			Name("publication_delete_file")
	})
}<|MERGE_RESOLUTION|>--- conflicted
+++ resolved
@@ -405,14 +405,9 @@
 					r.Use(ctx.SetNav("datasets"))
 
 					// view only functions
-<<<<<<< HEAD
-					// tab publications
 					r.With(ctx.SetSubNav("publications")).Get("/publications", datasetviewing.ShowPublications).Name("dataset_publications")
-					// tab activity
 					r.With(ctx.SetSubNav("activity")).Get("/activity", datasetviewing.ShowActivity).Name("dataset_activity")
-=======
 					r.With(ctx.SetSubNav("description")).Get("/description", datasetviewing.ShowDescription).Name("dataset_description")
->>>>>>> 778f1b7e
 
 					// edit only
 					r.Group(func(r *ich.Mux) {
