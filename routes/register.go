package routes

import (
	"net/http"
	"net/url"
	"strings"
	"time"

	"github.com/alexliesenfeld/health"
	"github.com/go-chi/chi/v5/middleware"
	"github.com/gorilla/csrf"
	"github.com/gorilla/sessions"
	"github.com/jpillora/ipfilter"
	"github.com/leonelquinteros/gotext"
	"github.com/nics/ich"
	"github.com/swaggest/swgui/v5emb"
	"github.com/ugent-library/biblio-backoffice/backends"
	"github.com/ugent-library/biblio-backoffice/ctx"
	"github.com/ugent-library/biblio-backoffice/handlers"
	"github.com/ugent-library/biblio-backoffice/handlers/authenticating"
	"github.com/ugent-library/biblio-backoffice/handlers/candidaterecords"
	"github.com/ugent-library/biblio-backoffice/handlers/dashboard"
	"github.com/ugent-library/biblio-backoffice/handlers/datasetcreating"
	"github.com/ugent-library/biblio-backoffice/handlers/datasetediting"
	"github.com/ugent-library/biblio-backoffice/handlers/datasetexporting"
	"github.com/ugent-library/biblio-backoffice/handlers/datasetsearching"
	"github.com/ugent-library/biblio-backoffice/handlers/datasetviewing"
	"github.com/ugent-library/biblio-backoffice/handlers/frontoffice"
	"github.com/ugent-library/biblio-backoffice/handlers/impersonating"
	"github.com/ugent-library/biblio-backoffice/handlers/mediatypes"
	"github.com/ugent-library/biblio-backoffice/handlers/publicationbatch"
	"github.com/ugent-library/biblio-backoffice/handlers/publicationcreating"
	"github.com/ugent-library/biblio-backoffice/handlers/publicationediting"
	"github.com/ugent-library/biblio-backoffice/handlers/publicationexporting"
	"github.com/ugent-library/biblio-backoffice/handlers/publicationsearching"
	"github.com/ugent-library/biblio-backoffice/handlers/publicationviewing"
	"github.com/ugent-library/httpx"
	"github.com/ugent-library/mix"
	"github.com/ugent-library/oidc"
	"github.com/ugent-library/zaphttp"
	"github.com/ugent-library/zaphttp/zapchi"
	"github.com/unrolled/secure"
	"github.com/unrolled/secure/cspbuilder"
	"go.uber.org/zap"
)

type Version struct {
	Branch string
	Commit string
	Image  string
}

type Config struct {
	Version          Version
	Env              string
	Services         *backends.Services
	BaseURL          *url.URL
	Router           *ich.Mux
	Assets           mix.Manifest
	SessionStore     sessions.Store
	SessionName      string
	Timezone         *time.Location
	Loc              *gotext.Locale
	Logger           *zap.SugaredLogger
	OIDCAuth         *oidc.Auth
	UsernameClaim    string
	FrontendURL      string
	FrontendUsername string
	FrontendPassword string
	IPRanges         string
	MaxFileSize      int
	CSRFName         string
	CSRFSecret       string
	ApiServer        http.Handler
}

func Register(c Config) {
	c.Router.Use(middleware.RequestID)
	if c.Env != "local" {
		c.Router.Use(middleware.RealIP)
	}
	c.Router.Use(zaphttp.SetLogger(c.Logger.Desugar(), zapchi.RequestID))
	c.Router.Use(middleware.RequestLogger(zapchi.LogFormatter()))
	c.Router.Use(middleware.Recoverer)
	c.Router.Use(middleware.StripSlashes)

	// static files
	c.Router.Handle("/static/*", http.StripPrefix("/static/", http.FileServer(http.Dir("./static"))))

	// mount health and info
	c.Router.Get("/status", health.NewHandler(health.NewChecker())) // TODO add checkers
	c.Router.Get("/info", func(w http.ResponseWriter, r *http.Request) {
		httpx.RenderJSON(w, http.StatusOK, c.Version)
	})

	// rest api (api/v2)
	c.Router.Mount("/api/v2", http.StripPrefix("/api/v2", c.ApiServer))
	c.Router.Get("/api/v2/openapi.yaml", func(w http.ResponseWriter, r *http.Request) {
		http.ServeFile(w, r, "api/v2/openapi.yaml")
	})
	c.Router.Mount("/api/v2/docs", v5emb.New(
		"Biblio Backoffice",
		"/api/v2/openapi.yaml",
		"/api/v2/docs",
	))

	// handlers
	baseHandler := handlers.BaseHandler{
		Logger:          c.Logger,
		Router:          c.Router,
		SessionStore:    c.SessionStore,
		SessionName:     c.SessionName,
		Timezone:        c.Timezone,
		Loc:             c.Loc,
		UserService:     c.Services.UserService,
		BaseURL:         c.BaseURL,
		FrontendBaseUrl: c.FrontendURL,
	}
	authenticatingHandler := &authenticating.Handler{
		BaseHandler:   baseHandler,
		OIDCAuth:      c.OIDCAuth,
		UsernameClaim: c.UsernameClaim,
	}
	impersonatingHandler := &impersonating.Handler{
		BaseHandler:       baseHandler,
		UserSearchService: c.Services.UserSearchService,
	}
	dashboardHandler := &dashboard.Handler{
		BaseHandler:            baseHandler,
		DatasetSearchIndex:     c.Services.DatasetSearchIndex,
		PublicationSearchIndex: c.Services.PublicationSearchIndex,
	}
	frontofficeHandler := &frontoffice.Handler{
		BaseHandler:   baseHandler,
		Repo:          c.Services.Repo,
		FileStore:     c.Services.FileStore,
		PeopleRepo:    c.Services.PeopleRepo,
		PeopleIndex:   c.Services.PeopleIndex,
		ProjectsIndex: c.Services.ProjectsIndex,
		IPRanges:      c.IPRanges,
		IPFilter: ipfilter.New(ipfilter.Options{
			AllowedIPs:     strings.Split(c.IPRanges, ","),
			BlockByDefault: true,
		}),
	}
	datasetSearchingHandler := &datasetsearching.Handler{
		BaseHandler:        baseHandler,
		DatasetSearchIndex: c.Services.DatasetSearchIndex,
	}
	datasetExportingHandler := &datasetexporting.Handler{
		BaseHandler:          baseHandler,
		DatasetListExporters: c.Services.DatasetListExporters,
		DatasetSearchIndex:   c.Services.DatasetSearchIndex,
	}
	datasetViewingHandler := &datasetviewing.Handler{
		BaseHandler: baseHandler,
		Repo:        c.Services.Repo,
	}
	datasetCreatingHandler := &datasetcreating.Handler{
		BaseHandler:         baseHandler,
		Repo:                c.Services.Repo,
		DatasetSearchIndex:  c.Services.DatasetSearchIndex,
		DatasetSources:      c.Services.DatasetSources,
		OrganizationService: c.Services.OrganizationService,
	}
	datasetEditingHandler := &datasetediting.Handler{
		BaseHandler:               baseHandler,
		Repo:                      c.Services.Repo,
		ProjectService:            c.Services.ProjectService,
		ProjectSearchService:      c.Services.ProjectSearchService,
		OrganizationSearchService: c.Services.OrganizationSearchService,
		OrganizationService:       c.Services.OrganizationService,
		PersonSearchService:       c.Services.PersonSearchService,
		PersonService:             c.Services.PersonService,
		PublicationSearchIndex:    c.Services.PublicationSearchIndex,
	}
	publicationSearchingHandler := &publicationsearching.Handler{
		BaseHandler:            baseHandler,
		PublicationSearchIndex: c.Services.PublicationSearchIndex,
		FileStore:              c.Services.FileStore,
	}
	publicationExportingHandler := &publicationexporting.Handler{
		BaseHandler:              baseHandler,
		PublicationListExporters: c.Services.PublicationListExporters,
		PublicationSearchIndex:   c.Services.PublicationSearchIndex,
	}
	publicationViewingHandler := &publicationviewing.Handler{
		BaseHandler: baseHandler,
		Repo:        c.Services.Repo,
		FileStore:   c.Services.FileStore,
		MaxFileSize: c.MaxFileSize,
	}
	publicationCreatingHandler := &publicationcreating.Handler{
		BaseHandler:            baseHandler,
		Repo:                   c.Services.Repo,
		PublicationSearchIndex: c.Services.PublicationSearchIndex,
		PublicationSources:     c.Services.PublicationSources,
		PublicationDecoders:    c.Services.PublicationDecoders,
		OrganizationService:    c.Services.OrganizationService,
	}
	publicationEditingHandler := &publicationediting.Handler{
		BaseHandler:               baseHandler,
		Repo:                      c.Services.Repo,
		ProjectService:            c.Services.ProjectService,
		ProjectSearchService:      c.Services.ProjectSearchService,
		OrganizationSearchService: c.Services.OrganizationSearchService,
		OrganizationService:       c.Services.OrganizationService,
		PersonSearchService:       c.Services.PersonSearchService,
		PersonService:             c.Services.PersonService,
		DatasetSearchIndex:        c.Services.DatasetSearchIndex,
		FileStore:                 c.Services.FileStore,
		MaxFileSize:               c.MaxFileSize,
	}
	publicationBatchHandler := &publicationbatch.Handler{
		BaseHandler: baseHandler,
		Repo:        c.Services.Repo,
	}

	mediaTypesHandler := &mediatypes.Handler{
		BaseHandler:            baseHandler,
		MediaTypeSearchService: c.Services.MediaTypeSearchService,
	}

	// frontoffice data exchange api
	c.Router.Group(func(r *ich.Mux) {
		r.Use(httpx.BasicAuth(c.FrontendUsername, c.FrontendPassword))
		r.Get("/frontoffice/publication/{id}", frontofficeHandler.GetPublication)
		r.Get("/frontoffice/publication", frontofficeHandler.GetAllPublications)
		r.Get("/frontoffice/dataset/{id}", frontofficeHandler.GetDataset)
		r.Get("/frontoffice/dataset", frontofficeHandler.GetAllDatasets)
		r.Get("/frontoffice/organization/{id}", frontofficeHandler.GetOrganization)
		r.Get("/frontoffice/organization", frontofficeHandler.GetAllOrganizations)
		r.Get("/frontoffice/organization-trees", frontofficeHandler.GetAllOrganizationTrees)
		r.Get("/frontoffice/user/{id}", frontofficeHandler.GetUser)
		r.Get("/frontoffice/user/username/{username}", frontofficeHandler.GetUserByUsername)
		r.Get("/frontoffice/person/{id}", frontofficeHandler.GetPerson)
		r.Get("/frontoffice/person/list", frontofficeHandler.GetPeople)
		r.Get("/frontoffice/person", frontofficeHandler.SearchPeople)
		r.Get("/frontoffice/project/{id}", frontofficeHandler.GetProject)
		r.Get("/frontoffice/project/browse", frontofficeHandler.BrowseProjects)
	})

	// frontoffice file download
	c.Router.Get("/download/{id}/{file_id}", frontofficeHandler.DownloadFile)
	c.Router.Head("/download/{id}/{file_id}", frontofficeHandler.DownloadFile)

	c.Router.Group(func(r *ich.Mux) {
		r.Use(httpx.MethodOverride) // TODO eliminate need for method override with htmx
		r.Use(csrf.Protect(
			[]byte(c.CSRFSecret),
			csrf.CookieName(c.CSRFName),
			csrf.Path("/"),
			csrf.Secure(c.BaseURL.Scheme == "https"),
			csrf.SameSite(csrf.SameSiteStrictMode),
			csrf.FieldName("csrf-token"),
		))
		r.Use(secure.New(secure.Options{
			IsDevelopment: c.Env == "local",
			ContentSecurityPolicy: (&cspbuilder.Builder{
				Directives: map[string][]string{
					cspbuilder.DefaultSrc: {"'self'"},
					cspbuilder.ScriptSrc:  {"'self'", "$NONCE"},
					// TODO: htmx injects style
					cspbuilder.StyleSrc: {"'self'", "'unsafe-inline'"},
					cspbuilder.ImgSrc:   {"'self'", "data:"},
				},
			}).MustBuild(),
		}).Handler)

		// BEGIN NEW STYLE HANDLERS
		r.Group(func(r *ich.Mux) {
			r.Use(ctx.Set(ctx.Config{
				Services: c.Services,
				Router:   c.Router,
				Assets:   c.Assets,
				Timezone: c.Timezone,
				Loc:      c.Loc,
				Env:      c.Env,
				ErrorHandlers: map[int]http.HandlerFunc{
					http.StatusNotFound:            handlers.NotFound,
					http.StatusInternalServerError: handlers.InternalServerError,
				},
				SessionName:  c.SessionName,
				SessionStore: c.SessionStore,
				BaseURL:      c.BaseURL,
				FrontendURL:  c.FrontendURL,
				CSRFName:     "csrf-token",
			}))

			r.NotFound(handlers.NotFound)

			// home
			r.Get("/", handlers.Home).Name("home")

			r.Group(func(r *ich.Mux) {
				r.Use(ctx.RequireUser)

				r.With(ctx.SetNav("dashboard")).Get("/dashboard", handlers.DashBoard).Name("dashboard")
				r.Get("/dashboard-icon", handlers.DashBoardIcon).Name("dashboard_icon")
				// dashboard action required component
				r.Get("/action-required", handlers.ActionRequired).Name("action_required")
				// dashboard drafts to complete component
				r.Get("/drafts-to-complete", handlers.DraftsToComplete).Name("drafts_to_complete")
				// dashboard recent activity component
				r.Get("/recent-activity", handlers.RecentActivity).Name("recent_activity")

				// candidate records
				r.Group(func(r *ich.Mux) {
					r.Use(ctx.RequireCurator)

					r.With(ctx.SetNav("candidate_records")).Get("/candidate-records", candidaterecords.CandidateRecords).Name("candidate_records")
					r.Get("/candidate-records-icon", candidaterecords.CandidateRecordsIcon).Name("candidate_records_icon")
					r.Get("/candidate-records/{id}/confirm-reject", candidaterecords.ConfirmRejectCandidateRecord).Name("confirm_reject_candidate_record")
					r.Put("/candidate-records/{id}/reject", candidaterecords.RejectCandidateRecord).Name("reject_candidate_record")
					r.Put("/candidate-records/{id}/import", candidaterecords.ImportCandidateRecord).Name("import_candidate_record")
				})

				// publications
				r.Route("/publication/{id}", func(r *ich.Mux) {
					r.Use(ctx.SetPublication(c.Services.Repo))

					// delete
					r.Get("/confirm-delete", publicationEditingHandler.ConfirmDelete).Name("publication_confirm_delete")
					r.Delete("/", publicationEditingHandler.Delete).Name("publication_delete")

					// edit publication type
					r.Get("/type/confirm", publicationEditingHandler.ConfirmUpdateType).Name("publication_confirm_update_type")

					// publish
					r.Get("/publish/confirm", publicationEditingHandler.ConfirmPublish).Name("publication_confirm_publish")
					r.Post("/publish", publicationEditingHandler.Publish).Name("publication_publish")
          
					// curator actions
					r.Group(func(r *ich.Mux) {
						r.Use(ctx.RequireCurator)
					})
				})

				// datasets
				r.Route("/dataset/{id}", func(r *ich.Mux) {
					r.Use(ctx.SetDataset(c.Services.Repo))

<<<<<<< HEAD
					// contributor actions
					r.Get("/contributors/{role}/{position}/confirm-delete", datasetEditingHandler.ConfirmDeleteContributor).Name("dataset_confirm_delete_contributor")
=======
					// delete
					r.Get("/confirm-delete", datasetEditingHandler.ConfirmDelete).Name("dataset_confirm_delete")
					r.Delete("/", datasetEditingHandler.Delete).Name("dataset_delete")
>>>>>>> 66a65249

					// curator actions
					r.Group(func(r *ich.Mux) {
						r.Use(ctx.RequireCurator)
					})
				})

				// media types
				r.Get("/media_type/suggestions", mediaTypesHandler.Suggest).Name("suggest_media_types")
			})
		})
		// END NEW STYLE HANDLERS

		// authenticate user
		r.Get("/auth/openid-connect/callback",
			authenticatingHandler.Wrap(authenticatingHandler.Callback))
		r.Get("/login",
			authenticatingHandler.Wrap(authenticatingHandler.Login)).
			Name("login")
		r.Get("/logout",
			authenticatingHandler.Wrap(authenticatingHandler.Logout)).
			Name("logout")
		// change user role
		r.Put("/role/{role}",
			authenticatingHandler.Wrap(authenticatingHandler.UpdateRole)).
			Name("update_role")

		// impersonate user
		r.Get("/impersonation/add",
			impersonatingHandler.Wrap(impersonatingHandler.AddImpersonation)).
			Name("add_impersonation")
		r.Get("/impersonation/suggestions",
			impersonatingHandler.Wrap(impersonatingHandler.AddImpersonationSuggest)).
			Name("suggest_impersonations")
		r.Post("/impersonation",
			impersonatingHandler.Wrap(impersonatingHandler.CreateImpersonation)).
			Name("create_impersonation")
		// TODO why doesn't a DELETE with methodoverride work here?
		r.Post("/delete-impersonation",
			impersonatingHandler.Wrap(impersonatingHandler.DeleteImpersonation)).
			Name("delete_impersonation")

		// dashboard
		r.Get("/dashboard/publications/{type}", dashboardHandler.Wrap(dashboardHandler.Publications)).
			Name("dashboard_publications")
		r.Get("/dashboard/datasets/{type}", dashboardHandler.Wrap(dashboardHandler.Datasets)).
			Name("dashboard_datasets")
		r.Post("/dashboard/refresh-apublications/{type}", dashboardHandler.Wrap(dashboardHandler.RefreshAPublications)).
			Name("dashboard_refresh_apublications")
		r.Post("/dashboard/refresh-upublications/{type}", dashboardHandler.Wrap(dashboardHandler.RefreshUPublications)).
			Name("dashboard_refresh_upublications")

		// search datasets
		r.Get("/dataset",
			datasetSearchingHandler.Wrap(datasetSearchingHandler.Search)).
			Name("datasets")

		// add dataset
		r.Get("/dataset/add",
			datasetCreatingHandler.Wrap(datasetCreatingHandler.Add)).
			Name("dataset_add")
		r.Post("/dataset/add",
			datasetCreatingHandler.Wrap(datasetCreatingHandler.Add))
		r.Post("/dataset/import",
			datasetCreatingHandler.Wrap(datasetCreatingHandler.AddImport)).
			Name("dataset_add_import")
		r.Post("/dataset/import/confirm",
			datasetCreatingHandler.Wrap(datasetCreatingHandler.ConfirmImport)).
			Name("dataset_confirm_import")
		r.Get("/dataset/{id}/add/description",
			datasetCreatingHandler.Wrap(datasetCreatingHandler.AddDescription)).
			Name("dataset_add_description")
		r.Get("/dataset/{id}/add/confirm",
			datasetCreatingHandler.Wrap(datasetCreatingHandler.AddConfirm)).
			Name("dataset_add_confirm")
		r.Post("/dataset/{id}/save",
			datasetCreatingHandler.Wrap(datasetCreatingHandler.AddSaveDraft)).
			Name("dataset_add_save_draft")
		r.Post("/dataset/{id}/add/publish",
			datasetCreatingHandler.Wrap(datasetCreatingHandler.AddPublish)).
			Name("dataset_add_publish")
		r.Get("/dataset/{id}/add/finish",
			datasetCreatingHandler.Wrap(datasetCreatingHandler.AddFinish)).
			Name("dataset_add_finish")

		// export datasets
		r.Get("/dataset.{format}",
			datasetExportingHandler.Wrap(datasetExportingHandler.ExportByCurationSearch)).
			Name("export_datasets")

		// view dataset
		r.Get("/dataset/{id}",
			datasetViewingHandler.Wrap(datasetViewingHandler.Show)).
			Name("dataset")
		r.Get("/dataset/{id}/description",
			datasetViewingHandler.Wrap(datasetViewingHandler.ShowDescription)).
			Name("dataset_description")
		r.Get("/dataset/{id}/contributors",
			datasetViewingHandler.Wrap(datasetViewingHandler.ShowContributors)).
			Name("dataset_contributors")
		r.Get("/dataset/{id}/publications",
			datasetViewingHandler.Wrap(datasetViewingHandler.ShowPublications)).
			Name("dataset_publications")
		r.Get("/dataset/{id}/activity",
			datasetViewingHandler.Wrap(datasetViewingHandler.ShowActivity)).
			Name("dataset_activity")

		// publish dataset
		r.Get("/dataset/{id}/publish/confirm",
			datasetEditingHandler.Wrap(datasetEditingHandler.ConfirmPublish)).
			Name("dataset_confirm_publish")
		r.Post("/dataset/{id}/publish",
			datasetEditingHandler.Wrap(datasetEditingHandler.Publish)).
			Name("dataset_publish")

		// withdraw dataset
		r.Get("/dataset/{id}/publish/withdraw",
			datasetEditingHandler.Wrap(datasetEditingHandler.ConfirmWithdraw)).
			Name("dataset_confirm_withdraw")
		r.Post("/dataset/{id}/withdraw",
			datasetEditingHandler.Wrap(datasetEditingHandler.Withdraw)).
			Name("dataset_withdraw")

		// re-publish dataset
		r.Get("/dataset/{id}/republish/confirm",
			datasetEditingHandler.Wrap(datasetEditingHandler.ConfirmRepublish)).
			Name("dataset_confirm_republish")
		r.Post("/dataset/{id}/republish",
			datasetEditingHandler.Wrap(datasetEditingHandler.Republish)).
			Name("dataset_republish")

		// lock dataset
		r.Post("/dataset/{id}/lock",
			datasetEditingHandler.Wrap(datasetEditingHandler.Lock)).
			Name("dataset_lock")
		r.Post("/dataset/{id}/unlock",
			datasetEditingHandler.Wrap(datasetEditingHandler.Unlock)).
			Name("dataset_unlock")

		// edit dataset activity
		r.Get("/dataset/{id}/message/edit",
			datasetEditingHandler.Wrap(datasetEditingHandler.EditMessage)).
			Name("dataset_edit_message")
		r.Put("/dataset/{id}/message",
			datasetEditingHandler.Wrap(datasetEditingHandler.UpdateMessage)).
			Name("dataset_update_message")
		r.Get("/dataset/{id}/reviewer-tags/edit",
			datasetEditingHandler.Wrap(datasetEditingHandler.EditReviewerTags)).
			Name("dataset_edit_reviewer_tags")
		r.Put("/dataset/{id}/reviewer-tags",
			datasetEditingHandler.Wrap(datasetEditingHandler.UpdateReviewerTags)).
			Name("dataset_update_reviewer_tags")
		r.Get("/dataset/{id}/reviewer-note/edit",
			datasetEditingHandler.Wrap(datasetEditingHandler.EditReviewerNote)).
			Name("dataset_edit_reviewer_note")
		r.Put("/dataset/{id}/reviewer-note",
			datasetEditingHandler.Wrap(datasetEditingHandler.UpdateReviewerNote)).
			Name("dataset_update_reviewer_note")

		// edit dataset details
		r.Get("/dataset/{id}/details/edit",
			datasetEditingHandler.Wrap(datasetEditingHandler.EditDetails)).
			Name("dataset_edit_details")
		r.Put("/dataset/{id}/details/edit/refresh-form",
			datasetEditingHandler.Wrap(datasetEditingHandler.RefreshEditFileForm)).
			Name("dataset_edit_file_refresh_form")
		r.Put("/dataset/{id}/details",
			datasetEditingHandler.Wrap(datasetEditingHandler.UpdateDetails)).
			Name("dataset_update_details")

		// edit dataset projects
		r.Get("/dataset/{id}/projects/add",
			datasetEditingHandler.Wrap(datasetEditingHandler.AddProject)).
			Name("dataset_add_project")
		r.Get("/dataset/{id}/projects/suggestions",
			datasetEditingHandler.Wrap(datasetEditingHandler.SuggestProjects)).
			Name("dataset_suggest_projects")
		r.Post("/dataset/{id}/projects",
			datasetEditingHandler.Wrap(datasetEditingHandler.CreateProject)).
			Name("dataset_create_project")
		r.Get("/dataset/{id}/{snapshot_id}/projects/confirm-delete/{project_id:.+}",
			datasetEditingHandler.Wrap(datasetEditingHandler.ConfirmDeleteProject)).
			Name("dataset_confirm_delete_project")
		r.Delete("/dataset/{id}/projects/{project_id:.+}",
			datasetEditingHandler.Wrap(datasetEditingHandler.DeleteProject)).
			Name("dataset_delete_project")

		// edit dataset links
		r.Get("/dataset/{id}/links/add",
			datasetEditingHandler.Wrap(datasetEditingHandler.AddLink)).
			Name("dataset_add_link")
		r.Post("/dataset/{id}/links",
			datasetEditingHandler.Wrap(datasetEditingHandler.CreateLink)).
			Name("dataset_create_link")
		r.Get("/dataset/{id}/links/{link_id}/edit",
			datasetEditingHandler.Wrap(datasetEditingHandler.EditLink)).
			Name("dataset_edit_link")
		r.Put("/dataset/{id}/links/{link_id}",
			datasetEditingHandler.Wrap(datasetEditingHandler.UpdateLink)).
			Name("dataset_update_link")
		r.Get("/dataset/{id}/{snapshot_id}/links/{link_id}/confirm-delete",
			datasetEditingHandler.Wrap(datasetEditingHandler.ConfirmDeleteLink)).
			Name("dataset_confirm_delete_link")
		r.Delete("/dataset/{id}/links/{link_id}",
			datasetEditingHandler.Wrap(datasetEditingHandler.DeleteLink)).
			Name("dataset_delete_link")

		// edit dataset departments
		r.Get("/dataset/{id}/departments/add",
			datasetEditingHandler.Wrap(datasetEditingHandler.AddDepartment)).
			Name("dataset_add_department")
		r.Get("/dataset/{id}/departments/suggestions",
			datasetEditingHandler.Wrap(datasetEditingHandler.SuggestDepartments)).
			Name("dataset_suggest_departments")
		r.Post("/dataset/{id}/departments",
			datasetEditingHandler.Wrap(datasetEditingHandler.CreateDepartment)).
			Name("dataset_create_department")
		r.Get("/dataset/{id}/{snapshot_id}/departments/{department_id}/confirm-delete",
			datasetEditingHandler.Wrap(datasetEditingHandler.ConfirmDeleteDepartment)).
			Name("dataset_confirm_delete_department")
		r.Delete("/dataset/{id}/departments/{department_id}",
			datasetEditingHandler.Wrap(datasetEditingHandler.DeleteDepartment)).
			Name("dataset_delete_department")

		// edit dataset abstracts
		r.Get("/dataset/{id}/abstracts/add",
			datasetEditingHandler.Wrap(datasetEditingHandler.AddAbstract)).
			Name("dataset_add_abstract")
		r.Post("/dataset/{id}/abstracts",
			datasetEditingHandler.Wrap(datasetEditingHandler.CreateAbstract)).
			Name("dataset_create_abstract")
		r.Get("/dataset/{id}/abstracts/{abstract_id}/edit",
			datasetEditingHandler.Wrap(datasetEditingHandler.EditAbstract)).
			Name("dataset_edit_abstract")
		r.Put("/dataset/{id}/abstracts/{abstract_id}",
			datasetEditingHandler.Wrap(datasetEditingHandler.UpdateAbstract)).
			Name("dataset_update_abstract")
		r.Get("/dataset/{id}/{snapshot_id}/abstracts/{abstract_id}/confirm-delete",
			datasetEditingHandler.Wrap(datasetEditingHandler.ConfirmDeleteAbstract)).
			Name("dataset_confirm_delete_abstract")
		r.Delete("/dataset/{id}/abstracts/{abstract_id}",
			datasetEditingHandler.Wrap(datasetEditingHandler.DeleteAbstract)).
			Name("dataset_delete_abstract")

		// edit dataset publications
		r.Get("/dataset/{id}/publications/add",
			datasetEditingHandler.Wrap(datasetEditingHandler.AddPublication)).
			Name("dataset_add_publication")
		r.Get("/dataset/{id}/publications/suggestions",
			datasetEditingHandler.Wrap(datasetEditingHandler.SuggestPublications)).
			Name("dataset_suggest_publications")
		r.Post("/dataset/{id}/publications",
			datasetEditingHandler.Wrap(datasetEditingHandler.CreatePublication)).
			Name("dataset_create_publication")
		r.Get("/dataset/{id}/{snapshot_id}/publications/{publication_id}/confirm-delete",
			datasetEditingHandler.Wrap(datasetEditingHandler.ConfirmDeletePublication)).
			Name("dataset_confirm_delete_publication")
		r.Delete("/dataset/{id}/publications/{publication_id}",
			datasetEditingHandler.Wrap(datasetEditingHandler.DeletePublication)).
			Name("dataset_delete_publication")

		// edit dataset contributors
		r.Post("/dataset/{id}/contributors/{role}/order",
			datasetEditingHandler.Wrap(datasetEditingHandler.OrderContributors)).
			Name("dataset_order_contributors")
		r.Get("/dataset/{id}/contributors/{role}/add",
			datasetEditingHandler.Wrap(datasetEditingHandler.AddContributor)).
			Name("dataset_add_contributor")
		r.Get("/dataset/{id}/contributors/{role}/suggestions",
			datasetEditingHandler.Wrap(datasetEditingHandler.AddContributorSuggest)).
			Name("dataset_add_contributor_suggest")
		r.Get("/dataset/{id}/contributors/{role}/confirm-create",
			datasetEditingHandler.Wrap(datasetEditingHandler.ConfirmCreateContributor)).
			Name("dataset_confirm_create_contributor")
		r.Post("/dataset/{id}/contributors/{role}",
			datasetEditingHandler.Wrap(datasetEditingHandler.CreateContributor)).
			Name("dataset_create_contributor")
		r.Get("/dataset/{id}/contributors/{role}/{position}/edit",
			datasetEditingHandler.Wrap(datasetEditingHandler.EditContributor)).
			Name("dataset_edit_contributor")
		r.Get("/dataset/{id}/contributors/{role}/{position}/suggestions",
			datasetEditingHandler.Wrap(datasetEditingHandler.EditContributorSuggest)).
			Name("dataset_edit_contributor_suggest")
		r.Get("/dataset/{id}/contributors/{role}/{position}/confirm-update",
			datasetEditingHandler.Wrap(datasetEditingHandler.ConfirmUpdateContributor)).
			Name("dataset_confirm_update_contributor")
		r.Put("/dataset/{id}/contributors/{role}/{position}",
			datasetEditingHandler.Wrap(datasetEditingHandler.UpdateContributor)).
			Name("dataset_update_contributor")
		r.Delete("/dataset/{id}/contributors/{role}/{position}",
			datasetEditingHandler.Wrap(datasetEditingHandler.DeleteContributor)).
			Name("dataset_delete_contributor")

		// add publication
		r.Get("/publication/add",
			publicationCreatingHandler.Wrap(publicationCreatingHandler.Add)).
			Name("publication_add")
		r.Post("/publication/add-single/import",
			publicationCreatingHandler.Wrap(publicationCreatingHandler.AddSingleImport)).
			Name("publication_add_single_import")
		r.Post("/publication/add-single/import/confirm",
			publicationCreatingHandler.Wrap(publicationCreatingHandler.AddSingleImportConfirm)).
			Name("publication_add_single_import_confirm")
		r.Get("/publication/{id}/add/description",
			publicationCreatingHandler.Wrap(publicationCreatingHandler.AddSingleDescription)).
			Name("publication_add_single_description")
		r.Get("/publication/{id}/add/confirm",
			publicationCreatingHandler.Wrap(publicationCreatingHandler.AddSingleConfirm)).
			Name("publication_add_single_confirm")
		r.Post("/publication/{id}/add/publish",
			publicationCreatingHandler.Wrap(publicationCreatingHandler.AddSinglePublish)).
			Name("publication_add_single_publish")
		r.Get("/publication/{id}/add/finish",
			publicationCreatingHandler.Wrap(publicationCreatingHandler.AddSingleFinish)).
			Name("publication_add_single_finish")
		r.Post("/publication/add-multiple/import",
			publicationCreatingHandler.Wrap(publicationCreatingHandler.AddMultipleImport)).
			Name("publication_add_multiple_import")
		r.Get("/publication/add-multiple/{batch_id}/confirm",
			publicationCreatingHandler.Wrap(publicationCreatingHandler.AddMultipleConfirm)).
			Name("publication_add_multiple_confirm")
		r.Get("/publication/add-multiple/{batch_id}/publication/{id}",
			publicationCreatingHandler.Wrap(publicationCreatingHandler.AddMultipleShow)).
			Name("publication_add_multiple_show")
		r.Post("/publication/add-multiple/{batch_id}/save",
			publicationCreatingHandler.Wrap(publicationCreatingHandler.AddMultipleSave)).
			Name("publication_add_multiple_save_draft")
		r.Post("/publication/add-multiple/{batch_id}/publish",
			publicationCreatingHandler.Wrap(publicationCreatingHandler.AddMultiplePublish)).
			Name("publication_add_multiple_publish")
		r.Get("/publication/add-multiple/{batch_id}/finish",
			publicationCreatingHandler.Wrap(publicationCreatingHandler.AddMultipleFinish)).
			Name("publication_add_multiple_finish")

		// search publications
		r.Get("/publication",
			publicationSearchingHandler.Wrap(publicationSearchingHandler.Search)).
			Name("publications")

		// export publications
		r.Get("/publication.{format}",
			publicationExportingHandler.Wrap(publicationExportingHandler.ExportByCurationSearch)).
			Name("export_publications")

		// publication batch operations
		r.Get("/publication/batch",
			publicationBatchHandler.Wrap(publicationBatchHandler.Show)).
			Name("publication_batch")
		r.Post("/publication/batch",
			publicationBatchHandler.Wrap(publicationBatchHandler.Process)).
			Name("publication_process_batch")

		// view publication
		r.Get("/publication/{id}",
			publicationViewingHandler.Wrap(publicationViewingHandler.Show)).
			Name("publication")
		r.Get("/publication/{id}/description",
			publicationViewingHandler.Wrap(publicationViewingHandler.ShowDescription)).
			Name("publication_description")
		r.Get("/publication/{id}/files",
			publicationViewingHandler.Wrap(publicationViewingHandler.ShowFiles)).
			Name("publication_files")
		r.Get("/publication/{id}/contributors",
			publicationViewingHandler.Wrap(publicationViewingHandler.ShowContributors)).
			Name("publication_contributors")
		r.Get("/publication/{id}/datasets",
			publicationViewingHandler.Wrap(publicationViewingHandler.ShowDatasets)).
			Name("publication_datasets")
		r.Get("/publication/{id}/activity",
			publicationViewingHandler.Wrap(publicationViewingHandler.ShowActivity)).
			Name("publication_activity")
		r.Get("/publication/{id}/files/{file_id}",
			publicationViewingHandler.Wrap(publicationViewingHandler.DownloadFile)).
			Name("publication_download_file")

		// withdraw publication
		r.Get("/publication/{id}/withdraw/confirm",
			publicationEditingHandler.Wrap(publicationEditingHandler.ConfirmWithdraw)).
			Name("publication_confirm_withdraw")
		r.Post("/publication/{id}/withdraw",
			publicationEditingHandler.Wrap(publicationEditingHandler.Withdraw)).
			Name("publication_withdraw")

		// re-publish publication
		r.Get("/publication/{id}/republish/confirm",
			publicationEditingHandler.Wrap(publicationEditingHandler.ConfirmRepublish)).
			Name("publication_confirm_republish")
		r.Post("/publication/{id}/republish",
			publicationEditingHandler.Wrap(publicationEditingHandler.Republish)).
			Name("publication_republish")

		// lock publication
		r.Post("/publication/{id}/lock",
			publicationEditingHandler.Wrap(publicationEditingHandler.Lock)).
			Name("publication_lock")
		r.Post("/publication/{id}/unlock",
			publicationEditingHandler.Wrap(publicationEditingHandler.Unlock)).
			Name("publication_unlock")

		// edit publication activity
		r.Get("/publication/{id}/message/edit",
			publicationEditingHandler.Wrap(publicationEditingHandler.EditMessage)).
			Name("publication_edit_message")
		r.Put("/publication/{id}/message",
			publicationEditingHandler.Wrap(publicationEditingHandler.UpdateMessage)).
			Name("publication_update_message")
		r.Get("/publication/{id}/reviewer-tags/edit",
			publicationEditingHandler.Wrap(publicationEditingHandler.EditReviewerTags)).
			Name("publication_edit_reviewer_tags")
		r.Put("/publication/{id}/reviewer-tags",
			publicationEditingHandler.Wrap(publicationEditingHandler.UpdateReviewerTags)).
			Name("publication_update_reviewer_tags")
		r.Get("/publication/{id}/reviewer-note/edit",
			publicationEditingHandler.Wrap(publicationEditingHandler.EditReviewerNote)).
			Name("publication_edit_reviewer_note")
		r.Put("/publication/{id}/reviewer-note",
			publicationEditingHandler.Wrap(publicationEditingHandler.UpdateReviewerNote)).
			Name("publication_update_reviewer_note")

		// edit publication details
		r.Get("/publication/{id}/details/edit",
			publicationEditingHandler.Wrap(publicationEditingHandler.EditDetails)).
			Name("publication_edit_details")
		r.Put("/publication/{id}/details",
			publicationEditingHandler.Wrap(publicationEditingHandler.UpdateDetails)).
			Name("publication_update_details")

		// edit publication type
		r.Put("/publication/{id}/type",
			publicationEditingHandler.Wrap(publicationEditingHandler.UpdateType)).
			Name("publication_update_type")

		// edit publication conference
		r.Get("/publication/{id}/conference/edit",
			publicationEditingHandler.Wrap(publicationEditingHandler.EditConference)).
			Name("publication_edit_conference")
		r.Put("/publication/{id}/conference",
			publicationEditingHandler.Wrap(publicationEditingHandler.UpdateConference)).
			Name("publication_update_conference")

		// edit publication additional info
		r.Get("/publication/{id}/additional-info/edit",
			publicationEditingHandler.Wrap(publicationEditingHandler.EditAdditionalInfo)).
			Name("publication_edit_additional_info")
		r.Put("/publication/{id}/additional-info",
			publicationEditingHandler.Wrap(publicationEditingHandler.UpdateAdditionalInfo)).
			Name("publication_update_additional_info")

		// edit publication projects
		r.Get("/publication/{id}/projects/add",
			publicationEditingHandler.Wrap(publicationEditingHandler.AddProject)).
			Name("publication_add_project")
		r.Get("/publication/{id}/projects/suggestions",
			publicationEditingHandler.Wrap(publicationEditingHandler.SuggestProjects)).
			Name("publication_suggest_projects")
		r.Post("/publication/{id}/projects",
			publicationEditingHandler.Wrap(publicationEditingHandler.CreateProject)).
			Name("publication_create_project")
		// project_id is last part of url because some id's contain slashes
		r.Get("/publication/{id}/{snapshot_id}/projects/confirm-delete/{project_id:.+}",
			publicationEditingHandler.Wrap(publicationEditingHandler.ConfirmDeleteProject)).
			Name("publication_confirm_delete_project")
		// project_id is last part of url because some id's contain slashes
		r.Delete("/publication/{id}/projects/{project_id:.+}",
			publicationEditingHandler.Wrap(publicationEditingHandler.DeleteProject)).
			Name("publication_delete_project")

		// edit publication links
		r.Get("/publicaton/{id}/links/add",
			publicationEditingHandler.Wrap(publicationEditingHandler.AddLink)).
			Name("publication_add_link")
		r.Post("/publication/{id}/links",
			publicationEditingHandler.Wrap(publicationEditingHandler.CreateLink)).
			Name("publication_create_link")
		r.Get("/publication/{id}/links/{link_id}/edit",
			publicationEditingHandler.Wrap(publicationEditingHandler.EditLink)).
			Name("publication_edit_link")
		r.Put("/publication/{id}/links/{link_id}",
			publicationEditingHandler.Wrap(publicationEditingHandler.UpdateLink)).
			Name("publication_update_link")
		r.Get("/publication/{id}/{snapshot_id}/links/{link_id}/confirm-delete",
			publicationEditingHandler.Wrap(publicationEditingHandler.ConfirmDeleteLink)).
			Name("publication_confirm_delete_link")
		r.Delete("/publication/{id}/links/{link_id}",
			publicationEditingHandler.Wrap(publicationEditingHandler.DeleteLink)).
			Name("publication_delete_link")

		// edit publication departments
		r.Get("/publication/{id}/departments/add",
			publicationEditingHandler.Wrap(publicationEditingHandler.AddDepartment)).
			Name("publication_add_department")
		r.Get("/publication/{id}/departments/suggestions",
			publicationEditingHandler.Wrap(publicationEditingHandler.SuggestDepartments)).
			Name("publication_suggest_departments")
		r.Post("/publication/{id}/departments",
			publicationEditingHandler.Wrap(publicationEditingHandler.CreateDepartment)).
			Name("publication_create_department")
		r.Get("/publication/{id}/{snapshot_id}/departments/{department_id}/confirm-delete",
			publicationEditingHandler.Wrap(publicationEditingHandler.ConfirmDeleteDepartment)).
			Name("publication_confirm_delete_department")
		r.Delete("/publication/{id}/departments/{department_id}",
			publicationEditingHandler.Wrap(publicationEditingHandler.DeleteDepartment)).
			Name("publication_delete_department")

		// edit publication abstracts
		r.Get("/publication/{id}/abstracts/add",
			publicationEditingHandler.Wrap(publicationEditingHandler.AddAbstract)).
			Name("publication_add_abstract")
		r.Post("/publication/{id}/abstracts",
			publicationEditingHandler.Wrap(publicationEditingHandler.CreateAbstract)).
			Name("publication_create_abstract")
		r.Get("/publication/{id}/abstracts/{abstract_id}/edit",
			publicationEditingHandler.Wrap(publicationEditingHandler.EditAbstract)).
			Name("publication_edit_abstract")
		r.Put("/publication/{id}/abstracts/{abstract_id}",
			publicationEditingHandler.Wrap(publicationEditingHandler.UpdateAbstract)).
			Name("publication_update_abstract")
		r.Get("/publication/{id}/{snapshot_id}/abstracts/{abstract_id}/confirm-delete",
			publicationEditingHandler.Wrap(publicationEditingHandler.ConfirmDeleteAbstract)).
			Name("publication_confirm_delete_abstract")
		r.Delete("/publication/{id}/abstracts/{abstract_id}",
			publicationEditingHandler.Wrap(publicationEditingHandler.DeleteAbstract)).
			Name("publication_delete_abstract")

		// edit publication lay summaries
		r.Get("/publication/{id}/lay_summaries/add",
			publicationEditingHandler.Wrap(publicationEditingHandler.AddLaySummary)).
			Name("publication_add_lay_summary")
		r.Post("/publication/{id}/lay_summaries",
			publicationEditingHandler.Wrap(publicationEditingHandler.CreateLaySummary)).
			Name("publication_create_lay_summary")
		r.Get("/publication/{id}/lay_summaries/{lay_summary_id}/edit",
			publicationEditingHandler.Wrap(publicationEditingHandler.EditLaySummary)).
			Name("publication_edit_lay_summary")
		r.Put("/publication/{id}/lay_summaries/{lay_summary_id}",
			publicationEditingHandler.Wrap(publicationEditingHandler.UpdateLaySummary)).
			Name("publication_update_lay_summary")
		r.Get("/publication/{id}/{snapshot_id}/lay_summaries/{lay_summary_id}/confirm-delete",
			publicationEditingHandler.Wrap(publicationEditingHandler.ConfirmDeleteLaySummary)).
			Name("publication_confirm_delete_lay_summary")
		r.Delete("/publication/{id}/lay_summaries/{lay_summary_id}",
			publicationEditingHandler.Wrap(publicationEditingHandler.DeleteLaySummary)).
			Name("publication_delete_lay_summary")

		// edit publication datasets
		r.Get("/publication/{id}/datasets/add",
			publicationEditingHandler.Wrap(publicationEditingHandler.AddDataset)).
			Name("publication_add_dataset")
		r.Get("/publication/{id}/datasets/suggestions",
			publicationEditingHandler.Wrap(publicationEditingHandler.SuggestDatasets)).
			Name("publication_suggest_datasets")
		r.Post("/publication/{id}/datasets",
			publicationEditingHandler.Wrap(publicationEditingHandler.CreateDataset)).
			Name("publication_create_dataset")
		r.Get("/publication/{id}/{snapshot_id}/datasets/{dataset_id}/confirm-delete",
			publicationEditingHandler.Wrap(publicationEditingHandler.ConfirmDeleteDataset)).
			Name("publication_confirm_delete_dataset")
		r.Delete("/publication/{id}/datasets/{dataset_id}",
			publicationEditingHandler.Wrap(publicationEditingHandler.DeleteDataset)).
			Name("publication_delete_dataset")

		// edit publication contributors
		r.Post("/publication/{id}/contributors/{role}/order",
			publicationEditingHandler.Wrap(publicationEditingHandler.OrderContributors)).
			Name("publication_order_contributors")
		r.Get("/publication/{id}/contributors/{role}/add",
			publicationEditingHandler.Wrap(publicationEditingHandler.AddContributor)).
			Name("publication_add_contributor")
		r.Get("/publication/{id}/contributors/{role}/suggestions",
			publicationEditingHandler.Wrap(publicationEditingHandler.AddContributorSuggest)).
			Name("publication_add_contributor_suggest")
		r.Get("/publication/{id}/contributors/{role}/confirm-create",
			publicationEditingHandler.Wrap(publicationEditingHandler.ConfirmCreateContributor)).
			Name("publication_confirm_create_contributor")
		r.Post("/publication/{id}/contributors/{role}",
			publicationEditingHandler.Wrap(publicationEditingHandler.CreateContributor)).
			Name("publication_create_contributor")
		r.Get("/publication/{id}/contributors/{role}/{position}/edit",
			publicationEditingHandler.Wrap(publicationEditingHandler.EditContributor)).
			Name("publication_edit_contributor")
		r.Get("/publication/{id}/contributors/{role}/{position}/suggestions",
			publicationEditingHandler.Wrap(publicationEditingHandler.EditContributorSuggest)).
			Name("publication_edit_contributor_suggest")
		r.Get("/publication/{id}/contributors/{role}/{position}/confirm-update",
			publicationEditingHandler.Wrap(publicationEditingHandler.ConfirmUpdateContributor)).
			Name("publication_confirm_update_contributor")
		r.Put("/publication/{id}/contributors/{role}/{position}",
			publicationEditingHandler.Wrap(publicationEditingHandler.UpdateContributor)).
			Name("publication_update_contributor")
		r.Get("/publication/{id}/contributors/{role}/{position}/confirm-delete",
			publicationEditingHandler.Wrap(publicationEditingHandler.ConfirmDeleteContributor)).
			Name("publication_confirm_delete_contributor")
		r.Delete("/publication/{id}/contributors/{role}/{position}",
			publicationEditingHandler.Wrap(publicationEditingHandler.DeleteContributor)).
			Name("publication_delete_contributor")

		// edit publication files
		r.Post("/publication/{id}/files",
			publicationEditingHandler.Wrap(publicationEditingHandler.UploadFile)).
			Name("publication_upload_file")
		r.Get("/publication/{id}/files/{file_id}/edit",
			publicationEditingHandler.Wrap(publicationEditingHandler.EditFile)).
			Name("publication_edit_file")
		r.Get("/publication/{id}/refresh-files",
			publicationEditingHandler.Wrap(publicationEditingHandler.RefreshFiles)).
			Name("publication_refresh_files")
		r.Get("/publication/{id}/files/{file_id}/refresh-form",
			publicationEditingHandler.Wrap(publicationEditingHandler.RefreshEditFileForm)).
			Name("publication_edit_file_refresh_form")
		r.Put("/publication/{id}/files/{file_id}",
			publicationEditingHandler.Wrap(publicationEditingHandler.UpdateFile)).
			Name("publication_update_file")
		r.Get("/publication/{id}/{snapshot_id}/files/{file_id}/confirm-delete",
			publicationEditingHandler.Wrap(publicationEditingHandler.ConfirmDeleteFile)).
			Name("publication_confirm_delete_file")
		r.Delete("/publication/{id}/files/{file_id}",
			publicationEditingHandler.Wrap(publicationEditingHandler.DeleteFile)).
			Name("publication_delete_file")
	})
}<|MERGE_RESOLUTION|>--- conflicted
+++ resolved
@@ -340,15 +340,13 @@
 				r.Route("/dataset/{id}", func(r *ich.Mux) {
 					r.Use(ctx.SetDataset(c.Services.Repo))
 
-<<<<<<< HEAD
-					// contributor actions
-					r.Get("/contributors/{role}/{position}/confirm-delete", datasetEditingHandler.ConfirmDeleteContributor).Name("dataset_confirm_delete_contributor")
-=======
 					// delete
 					r.Get("/confirm-delete", datasetEditingHandler.ConfirmDelete).Name("dataset_confirm_delete")
 					r.Delete("/", datasetEditingHandler.Delete).Name("dataset_delete")
->>>>>>> 66a65249
-
+
+					// contributor actions
+					r.Get("/contributors/{role}/{position}/confirm-delete", datasetEditingHandler.ConfirmDeleteContributor).Name("dataset_confirm_delete_contributor")
+          
 					// curator actions
 					r.Group(func(r *ich.Mux) {
 						r.Use(ctx.RequireCurator)
