package routes

import (
	"net/http"
	"net/url"
	"strings"
	"time"

	"github.com/alexliesenfeld/health"
	"github.com/go-chi/chi/v5/middleware"
	"github.com/gorilla/csrf"
	"github.com/gorilla/sessions"
	"github.com/jpillora/ipfilter"
	"github.com/leonelquinteros/gotext"
	"github.com/nics/ich"
	"github.com/swaggest/swgui/v5emb"
	"github.com/ugent-library/biblio-backoffice/backends"
	"github.com/ugent-library/biblio-backoffice/ctx"
	"github.com/ugent-library/biblio-backoffice/handlers"
	"github.com/ugent-library/biblio-backoffice/handlers/authenticating"
	"github.com/ugent-library/biblio-backoffice/handlers/candidaterecords"
	"github.com/ugent-library/biblio-backoffice/handlers/dashboard"
	"github.com/ugent-library/biblio-backoffice/handlers/datasetcreating"
	"github.com/ugent-library/biblio-backoffice/handlers/datasetediting"
	"github.com/ugent-library/biblio-backoffice/handlers/datasetexporting"
	"github.com/ugent-library/biblio-backoffice/handlers/datasetsearching"
	"github.com/ugent-library/biblio-backoffice/handlers/datasetviewing"
	"github.com/ugent-library/biblio-backoffice/handlers/frontoffice"
	"github.com/ugent-library/biblio-backoffice/handlers/impersonating"
	"github.com/ugent-library/biblio-backoffice/handlers/mediatypes"
	"github.com/ugent-library/biblio-backoffice/handlers/publicationbatch"
	"github.com/ugent-library/biblio-backoffice/handlers/publicationcreating"
	"github.com/ugent-library/biblio-backoffice/handlers/publicationediting"
	"github.com/ugent-library/biblio-backoffice/handlers/publicationexporting"
	"github.com/ugent-library/biblio-backoffice/handlers/publicationsearching"
	"github.com/ugent-library/biblio-backoffice/handlers/publicationviewing"
	"github.com/ugent-library/biblio-backoffice/models"
	"github.com/ugent-library/httpx"
	"github.com/ugent-library/mix"
	"github.com/ugent-library/oidc"
	"github.com/ugent-library/zaphttp"
	"github.com/ugent-library/zaphttp/zapchi"
	"github.com/unrolled/secure"
	"github.com/unrolled/secure/cspbuilder"
	"go.uber.org/zap"
)

type Version struct {
	Branch string
	Commit string
	Image  string
}

type Config struct {
	Version          Version
	Env              string
	Services         *backends.Services
	BaseURL          *url.URL
	Router           *ich.Mux
	Assets           mix.Manifest
	SessionStore     sessions.Store
	SessionName      string
	Timezone         *time.Location
	Loc              *gotext.Locale
	Logger           *zap.SugaredLogger
	OIDCAuth         *oidc.Auth
	UsernameClaim    string
	FrontendURL      string
	FrontendUsername string
	FrontendPassword string
	IPRanges         string
	MaxFileSize      int
	CSRFName         string
	CSRFSecret       string
	ApiServer        http.Handler
}

func Register(c Config) {
	c.Router.Use(middleware.RequestID)
	if c.Env != "local" {
		c.Router.Use(middleware.RealIP)
	}
	c.Router.Use(zaphttp.SetLogger(c.Logger.Desugar(), zapchi.RequestID))
	c.Router.Use(middleware.RequestLogger(zapchi.LogFormatter()))
	c.Router.Use(middleware.Recoverer)
	c.Router.Use(middleware.StripSlashes)

	// static files
	c.Router.Handle("/static/*", http.StripPrefix("/static/", http.FileServer(http.Dir("./static"))))

	// mount health and info
	c.Router.Get("/status", health.NewHandler(health.NewChecker())) // TODO add checkers
	c.Router.Get("/info", func(w http.ResponseWriter, r *http.Request) {
		httpx.RenderJSON(w, http.StatusOK, c.Version)
	})

	// rest api (api/v2)
	c.Router.Mount("/api/v2", http.StripPrefix("/api/v2", c.ApiServer))
	c.Router.Get("/api/v2/openapi.yaml", func(w http.ResponseWriter, r *http.Request) {
		http.ServeFile(w, r, "api/v2/openapi.yaml")
	})
	c.Router.Mount("/api/v2/docs", v5emb.New(
		"Biblio Backoffice",
		"/api/v2/openapi.yaml",
		"/api/v2/docs",
	))

	// handlers
	baseHandler := handlers.BaseHandler{
		Logger:          c.Logger,
		Router:          c.Router,
		SessionStore:    c.SessionStore,
		SessionName:     c.SessionName,
		Timezone:        c.Timezone,
		Loc:             c.Loc,
		UserService:     c.Services.UserService,
		BaseURL:         c.BaseURL,
		FrontendBaseUrl: c.FrontendURL,
	}
	baseHandler.ErrorHandlers = map[error]func(http.ResponseWriter, *http.Request, handlers.BaseContext){
		models.ErrNotFound:     baseHandler.NotFound,
		models.ErrUserNotFound: baseHandler.UserNotFound,
	}
	frontofficeHandler := &frontoffice.Handler{
		Log:           c.Logger,
		Repo:          c.Services.Repo,
		FileStore:     c.Services.FileStore,
		PeopleRepo:    c.Services.PeopleRepo,
		PeopleIndex:   c.Services.PeopleIndex,
		ProjectsIndex: c.Services.ProjectsIndex,
		IPRanges:      c.IPRanges,
		IPFilter: ipfilter.New(ipfilter.Options{
			AllowedIPs:     strings.Split(c.IPRanges, ","),
			BlockByDefault: true,
		}),
	}
	datasetEditingHandler := &datasetediting.Handler{
		BaseHandler:               baseHandler,
		Repo:                      c.Services.Repo,
		ProjectService:            c.Services.ProjectService,
		ProjectSearchService:      c.Services.ProjectSearchService,
		OrganizationSearchService: c.Services.OrganizationSearchService,
		OrganizationService:       c.Services.OrganizationService,
		PersonSearchService:       c.Services.PersonSearchService,
		PersonService:             c.Services.PersonService,
		PublicationSearchIndex:    c.Services.PublicationSearchIndex,
	}
	publicationEditingHandler := &publicationediting.Handler{
		BaseHandler:               baseHandler,
		Repo:                      c.Services.Repo,
		ProjectService:            c.Services.ProjectService,
		ProjectSearchService:      c.Services.ProjectSearchService,
		OrganizationSearchService: c.Services.OrganizationSearchService,
		OrganizationService:       c.Services.OrganizationService,
		PersonSearchService:       c.Services.PersonSearchService,
		PersonService:             c.Services.PersonService,
		DatasetSearchIndex:        c.Services.DatasetSearchIndex,
		FileStore:                 c.Services.FileStore,
		MaxFileSize:               c.MaxFileSize,
	}

	// frontoffice data exchange api
	c.Router.Group(func(r *ich.Mux) {
		r.Use(httpx.BasicAuth(c.FrontendUsername, c.FrontendPassword))
		r.Get("/frontoffice/publication/{id}", frontofficeHandler.GetPublication)
		r.Get("/frontoffice/publication", frontofficeHandler.GetAllPublications)
		r.Get("/frontoffice/dataset/{id}", frontofficeHandler.GetDataset)
		r.Get("/frontoffice/dataset", frontofficeHandler.GetAllDatasets)
		r.Get("/frontoffice/organization/{id}", frontofficeHandler.GetOrganization)
		r.Get("/frontoffice/organization", frontofficeHandler.GetAllOrganizations)
		r.Get("/frontoffice/organization-trees", frontofficeHandler.GetAllOrganizationTrees)
		r.Get("/frontoffice/user/{id}", frontofficeHandler.GetUser)
		r.Get("/frontoffice/user/username/{username}", frontofficeHandler.GetUserByUsername)
		r.Get("/frontoffice/person/{id}", frontofficeHandler.GetPerson)
		r.Put("/frontoffice/person/{id}/preferred-name", frontofficeHandler.SetPersonPreferredName)
		r.Get("/frontoffice/person/list", frontofficeHandler.GetPeople)
		r.Get("/frontoffice/person", frontofficeHandler.SearchPeople)
		r.Get("/frontoffice/project/{id}", frontofficeHandler.GetProject)
		r.Get("/frontoffice/project/browse", frontofficeHandler.BrowseProjects)
	})

	// frontoffice file download
	c.Router.Get("/download/{id}/{file_id}", frontofficeHandler.DownloadFile)
	c.Router.Head("/download/{id}/{file_id}", frontofficeHandler.DownloadFile)

	c.Router.Group(func(r *ich.Mux) {
		r.Use(httpx.MethodOverride) // TODO eliminate need for method override with htmx
		r.Use(csrf.Protect(
			[]byte(c.CSRFSecret),
			csrf.CookieName(c.CSRFName),
			csrf.Path("/"),
			csrf.Secure(c.BaseURL.Scheme == "https"),
			csrf.SameSite(csrf.SameSiteStrictMode),
			csrf.FieldName("csrf-token"),
		))
		r.Use(secure.New(secure.Options{
			IsDevelopment: c.Env == "local",
			ContentSecurityPolicy: (&cspbuilder.Builder{
				Directives: map[string][]string{
					cspbuilder.DefaultSrc: {"'self'"},
					cspbuilder.ScriptSrc:  {"'self'", "$NONCE"},
					// TODO: htmx injects style
					cspbuilder.StyleSrc: {"'self'", "'unsafe-inline'"},
					cspbuilder.ImgSrc:   {"'self'", "data:"},
				},
			}).MustBuild(),
		}).Handler)

		// BEGIN NEW STYLE HANDLERS
		r.Group(func(r *ich.Mux) {
			r.Use(ctx.Set(ctx.Config{
				Services:    c.Services,
				Router:      c.Router,
				Assets:      c.Assets,
				MaxFileSize: c.MaxFileSize,
				Timezone:    c.Timezone,
				Loc:         c.Loc,
				Env:         c.Env,
				StatusErrorHandlers: map[int]http.HandlerFunc{
					http.StatusNotFound:            handlers.NotFound,
					http.StatusInternalServerError: handlers.InternalServerError,
				},
				ErrorHandlers: map[error]http.HandlerFunc{
					models.ErrUserNotFound: handlers.UserNotFound,
					models.ErrNotFound:     handlers.NotFound,
				},
				SessionName:  c.SessionName,
				SessionStore: c.SessionStore,
				BaseURL:      c.BaseURL,
				FrontendURL:  c.FrontendURL,
				CSRFName:     "csrf-token",
			}))

			r.NotFound(handlers.NotFound)

			// authentication
			authHandler := authenticating.NewAuthHandler(c.OIDCAuth, c.UsernameClaim)
			r.Get("/auth/openid-connect/callback", authHandler.Callback)
			r.Get("/login", authHandler.Login).Name("login")
			r.Get("/logout", authHandler.Logout).Name("logout")

			// home
			r.Get("/", handlers.Home).Name("home")

			r.Group(func(r *ich.Mux) {
				r.Use(ctx.RequireUser)

				r.With(ctx.SetNav("dashboard")).Get("/dashboard", handlers.DashBoard).Name("dashboard")
				r.Get("/dashboard-icon", handlers.DashBoardIcon).Name("dashboard_icon")
				// dashboard action required component
				r.Get("/action-required", handlers.ActionRequired).Name("action_required")
				// dashboard drafts to complete component
				r.Get("/drafts-to-complete", handlers.DraftsToComplete).Name("drafts_to_complete")
				// dashboard recent activity component
				r.Get("/recent-activity", handlers.RecentActivity).Name("recent_activity")

				// curator only routes
				r.Group(func(r *ich.Mux) {
					r.Use(ctx.RequireCurator)

					r.Group(func(r *ich.Mux) {
						r.Use(ctx.SetNav("dashboard"))
						r.Get("/dashboard/datasets/{type}", dashboard.CuratorDatasets).Name("dashboard_datasets")
						r.Get("/dashboard/publications/{type}", dashboard.CuratorPublications).Name("dashboard_publications")
					})
					r.Post("/dashboard/refresh-apublications/{type}", dashboard.RefreshAPublications).Name("dashboard_refresh_apublications")
					r.Post("/dashboard/refresh-upublications/{type}", dashboard.RefreshUPublications).Name("dashboard_refresh_upublications")
					r.With(ctx.SetNav("candidate_records")).Get("/candidate-records", candidaterecords.CandidateRecords).Name("candidate_records")
					r.Get("/candidate-records-icon", candidaterecords.CandidateRecordsIcon).Name("candidate_records_icon")
					r.Get("/candidate-records/{id}/preview", candidaterecords.CandidateRecordPreview).Name("candidate_records_preview")
					r.Get("/candidate-records/{id}/confirm-reject", candidaterecords.ConfirmRejectCandidateRecord).Name("confirm_reject_candidate_record")
					r.Put("/candidate-records/{id}/reject", candidaterecords.RejectCandidateRecord).Name("reject_candidate_record")
					r.Put("/candidate-records/{id}/import", candidaterecords.ImportCandidateRecord).Name("import_candidate_record")
					r.Get("/candidate-records/{id}/files/{file_id}", candidaterecords.DownloadFile).Name("candidate_record_download_file")

					// impersonate user
					r.Get("/impersonation/add", impersonating.AddImpersonation).Name("add_impersonation")
					r.Get("/impersonation/suggestions", impersonating.AddImpersonationSuggest).Name("suggest_impersonations")
					r.Post("/impersonation", impersonating.CreateImpersonation).Name("create_impersonation")

					// export datasets
					r.Get("/dataset.{format}", datasetexporting.ExportByCurationSearch).Name("export_datasets")

					// change user role
					r.Put("/role/{role}", authenticating.UpdateRole).Name("update_role")

					// export publications
					r.Get("/publication.{format}", publicationexporting.ExportByCurationSearch).Name("export_publications")

					// publication batch operations
					r.With(ctx.SetNav("batch")).Get("/publication/batch", publicationbatch.Show).Name("publication_batch")
					r.Post("/publication/batch", publicationbatch.Process).Name("publication_process_batch")
				})

				// delete impersonation
				// TODO why doesn't a DELETE with methodoverride work here?
				r.Post("/delete-impersonation", impersonating.DeleteImpersonation).Name("delete_impersonation")

				// publications
				r.Group(func(r *ich.Mux) {
					r.Use(ctx.SetNav("publications"))

					// search
					r.Get("/publication", publicationsearching.Search).Name("publications")

					// import (wizard part 1 - before save)
					r.Get("/add-publication", publicationcreating.Add).Name("publication_add")
					r.Post("/add-publication/import/single", publicationcreating.AddSingleImport).Name("publication_add_single_import")
					r.Post("/add-publication/import/single/confirm", publicationcreating.AddSingleImportConfirm).Name("publication_add_single_import_confirm")
					r.Post("/add-publication/import/multiple", publicationcreating.AddMultipleImport).Name("publication_add_multiple_import")
					r.Get("/add-publication/import/multiple/{batch_id}/confirm", publicationcreating.AddMultipleConfirm).Name("publication_add_multiple_confirm")
					r.With(ctx.SetPublication(c.Services.Repo)).
						Get("/add-publication/import/multiple/{batch_id}/publication/{id}", publicationcreating.AddMultipleShow).Name("publication_add_multiple_show")
					r.Post("/add-publication/import/multiple/{batch_id}/save", publicationcreating.AddMultipleSave).Name("publication_add_multiple_save_draft")
					r.Post("/add-publication/import/multiple/{batch_id}/publish", publicationcreating.AddMultiplePublish).Name("publication_add_multiple_publish")
					r.Get("/add-publication/import/multiple/{batch_id}/finish", publicationcreating.AddMultipleFinish).Name("publication_add_multiple_finish")

					r.Route("/publication/{id}", func(r *ich.Mux) {
						r.Use(ctx.SetPublication(c.Services.Repo))
						r.Use(ctx.RequireViewPublication)
						r.Use(ctx.SetNav("publications"))

						// view only functions
						r.Group(func(r *ich.Mux) {
							r.Use(ctx.RequireViewPublication)

							r.Get("/", publicationviewing.Show).Name("publication")
							r.With(ctx.SetSubNav("description")).Get("/description", publicationviewing.ShowDescription).Name("publication_description")
							r.With(ctx.SetSubNav("contributors")).Get("/contributors", publicationviewing.ShowContributors).Name("publication_contributors")
							r.With(ctx.SetSubNav("files")).Get("/files", publicationviewing.ShowFiles).Name("publication_files")
							r.With(ctx.SetSubNav("datasets")).Get("/datasets", publicationviewing.ShowDatasets).Name("publication_datasets")
							r.With(ctx.SetSubNav("activity")).Get("/activity", publicationviewing.ShowActivity).Name("publication_activity")
							r.Get("/files/{file_id}", publicationviewing.DownloadFile).Name("publication_download_file")
						})

						// projects
						r.Get("/projects/add", publicationediting.AddProject).Name("publication_add_project")
						r.Get("/projects/suggestions", publicationediting.SuggestProjects).Name("publication_suggest_projects")
						// project_id is last part of url because some id's contain slashes
						r.Get("/{snapshot_id}/projects/confirm-delete/{project_id:.+}", publicationediting.ConfirmDeleteProject).Name("publication_confirm_delete_project")

						// edit only
						r.Group(func(r *ich.Mux) {
							r.Use(ctx.RequireEditPublication)

							// abstracts
							r.Get("/abstracts/add", publicationediting.AddAbstract).Name("publication_add_abstract")
							r.Post("/abstracts", publicationediting.CreateAbstract).Name("publication_create_abstract")
							r.Get("/abstracts/{abstract_id}/edit", publicationediting.EditAbstract).Name("publication_edit_abstract")
							r.Put("/abstracts/{abstract_id}", publicationediting.UpdateAbstract).Name("publication_update_abstract")
							r.Get("/{snapshot_id}/abstracts/{abstract_id}/confirm-delete", publicationediting.ConfirmDeleteAbstract).Name("publication_confirm_delete_abstract")
							r.Delete("/abstracts/{abstract_id}", publicationediting.DeleteAbstract).Name("publication_delete_abstract")

							// add (wizard part 2 - after save)
							r.Get("/add/description", publicationcreating.AddSingleDescription).Name("publication_add_single_description")
							r.Get("/add/confirm", publicationcreating.AddSingleConfirm).Name("publication_add_single_confirm")
							r.Post("/add/publish", publicationcreating.AddSinglePublish).Name("publication_add_single_publish")
							r.Get("/add/finish", publicationcreating.AddSingleFinish).Name("publication_add_single_finish")

							// delete
							r.Get("/confirm-delete", publicationediting.ConfirmDelete).Name("publication_confirm_delete")
							r.Delete("/", publicationediting.Delete).Name("publication_delete")

							// details
							r.Get("/details/edit", publicationediting.EditDetails).Name("publication_edit_details")
							r.Put("/details", publicationediting.UpdateDetails).Name("publication_update_details")

							// edit publication type
							r.Get("/type/confirm", publicationediting.ConfirmUpdateType).Name("publication_confirm_update_type")
							r.Put("/type", publicationediting.UpdateType).Name("publication_update_type")

							// conference
							r.Get("/conference/edit", publicationediting.EditConference).Name("publication_edit_conference")
							r.Put("/conference", publicationediting.UpdateConference).Name("publication_update_conference")

							// projects
							r.Get("/projects/add", publicationediting.AddProject).Name("publication_add_project")
							r.Get("/projects/suggestions", publicationediting.SuggestProjects).Name("publication_suggest_projects")
							// project_id is last part of url because some id's contain slashes
							r.Get("/{snapshot_id}/projects/confirm-delete/{project_id:.+}", publicationediting.ConfirmDeleteProject).Name("publication_confirm_delete_project")

							// abstracts
							r.Get("/abstracts/add", publicationediting.AddAbstract).Name("publication_add_abstract")
							r.Post("/abstracts", publicationediting.CreateAbstract).Name("publication_create_abstract")
							r.Get("/abstracts/{abstract_id}/edit", publicationediting.EditAbstract).Name("publication_edit_abstract")
							r.Put("/abstracts/{abstract_id}", publicationediting.UpdateAbstract).Name("publication_update_abstract")
							r.Get("/{snapshot_id}/abstracts/{abstract_id}/confirm-delete", publicationediting.ConfirmDeleteAbstract).Name("publication_confirm_delete_abstract")
							r.Delete("/abstracts/{abstract_id}", publicationediting.DeleteAbstract).Name("publication_delete_abstract")

							// links
							r.Get("/{snapshot_id}/links/{link_id}/confirm-delete", publicationediting.ConfirmDeleteLink).Name("publication_confirm_delete_link")

							// lay summaries
							r.Get("/lay_summaries/add", publicationediting.AddLaySummary).Name("publication_add_lay_summary")
							r.Post("/lay_summaries", publicationediting.CreateLaySummary).Name("publication_create_lay_summary")
							r.Get("/lay_summaries/{lay_summary_id}/edit", publicationediting.EditLaySummary).Name("publication_edit_lay_summary")
							r.Put("/lay_summaries/{lay_summary_id}", publicationediting.UpdateLaySummary).Name("publication_update_lay_summary")
							r.Get("/{snapshot_id}/lay_summaries/{lay_summary_id}/confirm-delete", publicationediting.ConfirmDeleteLaySummary).Name("publication_confirm_delete_lay_summary")
							r.Delete("/lay_summaries/{lay_summary_id}", publicationediting.DeleteLaySummary).Name("publication_delete_lay_summary")

							// additional info
							r.Get("/additional-info/edit", publicationediting.EditAdditionalInfo).Name("publication_edit_additional_info")
							r.Put("/additional-info", publicationediting.UpdateAdditionalInfo).Name("publication_update_additional_info")

							// files
							r.Post("/files", publicationediting.UploadFile).Name("publication_upload_file")
							r.Get("/refresh-files", publicationediting.RefreshFiles).Name("publication_refresh_files")
							r.Get("/files/{file_id}/edit", publicationediting.EditFile).Name("publication_edit_file")
							r.Get("/files/{file_id}/refresh-form", publicationediting.RefreshEditFileForm).Name("publication_edit_file_refresh_form")
							r.Put("/files/{file_id}", publicationediting.UpdateFile).Name("publication_update_file")
							r.Get("/{snapshot_id}/files/{file_id}/confirm-delete", publicationediting.ConfirmDeleteFile).Name("publication_confirm_delete_file")
							r.Delete("/files/{file_id}", publicationediting.DeleteFile).Name("publication_delete_file")

							// contributors
							r.Get("/contributors/{role}/{position}/confirm-delete", publicationediting.ConfirmDeleteContributor).Name("publication_confirm_delete_contributor")

							// departments
							r.Get("/departments/add", publicationediting.AddDepartment).Name("publication_add_department")
							r.Get("/departments/suggestions", publicationediting.SuggestDepartments).Name("publication_suggest_departments")
							r.Get("/{snapshot_id}/departments/{department_id}/confirm-delete", publicationediting.ConfirmDeleteDepartment).Name("publication_confirm_delete_department")

							// datasets
							r.Get("/datasets/add", publicationediting.AddDataset).Name("publication_add_dataset")
							r.Get("/datasets/suggestions", publicationediting.SuggestDatasets).Name("publication_suggest_datasets")
							r.Post("/datasets", publicationediting.CreateDataset).Name("publication_create_dataset")
							r.Get("/{snapshot_id}/datasets/{dataset_id}/confirm-delete", publicationediting.ConfirmDeleteDataset).Name("publication_confirm_delete_dataset")
							r.Delete("/datasets/{dataset_id}", publicationediting.DeleteDataset).Name("publication_delete_dataset")

							// publish
							r.Get("/publish/confirm", publicationediting.ConfirmPublish).Name("publication_confirm_publish")
							r.Post("/publish", publicationediting.Publish).Name("publication_publish")

							// withdraw
							r.Get("/withdraw/confirm", publicationediting.ConfirmWithdraw).Name("publication_confirm_withdraw")
							r.Post("/withdraw", publicationediting.Withdraw).Name("publication_withdraw")

							// re-publish
							r.Get("/republish/confirm", publicationediting.ConfirmRepublish).Name("publication_confirm_republish")
							r.Post("/republish", publicationediting.Republish).Name("publication_republish")
						})

						// curator actions
						r.Group(func(r *ich.Mux) {
							r.Use(ctx.RequireCurator)

							// (un)lock publication
							r.Post("/lock", publicationediting.Lock).Name("publication_lock")
							r.Post("/unlock", publicationediting.Unlock).Name("publication_unlock")
						})
					})
				})

				// datasets
				r.With(ctx.SetNav("datasets")).Get("/dataset", datasetsearching.Search).Name("datasets")

				// dataset wizard (part 1)
				r.Route("/add-dataset", func(r *ich.Mux) {
					r.Use(ctx.SetNav("datasets"))

					r.Get("/", datasetcreating.Add).Name("dataset_add")
					r.Post("/", datasetcreating.Add).Name("dataset_add")
					r.Post("/import/confirm", datasetcreating.ConfirmImport).Name("dataset_confirm_import")
					r.Post("/import", datasetcreating.AddImport).Name("dataset_add_import")
				})

				r.Route("/dataset/{id}", func(r *ich.Mux) {
					r.Use(ctx.SetDataset(c.Services.Repo))
					r.Use(ctx.RequireViewDataset)
					r.Use(ctx.SetNav("datasets"))

					// view only functions
					r.Get("/", datasetviewing.Show).Name("dataset")
					r.With(ctx.SetSubNav("description")).Get("/description", datasetviewing.ShowDescription).Name("dataset_description")
					r.With(ctx.SetSubNav("contributors")).Get("/contributors", datasetviewing.ShowContributors).Name("dataset_contributors")
					r.With(ctx.SetSubNav("publications")).Get("/publications", datasetviewing.ShowPublications).Name("dataset_publications")
					r.With(ctx.SetSubNav("activity")).Get("/activity", datasetviewing.ShowActivity).Name("dataset_activity")

					// edit only
					r.Group(func(r *ich.Mux) {
						r.Use(ctx.RequireEditDataset)

						// wizard (part 2)
						r.Post("/save", datasetcreating.AddSaveDraft).Name("dataset_add_save_draft")
						r.Post("/add/publish", datasetcreating.AddPublish).Name("dataset_add_publish")
						r.Get("/add/finish", datasetcreating.AddFinish).Name("dataset_add_finish")
						r.Get("/add/confirm", datasetcreating.AddConfirm).Name("dataset_add_confirm")
						r.Get("/add/description", datasetcreating.AddDescription).Name("dataset_add_description")

						// delete
						r.Get("/confirm-delete", datasetediting.ConfirmDelete).Name("dataset_confirm_delete")
						r.Delete("/", datasetediting.Delete).Name("dataset_delete")

						// projects
						r.Get("/projects/add", datasetediting.AddProject).Name("dataset_add_project")
						r.Get("/projects/suggestions", datasetediting.SuggestProjects).Name("dataset_suggest_projects")
						r.Get("/{snapshot_id}/projects/confirm-delete/{project_id:.+}", datasetediting.ConfirmDeleteProject).Name("dataset_confirm_delete_project")

						// abstracts
						r.Get("/abstracts/{abstract_id}/edit", datasetEditingHandler.Wrap(datasetediting.EditAbstract)).Name("dataset_edit_abstract")
						r.Get("/{snapshot_id}/abstracts/{abstract_id}/confirm-delete", datasetediting.ConfirmDeleteAbstract).Name("dataset_confirm_delete_abstract")

						// links
						r.Get("/{snapshot_id}/links/{link_id}/confirm-delete", datasetediting.ConfirmDeleteLink).Name("dataset_confirm_delete_link")

						// contributors
						r.Get("/contributors/{role}/{position}/confirm-delete", datasetediting.ConfirmDeleteContributor).Name("dataset_confirm_delete_contributor")

						// departments
						r.Get("/departments/add", datasetediting.AddDepartment).Name("dataset_add_department")
						r.Get("/departments/suggestions", datasetediting.SuggestDepartments).Name("dataset_suggest_departments")
						r.Get("/{snapshot_id}/departments/{department_id}/confirm-delete", datasetediting.ConfirmDeleteDepartment).Name("dataset_confirm_delete_department")

						// publications
						r.Get("/publications/add", datasetediting.AddPublication).Name("dataset_add_publication")
						r.Get("/publications/suggestions", datasetediting.SuggestPublications).Name("dataset_suggest_publications")
						r.Post("/publications", datasetediting.CreatePublication).Name("dataset_create_publication")
						r.Get("/{snapshot_id}/publications/{publication_id}/confirm-delete", datasetediting.ConfirmDeletePublication).Name("dataset_confirm_delete_publication")
						r.Delete("/publications/{publication_id}", datasetediting.DeletePublication).Name("dataset_delete_publication")

						// activity
						r.Get("/message/edit", datasetediting.EditMessage).Name("dataset_edit_message")
						r.Put("/message", datasetediting.UpdateMessage).Name("dataset_update_message")

						// publish
						r.Get("/publish/confirm", datasetediting.ConfirmPublish).Name("dataset_confirm_publish")
						r.Post("/publish", datasetediting.Publish).Name("dataset_publish")

						// withdraw
						r.Get("/withdraw/confirm", datasetediting.ConfirmWithdraw).Name("dataset_confirm_withdraw")
						r.Post("/withdraw", datasetediting.Withdraw).Name("dataset_withdraw")

						// re-publish
						r.Get("/republish/confirm", datasetediting.ConfirmRepublish).Name("dataset_confirm_republish")
						r.Post("/republish", datasetediting.Republish).Name("dataset_republish")

<<<<<<< HEAD
						// edit links
						r.Get("/links/add", datasetediting.AddLink).Name("dataset_add_link")
						r.Post("/links", datasetediting.CreateLink).Name("dataset_create_link")
						r.Get("/links/{link_id}/edit", datasetediting.EditLink).Name("dataset_edit_link")
						r.Put("/links/{link_id}", datasetediting.UpdateLink).Name("dataset_update_link")
						r.Delete("/links/{link_id}", datasetediting.DeleteLink).Name("dataset_delete_link")
=======
						// edit details
						r.Get("/details/edit", datasetediting.EditDetails).Name("dataset_edit_details")
						r.Put("/details/edit/refresh", datasetediting.RefreshEditDetails).Name("dataset_refresh_edit_details")
						r.Put("/details", datasetediting.UpdateDetails).Name("dataset_update_details")
>>>>>>> 62978eba
					})

					// curator actions
					r.Group(func(r *ich.Mux) {
						r.Use(ctx.RequireCurator)

						// activity
						r.Get("/reviewer-tags/edit", datasetediting.EditReviewerTags).Name("dataset_edit_reviewer_tags")
						r.Put("/reviewer-tags", datasetediting.UpdateReviewerTags).Name("dataset_update_reviewer_tags")
						r.Get("/reviewer-note/edit", datasetediting.EditReviewerNote).Name("dataset_edit_reviewer_note")
						r.Put("/reviewer-note", datasetediting.UpdateReviewerNote).Name("dataset_update_reviewer_note")

						// (un)lock dataset
						r.Post("/lock", datasetediting.Lock).Name("dataset_lock")
						r.Post("/unlock", datasetediting.Unlock).Name("dataset_unlock")
					})
				})

				// media types
				r.Get("/media_type/suggestions", mediatypes.Suggest).Name("suggest_media_types")
			})
		})
		// END NEW STYLE HANDLERS

		// edit dataset projects
		r.Post("/dataset/{id}/projects",
			datasetEditingHandler.Wrap(datasetEditingHandler.CreateProject)).
			Name("dataset_create_project")
		r.Delete("/dataset/{id}/projects/{project_id:.+}",
			datasetEditingHandler.Wrap(datasetEditingHandler.DeleteProject)).
			Name("dataset_delete_project")

		// edit dataset departments
		r.Post("/dataset/{id}/departments",
			datasetEditingHandler.Wrap(datasetEditingHandler.CreateDepartment)).
			Name("dataset_create_department")
		r.Delete("/dataset/{id}/departments/{department_id}",
			datasetEditingHandler.Wrap(datasetEditingHandler.DeleteDepartment)).
			Name("dataset_delete_department")

		// edit dataset abstracts
		r.Get("/dataset/{id}/abstracts/add",
			datasetEditingHandler.Wrap(datasetEditingHandler.AddAbstract)).
			Name("dataset_add_abstract")
		r.Post("/dataset/{id}/abstracts",
			datasetEditingHandler.Wrap(datasetEditingHandler.CreateAbstract)).
			Name("dataset_create_abstract")
		r.Put("/dataset/{id}/abstracts/{abstract_id}",
			datasetEditingHandler.Wrap(datasetEditingHandler.UpdateAbstract)).
			Name("dataset_update_abstract")
		r.Delete("/dataset/{id}/abstracts/{abstract_id}",
			datasetEditingHandler.Wrap(datasetEditingHandler.DeleteAbstract)).
			Name("dataset_delete_abstract")

		// edit dataset contributors
		r.Post("/dataset/{id}/contributors/{role}/order",
			datasetEditingHandler.Wrap(datasetEditingHandler.OrderContributors)).
			Name("dataset_order_contributors")
		r.Get("/dataset/{id}/contributors/{role}/add",
			datasetEditingHandler.Wrap(datasetEditingHandler.AddContributor)).
			Name("dataset_add_contributor")
		r.Get("/dataset/{id}/contributors/{role}/suggestions",
			datasetEditingHandler.Wrap(datasetEditingHandler.AddContributorSuggest)).
			Name("dataset_add_contributor_suggest")
		r.Get("/dataset/{id}/contributors/{role}/confirm-create",
			datasetEditingHandler.Wrap(datasetEditingHandler.ConfirmCreateContributor)).
			Name("dataset_confirm_create_contributor")
		r.Post("/dataset/{id}/contributors/{role}",
			datasetEditingHandler.Wrap(datasetEditingHandler.CreateContributor)).
			Name("dataset_create_contributor")
		r.Get("/dataset/{id}/contributors/{role}/{position}/edit",
			datasetEditingHandler.Wrap(datasetEditingHandler.EditContributor)).
			Name("dataset_edit_contributor")
		r.Get("/dataset/{id}/contributors/{role}/{position}/suggestions",
			datasetEditingHandler.Wrap(datasetEditingHandler.EditContributorSuggest)).
			Name("dataset_edit_contributor_suggest")
		r.Get("/dataset/{id}/contributors/{role}/{position}/confirm-update",
			datasetEditingHandler.Wrap(datasetEditingHandler.ConfirmUpdateContributor)).
			Name("dataset_confirm_update_contributor")
		r.Put("/dataset/{id}/contributors/{role}/{position}",
			datasetEditingHandler.Wrap(datasetEditingHandler.UpdateContributor)).
			Name("dataset_update_contributor")
		r.Delete("/dataset/{id}/contributors/{role}/{position}",
			datasetEditingHandler.Wrap(datasetEditingHandler.DeleteContributor)).
			Name("dataset_delete_contributor")

		// edit publication activity
		r.Get("/publication/{id}/message/edit",
			publicationEditingHandler.Wrap(publicationEditingHandler.EditMessage)).
			Name("publication_edit_message")
		r.Put("/publication/{id}/message",
			publicationEditingHandler.Wrap(publicationEditingHandler.UpdateMessage)).
			Name("publication_update_message")
		r.Get("/publication/{id}/reviewer-tags/edit",
			publicationEditingHandler.Wrap(publicationEditingHandler.EditReviewerTags)).
			Name("publication_edit_reviewer_tags")
		r.Put("/publication/{id}/reviewer-tags",
			publicationEditingHandler.Wrap(publicationEditingHandler.UpdateReviewerTags)).
			Name("publication_update_reviewer_tags")
		r.Get("/publication/{id}/reviewer-note/edit",
			publicationEditingHandler.Wrap(publicationEditingHandler.EditReviewerNote)).
			Name("publication_edit_reviewer_note")
		r.Put("/publication/{id}/reviewer-note",
			publicationEditingHandler.Wrap(publicationEditingHandler.UpdateReviewerNote)).
			Name("publication_update_reviewer_note")

		// edit publication projects
		r.Post("/publication/{id}/projects",
			publicationEditingHandler.Wrap(publicationEditingHandler.CreateProject)).
			Name("publication_create_project")
		// project_id is last part of url because some id's contain slashes
		r.Delete("/publication/{id}/projects/{project_id:.+}",
			publicationEditingHandler.Wrap(publicationEditingHandler.DeleteProject)).
			Name("publication_delete_project")

		// edit publication links
		r.Get("/publication/{id}/links/add",
			publicationEditingHandler.Wrap(publicationEditingHandler.AddLink)).
			Name("publication_add_link")
		r.Post("/publication/{id}/links",
			publicationEditingHandler.Wrap(publicationEditingHandler.CreateLink)).
			Name("publication_create_link")
		r.Get("/publication/{id}/links/{link_id}/edit",
			publicationEditingHandler.Wrap(publicationEditingHandler.EditLink)).
			Name("publication_edit_link")
		r.Put("/publication/{id}/links/{link_id}",
			publicationEditingHandler.Wrap(publicationEditingHandler.UpdateLink)).
			Name("publication_update_link")
		r.Delete("/publication/{id}/links/{link_id}",
			publicationEditingHandler.Wrap(publicationEditingHandler.DeleteLink)).
			Name("publication_delete_link")

			// edit publication departments
		r.Post("/publication/{id}/departments",
			publicationEditingHandler.Wrap(publicationEditingHandler.CreateDepartment)).
			Name("publication_create_department")
		r.Delete("/publication/{id}/departments/{department_id}",
			publicationEditingHandler.Wrap(publicationEditingHandler.DeleteDepartment)).
			Name("publication_delete_department")

		// edit publication contributors
		r.Post("/publication/{id}/contributors/{role}/order",
			publicationEditingHandler.Wrap(publicationEditingHandler.OrderContributors)).
			Name("publication_order_contributors")
		r.Get("/publication/{id}/contributors/{role}/add",
			publicationEditingHandler.Wrap(publicationEditingHandler.AddContributor)).
			Name("publication_add_contributor")
		r.Get("/publication/{id}/contributors/{role}/suggestions",
			publicationEditingHandler.Wrap(publicationEditingHandler.AddContributorSuggest)).
			Name("publication_add_contributor_suggest")
		r.Get("/publication/{id}/contributors/{role}/confirm-create",
			publicationEditingHandler.Wrap(publicationEditingHandler.ConfirmCreateContributor)).
			Name("publication_confirm_create_contributor")
		r.Post("/publication/{id}/contributors/{role}",
			publicationEditingHandler.Wrap(publicationEditingHandler.CreateContributor)).
			Name("publication_create_contributor")
		r.Get("/publication/{id}/contributors/{role}/{position}/edit",
			publicationEditingHandler.Wrap(publicationEditingHandler.EditContributor)).
			Name("publication_edit_contributor")
		r.Get("/publication/{id}/contributors/{role}/{position}/suggestions",
			publicationEditingHandler.Wrap(publicationEditingHandler.EditContributorSuggest)).
			Name("publication_edit_contributor_suggest")
		r.Get("/publication/{id}/contributors/{role}/{position}/confirm-update",
			publicationEditingHandler.Wrap(publicationEditingHandler.ConfirmUpdateContributor)).
			Name("publication_confirm_update_contributor")
		r.Put("/publication/{id}/contributors/{role}/{position}",
			publicationEditingHandler.Wrap(publicationEditingHandler.UpdateContributor)).
			Name("publication_update_contributor")
		r.Delete("/publication/{id}/contributors/{role}/{position}",
			publicationEditingHandler.Wrap(publicationEditingHandler.DeleteContributor)).
			Name("publication_delete_contributor")
	})
}<|MERGE_RESOLUTION|>--- conflicted
+++ resolved
@@ -533,19 +533,17 @@
 						r.Get("/republish/confirm", datasetediting.ConfirmRepublish).Name("dataset_confirm_republish")
 						r.Post("/republish", datasetediting.Republish).Name("dataset_republish")
 
-<<<<<<< HEAD
 						// edit links
 						r.Get("/links/add", datasetediting.AddLink).Name("dataset_add_link")
 						r.Post("/links", datasetediting.CreateLink).Name("dataset_create_link")
 						r.Get("/links/{link_id}/edit", datasetediting.EditLink).Name("dataset_edit_link")
 						r.Put("/links/{link_id}", datasetediting.UpdateLink).Name("dataset_update_link")
 						r.Delete("/links/{link_id}", datasetediting.DeleteLink).Name("dataset_delete_link")
-=======
+
 						// edit details
 						r.Get("/details/edit", datasetediting.EditDetails).Name("dataset_edit_details")
 						r.Put("/details/edit/refresh", datasetediting.RefreshEditDetails).Name("dataset_refresh_edit_details")
 						r.Put("/details", datasetediting.UpdateDetails).Name("dataset_update_details")
->>>>>>> 62978eba
 					})
 
 					// curator actions
