package routes

import (
	"net/http"
	"net/url"
	"strings"
	"time"

	"github.com/alexliesenfeld/health"
	"github.com/go-chi/chi/v5/middleware"
	"github.com/gorilla/csrf"
	"github.com/gorilla/sessions"
	"github.com/jpillora/ipfilter"
	"github.com/leonelquinteros/gotext"
	"github.com/nics/ich"
	"github.com/swaggest/swgui/v5emb"
	"github.com/ugent-library/biblio-backoffice/backends"
	"github.com/ugent-library/biblio-backoffice/ctx"
	"github.com/ugent-library/biblio-backoffice/handlers"
	"github.com/ugent-library/biblio-backoffice/handlers/authenticating"
	"github.com/ugent-library/biblio-backoffice/handlers/candidaterecords"
	"github.com/ugent-library/biblio-backoffice/handlers/dashboard"
	"github.com/ugent-library/biblio-backoffice/handlers/datasetcreating"
	"github.com/ugent-library/biblio-backoffice/handlers/datasetediting"
	"github.com/ugent-library/biblio-backoffice/handlers/datasetexporting"
	"github.com/ugent-library/biblio-backoffice/handlers/datasetsearching"
	"github.com/ugent-library/biblio-backoffice/handlers/datasetviewing"
	"github.com/ugent-library/biblio-backoffice/handlers/frontoffice"
	"github.com/ugent-library/biblio-backoffice/handlers/impersonating"
	"github.com/ugent-library/biblio-backoffice/handlers/mediatypes"
	"github.com/ugent-library/biblio-backoffice/handlers/publicationbatch"
	"github.com/ugent-library/biblio-backoffice/handlers/publicationcreating"
	"github.com/ugent-library/biblio-backoffice/handlers/publicationediting"
	"github.com/ugent-library/biblio-backoffice/handlers/publicationexporting"
	"github.com/ugent-library/biblio-backoffice/handlers/publicationsearching"
	"github.com/ugent-library/biblio-backoffice/handlers/publicationviewing"
	"github.com/ugent-library/httpx"
	"github.com/ugent-library/mix"
	"github.com/ugent-library/oidc"
	"github.com/ugent-library/zaphttp"
	"github.com/ugent-library/zaphttp/zapchi"
	"github.com/unrolled/secure"
	"github.com/unrolled/secure/cspbuilder"
	"go.uber.org/zap"
)

type Version struct {
	Branch string
	Commit string
	Image  string
}

type Config struct {
	Version          Version
	Env              string
	Services         *backends.Services
	BaseURL          *url.URL
	Router           *ich.Mux
	Assets           mix.Manifest
	SessionStore     sessions.Store
	SessionName      string
	Timezone         *time.Location
	Loc              *gotext.Locale
	Logger           *zap.SugaredLogger
	OIDCAuth         *oidc.Auth
	UsernameClaim    string
	FrontendURL      string
	FrontendUsername string
	FrontendPassword string
	IPRanges         string
	MaxFileSize      int
	CSRFName         string
	CSRFSecret       string
	ApiServer        http.Handler
}

func Register(c Config) {
	c.Router.Use(middleware.RequestID)
	if c.Env != "local" {
		c.Router.Use(middleware.RealIP)
	}
	c.Router.Use(zaphttp.SetLogger(c.Logger.Desugar(), zapchi.RequestID))
	c.Router.Use(middleware.RequestLogger(zapchi.LogFormatter()))
	c.Router.Use(middleware.Recoverer)
	c.Router.Use(middleware.StripSlashes)

	// static files
	c.Router.Handle("/static/*", http.StripPrefix("/static/", http.FileServer(http.Dir("./static"))))

	// mount health and info
	c.Router.Get("/status", health.NewHandler(health.NewChecker())) // TODO add checkers
	c.Router.Get("/info", func(w http.ResponseWriter, r *http.Request) {
		httpx.RenderJSON(w, http.StatusOK, c.Version)
	})

	// rest api (api/v2)
	c.Router.Mount("/api/v2", http.StripPrefix("/api/v2", c.ApiServer))
	c.Router.Get("/api/v2/openapi.yaml", func(w http.ResponseWriter, r *http.Request) {
		http.ServeFile(w, r, "api/v2/openapi.yaml")
	})
	c.Router.Mount("/api/v2/docs", v5emb.New(
		"Biblio Backoffice",
		"/api/v2/openapi.yaml",
		"/api/v2/docs",
	))

	// handlers
	baseHandler := handlers.BaseHandler{
		Logger:          c.Logger,
		Router:          c.Router,
		SessionStore:    c.SessionStore,
		SessionName:     c.SessionName,
		Timezone:        c.Timezone,
		Loc:             c.Loc,
		UserService:     c.Services.UserService,
		BaseURL:         c.BaseURL,
		FrontendBaseUrl: c.FrontendURL,
	}
<<<<<<< HEAD
	authenticatingHandler := &authenticating.Handler{
		BaseHandler:   baseHandler,
		OIDCAuth:      c.OIDCAuth,
		UsernameClaim: c.UsernameClaim,
=======
	impersonatingHandler := &impersonating.Handler{
		BaseHandler:       baseHandler,
		UserSearchService: c.Services.UserSearchService,
>>>>>>> c2db42b5
	}
	dashboardHandler := &dashboard.Handler{
		BaseHandler:            baseHandler,
		DatasetSearchIndex:     c.Services.DatasetSearchIndex,
		PublicationSearchIndex: c.Services.PublicationSearchIndex,
	}
	frontofficeHandler := &frontoffice.Handler{
		BaseHandler:   baseHandler,
		Repo:          c.Services.Repo,
		FileStore:     c.Services.FileStore,
		PeopleRepo:    c.Services.PeopleRepo,
		PeopleIndex:   c.Services.PeopleIndex,
		ProjectsIndex: c.Services.ProjectsIndex,
		IPRanges:      c.IPRanges,
		IPFilter: ipfilter.New(ipfilter.Options{
			AllowedIPs:     strings.Split(c.IPRanges, ","),
			BlockByDefault: true,
		}),
	}
	datasetSearchingHandler := &datasetsearching.Handler{
		BaseHandler:        baseHandler,
		DatasetSearchIndex: c.Services.DatasetSearchIndex,
	}
	datasetViewingHandler := &datasetviewing.Handler{
		BaseHandler: baseHandler,
		Repo:        c.Services.Repo,
	}
	datasetCreatingHandler := &datasetcreating.Handler{
		BaseHandler:         baseHandler,
		Repo:                c.Services.Repo,
		DatasetSearchIndex:  c.Services.DatasetSearchIndex,
		DatasetSources:      c.Services.DatasetSources,
		OrganizationService: c.Services.OrganizationService,
	}
	datasetEditingHandler := &datasetediting.Handler{
		BaseHandler:               baseHandler,
		Repo:                      c.Services.Repo,
		ProjectService:            c.Services.ProjectService,
		ProjectSearchService:      c.Services.ProjectSearchService,
		OrganizationSearchService: c.Services.OrganizationSearchService,
		OrganizationService:       c.Services.OrganizationService,
		PersonSearchService:       c.Services.PersonSearchService,
		PersonService:             c.Services.PersonService,
		PublicationSearchIndex:    c.Services.PublicationSearchIndex,
	}
	publicationSearchingHandler := &publicationsearching.Handler{
		BaseHandler:            baseHandler,
		PublicationSearchIndex: c.Services.PublicationSearchIndex,
		FileStore:              c.Services.FileStore,
	}
	publicationViewingHandler := &publicationviewing.Handler{
		BaseHandler: baseHandler,
		Repo:        c.Services.Repo,
		FileStore:   c.Services.FileStore,
		MaxFileSize: c.MaxFileSize,
	}
	publicationCreatingHandler := &publicationcreating.Handler{
		BaseHandler:            baseHandler,
		Repo:                   c.Services.Repo,
		PublicationSearchIndex: c.Services.PublicationSearchIndex,
		PublicationSources:     c.Services.PublicationSources,
		PublicationDecoders:    c.Services.PublicationDecoders,
		OrganizationService:    c.Services.OrganizationService,
	}
	publicationEditingHandler := &publicationediting.Handler{
		BaseHandler:               baseHandler,
		Repo:                      c.Services.Repo,
		ProjectService:            c.Services.ProjectService,
		ProjectSearchService:      c.Services.ProjectSearchService,
		OrganizationSearchService: c.Services.OrganizationSearchService,
		OrganizationService:       c.Services.OrganizationService,
		PersonSearchService:       c.Services.PersonSearchService,
		PersonService:             c.Services.PersonService,
		DatasetSearchIndex:        c.Services.DatasetSearchIndex,
		FileStore:                 c.Services.FileStore,
		MaxFileSize:               c.MaxFileSize,
	}
	publicationBatchHandler := &publicationbatch.Handler{
		BaseHandler: baseHandler,
		Repo:        c.Services.Repo,
	}

	// frontoffice data exchange api
	c.Router.Group(func(r *ich.Mux) {
		r.Use(httpx.BasicAuth(c.FrontendUsername, c.FrontendPassword))
		r.Get("/frontoffice/publication/{id}", frontofficeHandler.GetPublication)
		r.Get("/frontoffice/publication", frontofficeHandler.GetAllPublications)
		r.Get("/frontoffice/dataset/{id}", frontofficeHandler.GetDataset)
		r.Get("/frontoffice/dataset", frontofficeHandler.GetAllDatasets)
		r.Get("/frontoffice/organization/{id}", frontofficeHandler.GetOrganization)
		r.Get("/frontoffice/organization", frontofficeHandler.GetAllOrganizations)
		r.Get("/frontoffice/organization-trees", frontofficeHandler.GetAllOrganizationTrees)
		r.Get("/frontoffice/user/{id}", frontofficeHandler.GetUser)
		r.Get("/frontoffice/user/username/{username}", frontofficeHandler.GetUserByUsername)
		r.Get("/frontoffice/person/{id}", frontofficeHandler.GetPerson)
		r.Get("/frontoffice/person/list", frontofficeHandler.GetPeople)
		r.Get("/frontoffice/person", frontofficeHandler.SearchPeople)
		r.Get("/frontoffice/project/{id}", frontofficeHandler.GetProject)
		r.Get("/frontoffice/project/browse", frontofficeHandler.BrowseProjects)
	})

	// frontoffice file download
	c.Router.Get("/download/{id}/{file_id}", frontofficeHandler.DownloadFile)
	c.Router.Head("/download/{id}/{file_id}", frontofficeHandler.DownloadFile)

	c.Router.Group(func(r *ich.Mux) {
		r.Use(httpx.MethodOverride) // TODO eliminate need for method override with htmx
		r.Use(csrf.Protect(
			[]byte(c.CSRFSecret),
			csrf.CookieName(c.CSRFName),
			csrf.Path("/"),
			csrf.Secure(c.BaseURL.Scheme == "https"),
			csrf.SameSite(csrf.SameSiteStrictMode),
			csrf.FieldName("csrf-token"),
		))
		r.Use(secure.New(secure.Options{
			IsDevelopment: c.Env == "local",
			ContentSecurityPolicy: (&cspbuilder.Builder{
				Directives: map[string][]string{
					cspbuilder.DefaultSrc: {"'self'"},
					cspbuilder.ScriptSrc:  {"'self'", "$NONCE"},
					// TODO: htmx injects style
					cspbuilder.StyleSrc: {"'self'", "'unsafe-inline'"},
					cspbuilder.ImgSrc:   {"'self'", "data:"},
				},
			}).MustBuild(),
		}).Handler)

		// BEGIN NEW STYLE HANDLERS
		r.Group(func(r *ich.Mux) {
			r.Use(ctx.Set(ctx.Config{
				Services: c.Services,
				Router:   c.Router,
				Assets:   c.Assets,
				Timezone: c.Timezone,
				Loc:      c.Loc,
				Env:      c.Env,
				ErrorHandlers: map[int]http.HandlerFunc{
					http.StatusNotFound:            handlers.NotFound,
					http.StatusInternalServerError: handlers.InternalServerError,
				},
				SessionName:   c.SessionName,
				SessionStore:  c.SessionStore,
				BaseURL:       c.BaseURL,
				FrontendURL:   c.FrontendURL,
				CSRFName:      "csrf-token",
				OIDCAuth:      c.OIDCAuth,
				UsernameClaim: c.UsernameClaim,
			}))

			r.NotFound(handlers.NotFound)

			// authentication
			r.Get("/auth/openid-connect/callback", authenticating.Callback)
			r.Get("/login", authenticating.Login).Name("login")
			r.Get("/logout", authenticating.Logout).Name("logout")

			// home
			r.Get("/", handlers.Home).Name("home")

			r.Group(func(r *ich.Mux) {
				r.Use(ctx.RequireUser)

				r.With(ctx.SetNav("dashboard")).Get("/dashboard", handlers.DashBoard).Name("dashboard")
				r.Get("/dashboard-icon", handlers.DashBoardIcon).Name("dashboard_icon")
				// dashboard action required component
				r.Get("/action-required", handlers.ActionRequired).Name("action_required")
				// dashboard drafts to complete component
				r.Get("/drafts-to-complete", handlers.DraftsToComplete).Name("drafts_to_complete")
				// dashboard recent activity component
				r.Get("/recent-activity", handlers.RecentActivity).Name("recent_activity")

				// candidate records
				r.Group(func(r *ich.Mux) {
					r.Use(ctx.RequireCurator)

					r.With(ctx.SetNav("candidate_records")).Get("/candidate-records", candidaterecords.CandidateRecords).Name("candidate_records")
					r.Get("/candidate-records-icon", candidaterecords.CandidateRecordsIcon).Name("candidate_records_icon")
					r.Get("/candidate-records/{id}/confirm-reject", candidaterecords.ConfirmRejectCandidateRecord).Name("confirm_reject_candidate_record")
					r.Put("/candidate-records/{id}/reject", candidaterecords.RejectCandidateRecord).Name("reject_candidate_record")
					r.Put("/candidate-records/{id}/import", candidaterecords.ImportCandidateRecord).Name("import_candidate_record")

<<<<<<< HEAD
					// impersonate user
					r.Get("/impersonation/add", impersonating.AddImpersonation).Name("add_impersonation")
					r.Get("/impersonation/suggestions", impersonating.AddImpersonationSuggest).Name("suggest_impersonations")
					r.Post("/impersonation", impersonating.CreateImpersonation).Name("create_impersonation")
=======
					// export datasets
					r.Get("/dataset.{format}", datasetexporting.ExportByCurationSearch).Name("export_datasets")

          // change user role
					r.Put("/role/{role}", authenticating.UpdateRole).Name("update_role")

					// export publications
					r.Get("/publication.{format}", publicationexporting.ExportByCurationSearch).Name("export_publications")
>>>>>>> c2db42b5
				})

				// delete impersonation
				// TODO why doesn't a DELETE with methodoverride work here?
				r.Post("/delete-impersonation", impersonating.DeleteImpersonation).Name("delete_impersonation")

				// publications
				r.Route("/publication/{id}", func(r *ich.Mux) {
					r.Use(ctx.SetPublication(c.Services.Repo))

					// delete
					r.Get("/confirm-delete", publicationEditingHandler.ConfirmDelete).Name("publication_confirm_delete")
					r.Delete("/", publicationEditingHandler.Delete).Name("publication_delete")

					// edit publication type
					r.Get("/type/confirm", publicationEditingHandler.ConfirmUpdateType).Name("publication_confirm_update_type")

					// abstracts
					r.Get("/{snapshot_id}/abstracts/{abstract_id}/confirm-delete", publicationediting.ConfirmDeleteAbstract).Name("publication_confirm_delete_abstract")

					// contributor actions
					r.Get("/contributors/{role}/{position}/confirm-delete", publicationEditingHandler.ConfirmDeleteContributor).Name("publication_confirm_delete_contributor")

					// publish
					r.Get("/publish/confirm", publicationEditingHandler.ConfirmPublish).Name("publication_confirm_publish")
					r.Post("/publish", publicationEditingHandler.Publish).Name("publication_publish")

					// withdraw
					r.Get("/withdraw/confirm", publicationEditingHandler.ConfirmWithdraw).Name("publication_confirm_withdraw")
					r.Post("/withdraw", publicationEditingHandler.Withdraw).Name("publication_withdraw")

					// re-publish
					r.Get("/republish/confirm", publicationEditingHandler.ConfirmRepublish).Name("publication_confirm_republish")
					r.Post("/republish", publicationEditingHandler.Republish).Name("publication_republish")

					// curator actions
					r.Group(func(r *ich.Mux) {
						r.Use(ctx.RequireCurator)
					})

					// view only functions
					r.Group(func(r *ich.Mux) {
						r.Use(ctx.RequireViewPublication)

						r.Get("/files/{file_id}", publicationviewing.DownloadFile).Name("publication_download_file")
					})
				})

				// datasets
				r.Route("/dataset/{id}", func(r *ich.Mux) {
					r.Use(ctx.SetDataset(c.Services.Repo))

					// delete
					r.Get("/confirm-delete", datasetEditingHandler.ConfirmDelete).Name("dataset_confirm_delete")
					r.Delete("/", datasetEditingHandler.Delete).Name("dataset_delete")

					// publish
					r.Get("/publish/confirm", datasetEditingHandler.ConfirmPublish).Name("dataset_confirm_publish")
					r.Post("/publish", datasetEditingHandler.Publish).Name("dataset_publish")

					// withdraw
					r.Get("/withdraw/confirm", datasetEditingHandler.ConfirmWithdraw).Name("dataset_confirm_withdraw")
					r.Post("/withdraw", datasetEditingHandler.Withdraw).Name("dataset_withdraw")

					// re-publish
					r.Get("/republish/confirm", datasetEditingHandler.ConfirmRepublish).Name("dataset_confirm_republish")
					r.Post("/republish", datasetEditingHandler.Republish).Name("dataset_republish")

					// contributor actions
					r.Get("/contributors/{role}/{position}/confirm-delete", datasetEditingHandler.ConfirmDeleteContributor).Name("dataset_confirm_delete_contributor")

					// curator actions
					r.Group(func(r *ich.Mux) {
						r.Use(ctx.RequireCurator)
					})
				})

				// media types
				r.Get("/media_type/suggestions", mediatypes.Suggest).Name("suggest_media_types")
			})
		})
		// END NEW STYLE HANDLERS

<<<<<<< HEAD
		// authenticate user
		r.Get("/auth/openid-connect/callback",
			authenticatingHandler.Wrap(authenticatingHandler.Callback))
		r.Get("/login",
			authenticatingHandler.Wrap(authenticatingHandler.Login)).
			Name("login")
		r.Get("/logout",
			authenticatingHandler.Wrap(authenticatingHandler.Logout)).
			Name("logout")
		// change user role
		r.Put("/role/{role}",
			authenticatingHandler.Wrap(authenticatingHandler.UpdateRole)).
			Name("update_role")
=======
		// impersonate user
		r.Get("/impersonation/add",
			impersonatingHandler.Wrap(impersonatingHandler.AddImpersonation)).
			Name("add_impersonation")
		r.Get("/impersonation/suggestions",
			impersonatingHandler.Wrap(impersonatingHandler.AddImpersonationSuggest)).
			Name("suggest_impersonations")
		r.Post("/impersonation",
			impersonatingHandler.Wrap(impersonatingHandler.CreateImpersonation)).
			Name("create_impersonation")
		// TODO why doesn't a DELETE with methodoverride work here?
		r.Post("/delete-impersonation",
			impersonatingHandler.Wrap(impersonatingHandler.DeleteImpersonation)).
			Name("delete_impersonation")
>>>>>>> c2db42b5

		// dashboard
		r.Get("/dashboard/publications/{type}", dashboardHandler.Wrap(dashboardHandler.Publications)).
			Name("dashboard_publications")
		r.Get("/dashboard/datasets/{type}", dashboardHandler.Wrap(dashboardHandler.Datasets)).
			Name("dashboard_datasets")
		r.Post("/dashboard/refresh-apublications/{type}", dashboardHandler.Wrap(dashboardHandler.RefreshAPublications)).
			Name("dashboard_refresh_apublications")
		r.Post("/dashboard/refresh-upublications/{type}", dashboardHandler.Wrap(dashboardHandler.RefreshUPublications)).
			Name("dashboard_refresh_upublications")

		// search datasets
		r.Get("/dataset",
			datasetSearchingHandler.Wrap(datasetSearchingHandler.Search)).
			Name("datasets")

		// add dataset
		r.Get("/dataset/add",
			datasetCreatingHandler.Wrap(datasetCreatingHandler.Add)).
			Name("dataset_add")
		r.Post("/dataset/add",
			datasetCreatingHandler.Wrap(datasetCreatingHandler.Add))
		r.Post("/dataset/import",
			datasetCreatingHandler.Wrap(datasetCreatingHandler.AddImport)).
			Name("dataset_add_import")
		r.Post("/dataset/import/confirm",
			datasetCreatingHandler.Wrap(datasetCreatingHandler.ConfirmImport)).
			Name("dataset_confirm_import")
		r.Get("/dataset/{id}/add/description",
			datasetCreatingHandler.Wrap(datasetCreatingHandler.AddDescription)).
			Name("dataset_add_description")
		r.Get("/dataset/{id}/add/confirm",
			datasetCreatingHandler.Wrap(datasetCreatingHandler.AddConfirm)).
			Name("dataset_add_confirm")
		r.Post("/dataset/{id}/save",
			datasetCreatingHandler.Wrap(datasetCreatingHandler.AddSaveDraft)).
			Name("dataset_add_save_draft")
		r.Post("/dataset/{id}/add/publish",
			datasetCreatingHandler.Wrap(datasetCreatingHandler.AddPublish)).
			Name("dataset_add_publish")
		r.Get("/dataset/{id}/add/finish",
			datasetCreatingHandler.Wrap(datasetCreatingHandler.AddFinish)).
			Name("dataset_add_finish")

		// view dataset
		r.Get("/dataset/{id}",
			datasetViewingHandler.Wrap(datasetViewingHandler.Show)).
			Name("dataset")
		r.Get("/dataset/{id}/description",
			datasetViewingHandler.Wrap(datasetViewingHandler.ShowDescription)).
			Name("dataset_description")
		r.Get("/dataset/{id}/contributors",
			datasetViewingHandler.Wrap(datasetViewingHandler.ShowContributors)).
			Name("dataset_contributors")
		r.Get("/dataset/{id}/publications",
			datasetViewingHandler.Wrap(datasetViewingHandler.ShowPublications)).
			Name("dataset_publications")
		r.Get("/dataset/{id}/activity",
			datasetViewingHandler.Wrap(datasetViewingHandler.ShowActivity)).
			Name("dataset_activity")

		// lock dataset
		r.Post("/dataset/{id}/lock",
			datasetEditingHandler.Wrap(datasetEditingHandler.Lock)).
			Name("dataset_lock")
		r.Post("/dataset/{id}/unlock",
			datasetEditingHandler.Wrap(datasetEditingHandler.Unlock)).
			Name("dataset_unlock")

		// edit dataset activity
		r.Get("/dataset/{id}/message/edit",
			datasetEditingHandler.Wrap(datasetEditingHandler.EditMessage)).
			Name("dataset_edit_message")
		r.Put("/dataset/{id}/message",
			datasetEditingHandler.Wrap(datasetEditingHandler.UpdateMessage)).
			Name("dataset_update_message")
		r.Get("/dataset/{id}/reviewer-tags/edit",
			datasetEditingHandler.Wrap(datasetEditingHandler.EditReviewerTags)).
			Name("dataset_edit_reviewer_tags")
		r.Put("/dataset/{id}/reviewer-tags",
			datasetEditingHandler.Wrap(datasetEditingHandler.UpdateReviewerTags)).
			Name("dataset_update_reviewer_tags")
		r.Get("/dataset/{id}/reviewer-note/edit",
			datasetEditingHandler.Wrap(datasetEditingHandler.EditReviewerNote)).
			Name("dataset_edit_reviewer_note")
		r.Put("/dataset/{id}/reviewer-note",
			datasetEditingHandler.Wrap(datasetEditingHandler.UpdateReviewerNote)).
			Name("dataset_update_reviewer_note")

		// edit dataset details
		r.Get("/dataset/{id}/details/edit",
			datasetEditingHandler.Wrap(datasetEditingHandler.EditDetails)).
			Name("dataset_edit_details")
		r.Put("/dataset/{id}/details/edit/refresh-form",
			datasetEditingHandler.Wrap(datasetEditingHandler.RefreshEditFileForm)).
			Name("dataset_edit_file_refresh_form")
		r.Put("/dataset/{id}/details",
			datasetEditingHandler.Wrap(datasetEditingHandler.UpdateDetails)).
			Name("dataset_update_details")

		// edit dataset projects
		r.Get("/dataset/{id}/projects/add",
			datasetEditingHandler.Wrap(datasetEditingHandler.AddProject)).
			Name("dataset_add_project")
		r.Get("/dataset/{id}/projects/suggestions",
			datasetEditingHandler.Wrap(datasetEditingHandler.SuggestProjects)).
			Name("dataset_suggest_projects")
		r.Post("/dataset/{id}/projects",
			datasetEditingHandler.Wrap(datasetEditingHandler.CreateProject)).
			Name("dataset_create_project")
		r.Get("/dataset/{id}/{snapshot_id}/projects/confirm-delete/{project_id:.+}",
			datasetEditingHandler.Wrap(datasetEditingHandler.ConfirmDeleteProject)).
			Name("dataset_confirm_delete_project")
		r.Delete("/dataset/{id}/projects/{project_id:.+}",
			datasetEditingHandler.Wrap(datasetEditingHandler.DeleteProject)).
			Name("dataset_delete_project")

		// edit dataset links
		r.Get("/dataset/{id}/links/add",
			datasetEditingHandler.Wrap(datasetEditingHandler.AddLink)).
			Name("dataset_add_link")
		r.Post("/dataset/{id}/links",
			datasetEditingHandler.Wrap(datasetEditingHandler.CreateLink)).
			Name("dataset_create_link")
		r.Get("/dataset/{id}/links/{link_id}/edit",
			datasetEditingHandler.Wrap(datasetEditingHandler.EditLink)).
			Name("dataset_edit_link")
		r.Put("/dataset/{id}/links/{link_id}",
			datasetEditingHandler.Wrap(datasetEditingHandler.UpdateLink)).
			Name("dataset_update_link")
		r.Get("/dataset/{id}/{snapshot_id}/links/{link_id}/confirm-delete",
			datasetEditingHandler.Wrap(datasetEditingHandler.ConfirmDeleteLink)).
			Name("dataset_confirm_delete_link")
		r.Delete("/dataset/{id}/links/{link_id}",
			datasetEditingHandler.Wrap(datasetEditingHandler.DeleteLink)).
			Name("dataset_delete_link")

		// edit dataset departments
		r.Get("/dataset/{id}/departments/add",
			datasetEditingHandler.Wrap(datasetEditingHandler.AddDepartment)).
			Name("dataset_add_department")
		r.Get("/dataset/{id}/departments/suggestions",
			datasetEditingHandler.Wrap(datasetEditingHandler.SuggestDepartments)).
			Name("dataset_suggest_departments")
		r.Post("/dataset/{id}/departments",
			datasetEditingHandler.Wrap(datasetEditingHandler.CreateDepartment)).
			Name("dataset_create_department")
		r.Get("/dataset/{id}/{snapshot_id}/departments/{department_id}/confirm-delete",
			datasetEditingHandler.Wrap(datasetEditingHandler.ConfirmDeleteDepartment)).
			Name("dataset_confirm_delete_department")
		r.Delete("/dataset/{id}/departments/{department_id}",
			datasetEditingHandler.Wrap(datasetEditingHandler.DeleteDepartment)).
			Name("dataset_delete_department")

		// edit dataset abstracts
		r.Get("/dataset/{id}/abstracts/add",
			datasetEditingHandler.Wrap(datasetEditingHandler.AddAbstract)).
			Name("dataset_add_abstract")
		r.Post("/dataset/{id}/abstracts",
			datasetEditingHandler.Wrap(datasetEditingHandler.CreateAbstract)).
			Name("dataset_create_abstract")
		r.Get("/dataset/{id}/abstracts/{abstract_id}/edit",
			datasetEditingHandler.Wrap(datasetEditingHandler.EditAbstract)).
			Name("dataset_edit_abstract")
		r.Put("/dataset/{id}/abstracts/{abstract_id}",
			datasetEditingHandler.Wrap(datasetEditingHandler.UpdateAbstract)).
			Name("dataset_update_abstract")
		r.Get("/dataset/{id}/{snapshot_id}/abstracts/{abstract_id}/confirm-delete",
			datasetEditingHandler.Wrap(datasetEditingHandler.ConfirmDeleteAbstract)).
			Name("dataset_confirm_delete_abstract")
		r.Delete("/dataset/{id}/abstracts/{abstract_id}",
			datasetEditingHandler.Wrap(datasetEditingHandler.DeleteAbstract)).
			Name("dataset_delete_abstract")

		// edit dataset publications
		r.Get("/dataset/{id}/publications/add",
			datasetEditingHandler.Wrap(datasetEditingHandler.AddPublication)).
			Name("dataset_add_publication")
		r.Get("/dataset/{id}/publications/suggestions",
			datasetEditingHandler.Wrap(datasetEditingHandler.SuggestPublications)).
			Name("dataset_suggest_publications")
		r.Post("/dataset/{id}/publications",
			datasetEditingHandler.Wrap(datasetEditingHandler.CreatePublication)).
			Name("dataset_create_publication")
		r.Get("/dataset/{id}/{snapshot_id}/publications/{publication_id}/confirm-delete",
			datasetEditingHandler.Wrap(datasetEditingHandler.ConfirmDeletePublication)).
			Name("dataset_confirm_delete_publication")
		r.Delete("/dataset/{id}/publications/{publication_id}",
			datasetEditingHandler.Wrap(datasetEditingHandler.DeletePublication)).
			Name("dataset_delete_publication")

		// edit dataset contributors
		r.Post("/dataset/{id}/contributors/{role}/order",
			datasetEditingHandler.Wrap(datasetEditingHandler.OrderContributors)).
			Name("dataset_order_contributors")
		r.Get("/dataset/{id}/contributors/{role}/add",
			datasetEditingHandler.Wrap(datasetEditingHandler.AddContributor)).
			Name("dataset_add_contributor")
		r.Get("/dataset/{id}/contributors/{role}/suggestions",
			datasetEditingHandler.Wrap(datasetEditingHandler.AddContributorSuggest)).
			Name("dataset_add_contributor_suggest")
		r.Get("/dataset/{id}/contributors/{role}/confirm-create",
			datasetEditingHandler.Wrap(datasetEditingHandler.ConfirmCreateContributor)).
			Name("dataset_confirm_create_contributor")
		r.Post("/dataset/{id}/contributors/{role}",
			datasetEditingHandler.Wrap(datasetEditingHandler.CreateContributor)).
			Name("dataset_create_contributor")
		r.Get("/dataset/{id}/contributors/{role}/{position}/edit",
			datasetEditingHandler.Wrap(datasetEditingHandler.EditContributor)).
			Name("dataset_edit_contributor")
		r.Get("/dataset/{id}/contributors/{role}/{position}/suggestions",
			datasetEditingHandler.Wrap(datasetEditingHandler.EditContributorSuggest)).
			Name("dataset_edit_contributor_suggest")
		r.Get("/dataset/{id}/contributors/{role}/{position}/confirm-update",
			datasetEditingHandler.Wrap(datasetEditingHandler.ConfirmUpdateContributor)).
			Name("dataset_confirm_update_contributor")
		r.Put("/dataset/{id}/contributors/{role}/{position}",
			datasetEditingHandler.Wrap(datasetEditingHandler.UpdateContributor)).
			Name("dataset_update_contributor")
		r.Delete("/dataset/{id}/contributors/{role}/{position}",
			datasetEditingHandler.Wrap(datasetEditingHandler.DeleteContributor)).
			Name("dataset_delete_contributor")

		// add publication
		r.Get("/publication/add",
			publicationCreatingHandler.Wrap(publicationCreatingHandler.Add)).
			Name("publication_add")
		r.Post("/publication/add-single/import",
			publicationCreatingHandler.Wrap(publicationCreatingHandler.AddSingleImport)).
			Name("publication_add_single_import")
		r.Post("/publication/add-single/import/confirm",
			publicationCreatingHandler.Wrap(publicationCreatingHandler.AddSingleImportConfirm)).
			Name("publication_add_single_import_confirm")
		r.Get("/publication/{id}/add/description",
			publicationCreatingHandler.Wrap(publicationCreatingHandler.AddSingleDescription)).
			Name("publication_add_single_description")
		r.Get("/publication/{id}/add/confirm",
			publicationCreatingHandler.Wrap(publicationCreatingHandler.AddSingleConfirm)).
			Name("publication_add_single_confirm")
		r.Post("/publication/{id}/add/publish",
			publicationCreatingHandler.Wrap(publicationCreatingHandler.AddSinglePublish)).
			Name("publication_add_single_publish")
		r.Get("/publication/{id}/add/finish",
			publicationCreatingHandler.Wrap(publicationCreatingHandler.AddSingleFinish)).
			Name("publication_add_single_finish")
		r.Post("/publication/add-multiple/import",
			publicationCreatingHandler.Wrap(publicationCreatingHandler.AddMultipleImport)).
			Name("publication_add_multiple_import")
		r.Get("/publication/add-multiple/{batch_id}/confirm",
			publicationCreatingHandler.Wrap(publicationCreatingHandler.AddMultipleConfirm)).
			Name("publication_add_multiple_confirm")
		r.Get("/publication/add-multiple/{batch_id}/publication/{id}",
			publicationCreatingHandler.Wrap(publicationCreatingHandler.AddMultipleShow)).
			Name("publication_add_multiple_show")
		r.Post("/publication/add-multiple/{batch_id}/save",
			publicationCreatingHandler.Wrap(publicationCreatingHandler.AddMultipleSave)).
			Name("publication_add_multiple_save_draft")
		r.Post("/publication/add-multiple/{batch_id}/publish",
			publicationCreatingHandler.Wrap(publicationCreatingHandler.AddMultiplePublish)).
			Name("publication_add_multiple_publish")
		r.Get("/publication/add-multiple/{batch_id}/finish",
			publicationCreatingHandler.Wrap(publicationCreatingHandler.AddMultipleFinish)).
			Name("publication_add_multiple_finish")

		// search publications
		r.Get("/publication",
			publicationSearchingHandler.Wrap(publicationSearchingHandler.Search)).
			Name("publications")

		// publication batch operations
		r.Get("/publication/batch",
			publicationBatchHandler.Wrap(publicationBatchHandler.Show)).
			Name("publication_batch")
		r.Post("/publication/batch",
			publicationBatchHandler.Wrap(publicationBatchHandler.Process)).
			Name("publication_process_batch")

		// view publication
		r.Get("/publication/{id}",
			publicationViewingHandler.Wrap(publicationViewingHandler.Show)).
			Name("publication")
		r.Get("/publication/{id}/description",
			publicationViewingHandler.Wrap(publicationViewingHandler.ShowDescription)).
			Name("publication_description")
		r.Get("/publication/{id}/files",
			publicationViewingHandler.Wrap(publicationViewingHandler.ShowFiles)).
			Name("publication_files")
		r.Get("/publication/{id}/contributors",
			publicationViewingHandler.Wrap(publicationViewingHandler.ShowContributors)).
			Name("publication_contributors")
		r.Get("/publication/{id}/datasets",
			publicationViewingHandler.Wrap(publicationViewingHandler.ShowDatasets)).
			Name("publication_datasets")
		r.Get("/publication/{id}/activity",
			publicationViewingHandler.Wrap(publicationViewingHandler.ShowActivity)).
			Name("publication_activity")

		// lock publication
		r.Post("/publication/{id}/lock",
			publicationEditingHandler.Wrap(publicationEditingHandler.Lock)).
			Name("publication_lock")
		r.Post("/publication/{id}/unlock",
			publicationEditingHandler.Wrap(publicationEditingHandler.Unlock)).
			Name("publication_unlock")

		// edit publication activity
		r.Get("/publication/{id}/message/edit",
			publicationEditingHandler.Wrap(publicationEditingHandler.EditMessage)).
			Name("publication_edit_message")
		r.Put("/publication/{id}/message",
			publicationEditingHandler.Wrap(publicationEditingHandler.UpdateMessage)).
			Name("publication_update_message")
		r.Get("/publication/{id}/reviewer-tags/edit",
			publicationEditingHandler.Wrap(publicationEditingHandler.EditReviewerTags)).
			Name("publication_edit_reviewer_tags")
		r.Put("/publication/{id}/reviewer-tags",
			publicationEditingHandler.Wrap(publicationEditingHandler.UpdateReviewerTags)).
			Name("publication_update_reviewer_tags")
		r.Get("/publication/{id}/reviewer-note/edit",
			publicationEditingHandler.Wrap(publicationEditingHandler.EditReviewerNote)).
			Name("publication_edit_reviewer_note")
		r.Put("/publication/{id}/reviewer-note",
			publicationEditingHandler.Wrap(publicationEditingHandler.UpdateReviewerNote)).
			Name("publication_update_reviewer_note")

		// edit publication details
		r.Get("/publication/{id}/details/edit",
			publicationEditingHandler.Wrap(publicationEditingHandler.EditDetails)).
			Name("publication_edit_details")
		r.Put("/publication/{id}/details",
			publicationEditingHandler.Wrap(publicationEditingHandler.UpdateDetails)).
			Name("publication_update_details")

		// edit publication type
		r.Put("/publication/{id}/type",
			publicationEditingHandler.Wrap(publicationEditingHandler.UpdateType)).
			Name("publication_update_type")

		// edit publication conference
		r.Get("/publication/{id}/conference/edit",
			publicationEditingHandler.Wrap(publicationEditingHandler.EditConference)).
			Name("publication_edit_conference")
		r.Put("/publication/{id}/conference",
			publicationEditingHandler.Wrap(publicationEditingHandler.UpdateConference)).
			Name("publication_update_conference")

		// edit publication additional info
		r.Get("/publication/{id}/additional-info/edit",
			publicationEditingHandler.Wrap(publicationEditingHandler.EditAdditionalInfo)).
			Name("publication_edit_additional_info")
		r.Put("/publication/{id}/additional-info",
			publicationEditingHandler.Wrap(publicationEditingHandler.UpdateAdditionalInfo)).
			Name("publication_update_additional_info")

		// edit publication projects
		r.Get("/publication/{id}/projects/add",
			publicationEditingHandler.Wrap(publicationEditingHandler.AddProject)).
			Name("publication_add_project")
		r.Get("/publication/{id}/projects/suggestions",
			publicationEditingHandler.Wrap(publicationEditingHandler.SuggestProjects)).
			Name("publication_suggest_projects")
		r.Post("/publication/{id}/projects",
			publicationEditingHandler.Wrap(publicationEditingHandler.CreateProject)).
			Name("publication_create_project")
		// project_id is last part of url because some id's contain slashes
		r.Get("/publication/{id}/{snapshot_id}/projects/confirm-delete/{project_id:.+}",
			publicationEditingHandler.Wrap(publicationEditingHandler.ConfirmDeleteProject)).
			Name("publication_confirm_delete_project")
		// project_id is last part of url because some id's contain slashes
		r.Delete("/publication/{id}/projects/{project_id:.+}",
			publicationEditingHandler.Wrap(publicationEditingHandler.DeleteProject)).
			Name("publication_delete_project")

		// edit publication links
		r.Get("/publication/{id}/links/add",
			publicationEditingHandler.Wrap(publicationEditingHandler.AddLink)).
			Name("publication_add_link")
		r.Post("/publication/{id}/links",
			publicationEditingHandler.Wrap(publicationEditingHandler.CreateLink)).
			Name("publication_create_link")
		r.Get("/publication/{id}/links/{link_id}/edit",
			publicationEditingHandler.Wrap(publicationEditingHandler.EditLink)).
			Name("publication_edit_link")
		r.Put("/publication/{id}/links/{link_id}",
			publicationEditingHandler.Wrap(publicationEditingHandler.UpdateLink)).
			Name("publication_update_link")
		r.Get("/publication/{id}/{snapshot_id}/links/{link_id}/confirm-delete",
			publicationEditingHandler.Wrap(publicationEditingHandler.ConfirmDeleteLink)).
			Name("publication_confirm_delete_link")
		r.Delete("/publication/{id}/links/{link_id}",
			publicationEditingHandler.Wrap(publicationEditingHandler.DeleteLink)).
			Name("publication_delete_link")

		// edit publication departments
		r.Get("/publication/{id}/departments/add",
			publicationEditingHandler.Wrap(publicationEditingHandler.AddDepartment)).
			Name("publication_add_department")
		r.Get("/publication/{id}/departments/suggestions",
			publicationEditingHandler.Wrap(publicationEditingHandler.SuggestDepartments)).
			Name("publication_suggest_departments")
		r.Post("/publication/{id}/departments",
			publicationEditingHandler.Wrap(publicationEditingHandler.CreateDepartment)).
			Name("publication_create_department")
		r.Get("/publication/{id}/{snapshot_id}/departments/{department_id}/confirm-delete",
			publicationEditingHandler.Wrap(publicationEditingHandler.ConfirmDeleteDepartment)).
			Name("publication_confirm_delete_department")
		r.Delete("/publication/{id}/departments/{department_id}",
			publicationEditingHandler.Wrap(publicationEditingHandler.DeleteDepartment)).
			Name("publication_delete_department")

		// edit publication abstracts
		r.Get("/publication/{id}/abstracts/add",
			publicationEditingHandler.Wrap(publicationEditingHandler.AddAbstract)).
			Name("publication_add_abstract")
		r.Post("/publication/{id}/abstracts",
			publicationEditingHandler.Wrap(publicationEditingHandler.CreateAbstract)).
			Name("publication_create_abstract")
		r.Get("/publication/{id}/abstracts/{abstract_id}/edit",
			publicationEditingHandler.Wrap(publicationEditingHandler.EditAbstract)).
			Name("publication_edit_abstract")
		r.Put("/publication/{id}/abstracts/{abstract_id}",
			publicationEditingHandler.Wrap(publicationEditingHandler.UpdateAbstract)).
			Name("publication_update_abstract")
		r.Delete("/publication/{id}/abstracts/{abstract_id}",
			publicationEditingHandler.Wrap(publicationEditingHandler.DeleteAbstract)).
			Name("publication_delete_abstract")

		// edit publication lay summaries
		r.Get("/publication/{id}/lay_summaries/add",
			publicationEditingHandler.Wrap(publicationEditingHandler.AddLaySummary)).
			Name("publication_add_lay_summary")
		r.Post("/publication/{id}/lay_summaries",
			publicationEditingHandler.Wrap(publicationEditingHandler.CreateLaySummary)).
			Name("publication_create_lay_summary")
		r.Get("/publication/{id}/lay_summaries/{lay_summary_id}/edit",
			publicationEditingHandler.Wrap(publicationEditingHandler.EditLaySummary)).
			Name("publication_edit_lay_summary")
		r.Put("/publication/{id}/lay_summaries/{lay_summary_id}",
			publicationEditingHandler.Wrap(publicationEditingHandler.UpdateLaySummary)).
			Name("publication_update_lay_summary")
		r.Get("/publication/{id}/{snapshot_id}/lay_summaries/{lay_summary_id}/confirm-delete",
			publicationEditingHandler.Wrap(publicationEditingHandler.ConfirmDeleteLaySummary)).
			Name("publication_confirm_delete_lay_summary")
		r.Delete("/publication/{id}/lay_summaries/{lay_summary_id}",
			publicationEditingHandler.Wrap(publicationEditingHandler.DeleteLaySummary)).
			Name("publication_delete_lay_summary")

		// edit publication datasets
		r.Get("/publication/{id}/datasets/add",
			publicationEditingHandler.Wrap(publicationEditingHandler.AddDataset)).
			Name("publication_add_dataset")
		r.Get("/publication/{id}/datasets/suggestions",
			publicationEditingHandler.Wrap(publicationEditingHandler.SuggestDatasets)).
			Name("publication_suggest_datasets")
		r.Post("/publication/{id}/datasets",
			publicationEditingHandler.Wrap(publicationEditingHandler.CreateDataset)).
			Name("publication_create_dataset")
		r.Get("/publication/{id}/{snapshot_id}/datasets/{dataset_id}/confirm-delete",
			publicationEditingHandler.Wrap(publicationEditingHandler.ConfirmDeleteDataset)).
			Name("publication_confirm_delete_dataset")
		r.Delete("/publication/{id}/datasets/{dataset_id}",
			publicationEditingHandler.Wrap(publicationEditingHandler.DeleteDataset)).
			Name("publication_delete_dataset")

		// edit publication contributors
		r.Post("/publication/{id}/contributors/{role}/order",
			publicationEditingHandler.Wrap(publicationEditingHandler.OrderContributors)).
			Name("publication_order_contributors")
		r.Get("/publication/{id}/contributors/{role}/add",
			publicationEditingHandler.Wrap(publicationEditingHandler.AddContributor)).
			Name("publication_add_contributor")
		r.Get("/publication/{id}/contributors/{role}/suggestions",
			publicationEditingHandler.Wrap(publicationEditingHandler.AddContributorSuggest)).
			Name("publication_add_contributor_suggest")
		r.Get("/publication/{id}/contributors/{role}/confirm-create",
			publicationEditingHandler.Wrap(publicationEditingHandler.ConfirmCreateContributor)).
			Name("publication_confirm_create_contributor")
		r.Post("/publication/{id}/contributors/{role}",
			publicationEditingHandler.Wrap(publicationEditingHandler.CreateContributor)).
			Name("publication_create_contributor")
		r.Get("/publication/{id}/contributors/{role}/{position}/edit",
			publicationEditingHandler.Wrap(publicationEditingHandler.EditContributor)).
			Name("publication_edit_contributor")
		r.Get("/publication/{id}/contributors/{role}/{position}/suggestions",
			publicationEditingHandler.Wrap(publicationEditingHandler.EditContributorSuggest)).
			Name("publication_edit_contributor_suggest")
		r.Get("/publication/{id}/contributors/{role}/{position}/confirm-update",
			publicationEditingHandler.Wrap(publicationEditingHandler.ConfirmUpdateContributor)).
			Name("publication_confirm_update_contributor")
		r.Put("/publication/{id}/contributors/{role}/{position}",
			publicationEditingHandler.Wrap(publicationEditingHandler.UpdateContributor)).
			Name("publication_update_contributor")
		r.Delete("/publication/{id}/contributors/{role}/{position}",
			publicationEditingHandler.Wrap(publicationEditingHandler.DeleteContributor)).
			Name("publication_delete_contributor")

		// edit publication files
		r.Post("/publication/{id}/files",
			publicationEditingHandler.Wrap(publicationEditingHandler.UploadFile)).
			Name("publication_upload_file")
		r.Get("/publication/{id}/files/{file_id}/edit",
			publicationEditingHandler.Wrap(publicationEditingHandler.EditFile)).
			Name("publication_edit_file")
		r.Get("/publication/{id}/refresh-files",
			publicationEditingHandler.Wrap(publicationEditingHandler.RefreshFiles)).
			Name("publication_refresh_files")
		r.Get("/publication/{id}/files/{file_id}/refresh-form",
			publicationEditingHandler.Wrap(publicationEditingHandler.RefreshEditFileForm)).
			Name("publication_edit_file_refresh_form")
		r.Put("/publication/{id}/files/{file_id}",
			publicationEditingHandler.Wrap(publicationEditingHandler.UpdateFile)).
			Name("publication_update_file")
		r.Get("/publication/{id}/{snapshot_id}/files/{file_id}/confirm-delete",
			publicationEditingHandler.Wrap(publicationEditingHandler.ConfirmDeleteFile)).
			Name("publication_confirm_delete_file")
		r.Delete("/publication/{id}/files/{file_id}",
			publicationEditingHandler.Wrap(publicationEditingHandler.DeleteFile)).
			Name("publication_delete_file")
	})
}<|MERGE_RESOLUTION|>--- conflicted
+++ resolved
@@ -116,17 +116,6 @@
 		BaseURL:         c.BaseURL,
 		FrontendBaseUrl: c.FrontendURL,
 	}
-<<<<<<< HEAD
-	authenticatingHandler := &authenticating.Handler{
-		BaseHandler:   baseHandler,
-		OIDCAuth:      c.OIDCAuth,
-		UsernameClaim: c.UsernameClaim,
-=======
-	impersonatingHandler := &impersonating.Handler{
-		BaseHandler:       baseHandler,
-		UserSearchService: c.Services.UserSearchService,
->>>>>>> c2db42b5
-	}
 	dashboardHandler := &dashboard.Handler{
 		BaseHandler:            baseHandler,
 		DatasetSearchIndex:     c.Services.DatasetSearchIndex,
@@ -308,21 +297,19 @@
 					r.Put("/candidate-records/{id}/reject", candidaterecords.RejectCandidateRecord).Name("reject_candidate_record")
 					r.Put("/candidate-records/{id}/import", candidaterecords.ImportCandidateRecord).Name("import_candidate_record")
 
-<<<<<<< HEAD
 					// impersonate user
 					r.Get("/impersonation/add", impersonating.AddImpersonation).Name("add_impersonation")
 					r.Get("/impersonation/suggestions", impersonating.AddImpersonationSuggest).Name("suggest_impersonations")
 					r.Post("/impersonation", impersonating.CreateImpersonation).Name("create_impersonation")
-=======
+
 					// export datasets
 					r.Get("/dataset.{format}", datasetexporting.ExportByCurationSearch).Name("export_datasets")
 
-          // change user role
+					// change user role
 					r.Put("/role/{role}", authenticating.UpdateRole).Name("update_role")
 
 					// export publications
 					r.Get("/publication.{format}", publicationexporting.ExportByCurationSearch).Name("export_publications")
->>>>>>> c2db42b5
 				})
 
 				// delete impersonation
@@ -405,37 +392,6 @@
 			})
 		})
 		// END NEW STYLE HANDLERS
-
-<<<<<<< HEAD
-		// authenticate user
-		r.Get("/auth/openid-connect/callback",
-			authenticatingHandler.Wrap(authenticatingHandler.Callback))
-		r.Get("/login",
-			authenticatingHandler.Wrap(authenticatingHandler.Login)).
-			Name("login")
-		r.Get("/logout",
-			authenticatingHandler.Wrap(authenticatingHandler.Logout)).
-			Name("logout")
-		// change user role
-		r.Put("/role/{role}",
-			authenticatingHandler.Wrap(authenticatingHandler.UpdateRole)).
-			Name("update_role")
-=======
-		// impersonate user
-		r.Get("/impersonation/add",
-			impersonatingHandler.Wrap(impersonatingHandler.AddImpersonation)).
-			Name("add_impersonation")
-		r.Get("/impersonation/suggestions",
-			impersonatingHandler.Wrap(impersonatingHandler.AddImpersonationSuggest)).
-			Name("suggest_impersonations")
-		r.Post("/impersonation",
-			impersonatingHandler.Wrap(impersonatingHandler.CreateImpersonation)).
-			Name("create_impersonation")
-		// TODO why doesn't a DELETE with methodoverride work here?
-		r.Post("/delete-impersonation",
-			impersonatingHandler.Wrap(impersonatingHandler.DeleteImpersonation)).
-			Name("delete_impersonation")
->>>>>>> c2db42b5
 
 		// dashboard
 		r.Get("/dashboard/publications/{type}", dashboardHandler.Wrap(dashboardHandler.Publications)).
