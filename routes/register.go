package routes

import (
	"net/http"
	"net/url"
	"strings"
	"time"

	"github.com/alexliesenfeld/health"
	"github.com/go-chi/chi/v5/middleware"
	"github.com/gorilla/csrf"
	"github.com/gorilla/sessions"
	"github.com/jpillora/ipfilter"
	"github.com/leonelquinteros/gotext"
	"github.com/nics/ich"
	"github.com/swaggest/swgui/v5emb"
	"github.com/ugent-library/biblio-backoffice/backends"
	"github.com/ugent-library/biblio-backoffice/ctx"
	"github.com/ugent-library/biblio-backoffice/handlers"
	"github.com/ugent-library/biblio-backoffice/handlers/authenticating"
	"github.com/ugent-library/biblio-backoffice/handlers/candidaterecords"
	"github.com/ugent-library/biblio-backoffice/handlers/dashboard"
	"github.com/ugent-library/biblio-backoffice/handlers/datasetcreating"
	"github.com/ugent-library/biblio-backoffice/handlers/datasetediting"
	"github.com/ugent-library/biblio-backoffice/handlers/datasetexporting"
	"github.com/ugent-library/biblio-backoffice/handlers/datasetsearching"
	"github.com/ugent-library/biblio-backoffice/handlers/datasetviewing"
	"github.com/ugent-library/biblio-backoffice/handlers/frontoffice"
	"github.com/ugent-library/biblio-backoffice/handlers/impersonating"
	"github.com/ugent-library/biblio-backoffice/handlers/mediatypes"
	"github.com/ugent-library/biblio-backoffice/handlers/publicationbatch"
	"github.com/ugent-library/biblio-backoffice/handlers/publicationcreating"
	"github.com/ugent-library/biblio-backoffice/handlers/publicationediting"
	"github.com/ugent-library/biblio-backoffice/handlers/publicationexporting"
	"github.com/ugent-library/biblio-backoffice/handlers/publicationsearching"
	"github.com/ugent-library/biblio-backoffice/handlers/publicationviewing"
	"github.com/ugent-library/httpx"
	"github.com/ugent-library/mix"
	"github.com/ugent-library/oidc"
	"github.com/ugent-library/zaphttp"
	"github.com/ugent-library/zaphttp/zapchi"
	"github.com/unrolled/secure"
	"github.com/unrolled/secure/cspbuilder"
	"go.uber.org/zap"
)

type Version struct {
	Branch string
	Commit string
	Image  string
}

type Config struct {
	Version          Version
	Env              string
	Services         *backends.Services
	BaseURL          *url.URL
	Router           *ich.Mux
	Assets           mix.Manifest
	SessionStore     sessions.Store
	SessionName      string
	Timezone         *time.Location
	Loc              *gotext.Locale
	Logger           *zap.SugaredLogger
	OIDCAuth         *oidc.Auth
	UsernameClaim    string
	FrontendURL      string
	FrontendUsername string
	FrontendPassword string
	IPRanges         string
	MaxFileSize      int
	CSRFName         string
	CSRFSecret       string
	ApiServer        http.Handler
}

func Register(c Config) {
	c.Router.Use(middleware.RequestID)
	if c.Env != "local" {
		c.Router.Use(middleware.RealIP)
	}
	c.Router.Use(zaphttp.SetLogger(c.Logger.Desugar(), zapchi.RequestID))
	c.Router.Use(middleware.RequestLogger(zapchi.LogFormatter()))
	c.Router.Use(middleware.Recoverer)
	c.Router.Use(middleware.StripSlashes)

	// static files
	c.Router.Handle("/static/*", http.StripPrefix("/static/", http.FileServer(http.Dir("./static"))))

	// mount health and info
	c.Router.Get("/status", health.NewHandler(health.NewChecker())) // TODO add checkers
	c.Router.Get("/info", func(w http.ResponseWriter, r *http.Request) {
		httpx.RenderJSON(w, http.StatusOK, c.Version)
	})

	// rest api (api/v2)
	c.Router.Mount("/api/v2", http.StripPrefix("/api/v2", c.ApiServer))
	c.Router.Get("/api/v2/openapi.yaml", func(w http.ResponseWriter, r *http.Request) {
		http.ServeFile(w, r, "api/v2/openapi.yaml")
	})
	c.Router.Mount("/api/v2/docs", v5emb.New(
		"Biblio Backoffice",
		"/api/v2/openapi.yaml",
		"/api/v2/docs",
	))

	// handlers
	baseHandler := handlers.BaseHandler{
		Logger:          c.Logger,
		Router:          c.Router,
		SessionStore:    c.SessionStore,
		SessionName:     c.SessionName,
		Timezone:        c.Timezone,
		Loc:             c.Loc,
		UserService:     c.Services.UserService,
		BaseURL:         c.BaseURL,
		FrontendBaseUrl: c.FrontendURL,
	}
	authenticatingHandler := &authenticating.Handler{
		BaseHandler:   baseHandler,
		OIDCAuth:      c.OIDCAuth,
		UsernameClaim: c.UsernameClaim,
	}
	impersonatingHandler := &impersonating.Handler{
		BaseHandler:       baseHandler,
		UserSearchService: c.Services.UserSearchService,
	}
	dashboardHandler := &dashboard.Handler{
		BaseHandler:            baseHandler,
		DatasetSearchIndex:     c.Services.DatasetSearchIndex,
		PublicationSearchIndex: c.Services.PublicationSearchIndex,
	}
	frontofficeHandler := &frontoffice.Handler{
		BaseHandler:   baseHandler,
		Repo:          c.Services.Repo,
		FileStore:     c.Services.FileStore,
		PeopleRepo:    c.Services.PeopleRepo,
		PeopleIndex:   c.Services.PeopleIndex,
		ProjectsIndex: c.Services.ProjectsIndex,
		IPRanges:      c.IPRanges,
		IPFilter: ipfilter.New(ipfilter.Options{
			AllowedIPs:     strings.Split(c.IPRanges, ","),
			BlockByDefault: true,
		}),
	}
	datasetSearchingHandler := &datasetsearching.Handler{
		BaseHandler:        baseHandler,
		DatasetSearchIndex: c.Services.DatasetSearchIndex,
	}
	datasetExportingHandler := &datasetexporting.Handler{
		BaseHandler:          baseHandler,
		DatasetListExporters: c.Services.DatasetListExporters,
		DatasetSearchIndex:   c.Services.DatasetSearchIndex,
	}
	datasetViewingHandler := &datasetviewing.Handler{
		BaseHandler: baseHandler,
		Repo:        c.Services.Repo,
	}
	datasetCreatingHandler := &datasetcreating.Handler{
		BaseHandler:         baseHandler,
		Repo:                c.Services.Repo,
		DatasetSearchIndex:  c.Services.DatasetSearchIndex,
		DatasetSources:      c.Services.DatasetSources,
		OrganizationService: c.Services.OrganizationService,
	}
	datasetEditingHandler := &datasetediting.Handler{
		BaseHandler:               baseHandler,
		Repo:                      c.Services.Repo,
		ProjectService:            c.Services.ProjectService,
		ProjectSearchService:      c.Services.ProjectSearchService,
		OrganizationSearchService: c.Services.OrganizationSearchService,
		OrganizationService:       c.Services.OrganizationService,
		PersonSearchService:       c.Services.PersonSearchService,
		PersonService:             c.Services.PersonService,
		PublicationSearchIndex:    c.Services.PublicationSearchIndex,
	}
	publicationSearchingHandler := &publicationsearching.Handler{
		BaseHandler:            baseHandler,
		PublicationSearchIndex: c.Services.PublicationSearchIndex,
		FileStore:              c.Services.FileStore,
	}
	publicationExportingHandler := &publicationexporting.Handler{
		BaseHandler:              baseHandler,
		PublicationListExporters: c.Services.PublicationListExporters,
		PublicationSearchIndex:   c.Services.PublicationSearchIndex,
	}
	publicationViewingHandler := &publicationviewing.Handler{
		BaseHandler: baseHandler,
		Repo:        c.Services.Repo,
		FileStore:   c.Services.FileStore,
		MaxFileSize: c.MaxFileSize,
	}
	publicationCreatingHandler := &publicationcreating.Handler{
		BaseHandler:            baseHandler,
		Repo:                   c.Services.Repo,
		PublicationSearchIndex: c.Services.PublicationSearchIndex,
		PublicationSources:     c.Services.PublicationSources,
		PublicationDecoders:    c.Services.PublicationDecoders,
		OrganizationService:    c.Services.OrganizationService,
	}
	publicationEditingHandler := &publicationediting.Handler{
		BaseHandler:               baseHandler,
		Repo:                      c.Services.Repo,
		ProjectService:            c.Services.ProjectService,
		ProjectSearchService:      c.Services.ProjectSearchService,
		OrganizationSearchService: c.Services.OrganizationSearchService,
		OrganizationService:       c.Services.OrganizationService,
		PersonSearchService:       c.Services.PersonSearchService,
		PersonService:             c.Services.PersonService,
		DatasetSearchIndex:        c.Services.DatasetSearchIndex,
		FileStore:                 c.Services.FileStore,
		MaxFileSize:               c.MaxFileSize,
	}
	publicationBatchHandler := &publicationbatch.Handler{
		BaseHandler: baseHandler,
		Repo:        c.Services.Repo,
	}

	mediaTypesHandler := &mediatypes.Handler{
		BaseHandler:            baseHandler,
		MediaTypeSearchService: c.Services.MediaTypeSearchService,
	}

	// frontoffice data exchange api
	c.Router.Group(func(r *ich.Mux) {
		r.Use(httpx.BasicAuth(c.FrontendUsername, c.FrontendPassword))
		r.Get("/frontoffice/publication/{id}", frontofficeHandler.GetPublication)
		r.Get("/frontoffice/publication", frontofficeHandler.GetAllPublications)
		r.Get("/frontoffice/dataset/{id}", frontofficeHandler.GetDataset)
		r.Get("/frontoffice/dataset", frontofficeHandler.GetAllDatasets)
		r.Get("/frontoffice/organization/{id}", frontofficeHandler.GetOrganization)
		r.Get("/frontoffice/organization", frontofficeHandler.GetAllOrganizations)
		r.Get("/frontoffice/organization-trees", frontofficeHandler.GetAllOrganizationTrees)
		r.Get("/frontoffice/user/{id}", frontofficeHandler.GetUser)
		r.Get("/frontoffice/user/username/{username}", frontofficeHandler.GetUserByUsername)
		r.Get("/frontoffice/person/{id}", frontofficeHandler.GetPerson)
		r.Get("/frontoffice/person/list", frontofficeHandler.GetPeople)
		r.Get("/frontoffice/person", frontofficeHandler.SearchPeople)
		r.Get("/frontoffice/project/{id}", frontofficeHandler.GetProject)
		r.Get("/frontoffice/project/browse", frontofficeHandler.BrowseProjects)
	})

	// frontoffice file download
	c.Router.Get("/download/{id}/{file_id}", frontofficeHandler.DownloadFile)
	c.Router.Head("/download/{id}/{file_id}", frontofficeHandler.DownloadFile)

	c.Router.Group(func(r *ich.Mux) {
		r.Use(httpx.MethodOverride) // TODO eliminate need for method override with htmx
		r.Use(csrf.Protect(
			[]byte(c.CSRFSecret),
			csrf.CookieName(c.CSRFName),
			csrf.Path("/"),
			csrf.Secure(c.BaseURL.Scheme == "https"),
			csrf.SameSite(csrf.SameSiteStrictMode),
			csrf.FieldName("csrf-token"),
		))
		r.Use(secure.New(secure.Options{
			IsDevelopment: c.Env == "local",
			ContentSecurityPolicy: (&cspbuilder.Builder{
				Directives: map[string][]string{
					cspbuilder.DefaultSrc: {"'self'"},
					cspbuilder.ScriptSrc:  {"'self'", "$NONCE"},
					// TODO: htmx injects style
					cspbuilder.StyleSrc: {"'self'", "'unsafe-inline'"},
					cspbuilder.ImgSrc:   {"'self'", "data:"},
				},
			}).MustBuild(),
		}).Handler)

		// BEGIN NEW STYLE HANDLERS
		r.Group(func(r *ich.Mux) {
			r.Use(ctx.Set(ctx.Config{
				Services: c.Services,
				Router:   c.Router,
				Assets:   c.Assets,
				Timezone: c.Timezone,
				Loc:      c.Loc,
				Env:      c.Env,
				ErrorHandlers: map[int]http.HandlerFunc{
					http.StatusNotFound:            handlers.NotFound,
					http.StatusInternalServerError: handlers.InternalServerError,
				},
				SessionName:  c.SessionName,
				SessionStore: c.SessionStore,
				BaseURL:      c.BaseURL,
				FrontendURL:  c.FrontendURL,
				CSRFName:     "csrf-token",
			}))

			r.NotFound(handlers.NotFound)

			// home
			r.Get("/", handlers.Home).Name("home")

			r.Group(func(r *ich.Mux) {
				r.Use(ctx.RequireUser)

				r.With(ctx.SetNav("dashboard")).Get("/dashboard", handlers.DashBoard).Name("dashboard")
				r.Get("/dashboard-icon", handlers.DashBoardIcon).Name("dashboard_icon")
				// dashboard action required component
				r.Get("/action-required", handlers.ActionRequired).Name("action_required")
				// dashboard drafts to complete component
				r.Get("/drafts-to-complete", handlers.DraftsToComplete).Name("drafts_to_complete")
				// dashboard recent activity component
				r.Get("/recent-activity", handlers.RecentActivity).Name("recent_activity")

				// candidate records
				r.Group(func(r *ich.Mux) {
					r.Use(ctx.RequireCurator)

					r.With(ctx.SetNav("candidate_records")).Get("/candidate-records", candidaterecords.CandidateRecords).Name("candidate_records")
					r.Get("/candidate-records-icon", candidaterecords.CandidateRecordsIcon).Name("candidate_records_icon")
					r.Get("/candidate-records/{id}/confirm-reject", candidaterecords.ConfirmRejectCandidateRecord).Name("confirm_reject_candidate_record")
					r.Put("/candidate-records/{id}/reject", candidaterecords.RejectCandidateRecord).Name("reject_candidate_record")
					r.Put("/candidate-records/{id}/import", candidaterecords.ImportCandidateRecord).Name("import_candidate_record")
				})

				// publications
				r.Route("/publication/{id}", func(r *ich.Mux) {
					r.Use(ctx.SetPublication(c.Services.Repo))

<<<<<<< HEAD
					// withdraw
					r.Get("/withdraw/confirm", publicationEditingHandler.ConfirmWithdraw).Name("publication_confirm_withdraw")
					r.Post("/withdraw", publicationEditingHandler.Withdraw).Name("publication_withdraw")
=======
					// delete
					r.Get("/confirm-delete", publicationEditingHandler.ConfirmDelete).Name("publication_confirm_delete")
					r.Delete("/", publicationEditingHandler.Delete).Name("publication_delete")

					// edit publication type
					r.Get("/type/confirm", publicationEditingHandler.ConfirmUpdateType).Name("publication_confirm_update_type")

					// contributor actions
					r.Get("/contributors/{role}/{position}/confirm-delete", publicationEditingHandler.ConfirmDeleteContributor).Name("publication_confirm_delete_contributor")

					// publish
					r.Get("/publish/confirm", publicationEditingHandler.ConfirmPublish).Name("publication_confirm_publish")
					r.Post("/publish", publicationEditingHandler.Publish).Name("publication_publish")
          
					// re-publish
					r.Get("/republish/confirm", publicationEditingHandler.ConfirmRepublish).Name("publication_confirm_republish")
					r.Post("/republish", publicationEditingHandler.Republish).Name("publication_republish")
>>>>>>> 5ef3e579

					// curator actions
					r.Group(func(r *ich.Mux) {
						r.Use(ctx.RequireCurator)
					})
				})

				// datasets
				r.Route("/dataset/{id}", func(r *ich.Mux) {
					r.Use(ctx.SetDataset(c.Services.Repo))

					// delete
					r.Get("/confirm-delete", datasetEditingHandler.ConfirmDelete).Name("dataset_confirm_delete")
					r.Delete("/", datasetEditingHandler.Delete).Name("dataset_delete")

					// publish
					r.Get("/publish/confirm", datasetEditingHandler.ConfirmPublish).Name("dataset_confirm_publish")
					r.Post("/publish", datasetEditingHandler.Publish).Name("dataset_publish")

					// withdraw
					r.Get("/withdraw/confirm", datasetEditingHandler.ConfirmWithdraw).Name("dataset_confirm_withdraw")
					r.Post("/withdraw", datasetEditingHandler.Withdraw).Name("dataset_withdraw")

					// re-publish
					r.Get("/republish/confirm", datasetEditingHandler.ConfirmRepublish).Name("dataset_confirm_republish")
					r.Post("/republish", datasetEditingHandler.Republish).Name("dataset_republish")

					// contributor actions
					r.Get("/contributors/{role}/{position}/confirm-delete", datasetEditingHandler.ConfirmDeleteContributor).Name("dataset_confirm_delete_contributor")
          
					// curator actions
					r.Group(func(r *ich.Mux) {
						r.Use(ctx.RequireCurator)
					})
				})

				// media types
				r.Get("/media_type/suggestions", mediaTypesHandler.Suggest).Name("suggest_media_types")
			})
		})
		// END NEW STYLE HANDLERS

		// authenticate user
		r.Get("/auth/openid-connect/callback",
			authenticatingHandler.Wrap(authenticatingHandler.Callback))
		r.Get("/login",
			authenticatingHandler.Wrap(authenticatingHandler.Login)).
			Name("login")
		r.Get("/logout",
			authenticatingHandler.Wrap(authenticatingHandler.Logout)).
			Name("logout")
		// change user role
		r.Put("/role/{role}",
			authenticatingHandler.Wrap(authenticatingHandler.UpdateRole)).
			Name("update_role")

		// impersonate user
		r.Get("/impersonation/add",
			impersonatingHandler.Wrap(impersonatingHandler.AddImpersonation)).
			Name("add_impersonation")
		r.Get("/impersonation/suggestions",
			impersonatingHandler.Wrap(impersonatingHandler.AddImpersonationSuggest)).
			Name("suggest_impersonations")
		r.Post("/impersonation",
			impersonatingHandler.Wrap(impersonatingHandler.CreateImpersonation)).
			Name("create_impersonation")
		// TODO why doesn't a DELETE with methodoverride work here?
		r.Post("/delete-impersonation",
			impersonatingHandler.Wrap(impersonatingHandler.DeleteImpersonation)).
			Name("delete_impersonation")

		// dashboard
		r.Get("/dashboard/publications/{type}", dashboardHandler.Wrap(dashboardHandler.Publications)).
			Name("dashboard_publications")
		r.Get("/dashboard/datasets/{type}", dashboardHandler.Wrap(dashboardHandler.Datasets)).
			Name("dashboard_datasets")
		r.Post("/dashboard/refresh-apublications/{type}", dashboardHandler.Wrap(dashboardHandler.RefreshAPublications)).
			Name("dashboard_refresh_apublications")
		r.Post("/dashboard/refresh-upublications/{type}", dashboardHandler.Wrap(dashboardHandler.RefreshUPublications)).
			Name("dashboard_refresh_upublications")

		// search datasets
		r.Get("/dataset",
			datasetSearchingHandler.Wrap(datasetSearchingHandler.Search)).
			Name("datasets")

		// add dataset
		r.Get("/dataset/add",
			datasetCreatingHandler.Wrap(datasetCreatingHandler.Add)).
			Name("dataset_add")
		r.Post("/dataset/add",
			datasetCreatingHandler.Wrap(datasetCreatingHandler.Add))
		r.Post("/dataset/import",
			datasetCreatingHandler.Wrap(datasetCreatingHandler.AddImport)).
			Name("dataset_add_import")
		r.Post("/dataset/import/confirm",
			datasetCreatingHandler.Wrap(datasetCreatingHandler.ConfirmImport)).
			Name("dataset_confirm_import")
		r.Get("/dataset/{id}/add/description",
			datasetCreatingHandler.Wrap(datasetCreatingHandler.AddDescription)).
			Name("dataset_add_description")
		r.Get("/dataset/{id}/add/confirm",
			datasetCreatingHandler.Wrap(datasetCreatingHandler.AddConfirm)).
			Name("dataset_add_confirm")
		r.Post("/dataset/{id}/save",
			datasetCreatingHandler.Wrap(datasetCreatingHandler.AddSaveDraft)).
			Name("dataset_add_save_draft")
		r.Post("/dataset/{id}/add/publish",
			datasetCreatingHandler.Wrap(datasetCreatingHandler.AddPublish)).
			Name("dataset_add_publish")
		r.Get("/dataset/{id}/add/finish",
			datasetCreatingHandler.Wrap(datasetCreatingHandler.AddFinish)).
			Name("dataset_add_finish")

		// export datasets
		r.Get("/dataset.{format}",
			datasetExportingHandler.Wrap(datasetExportingHandler.ExportByCurationSearch)).
			Name("export_datasets")

		// view dataset
		r.Get("/dataset/{id}",
			datasetViewingHandler.Wrap(datasetViewingHandler.Show)).
			Name("dataset")
		r.Get("/dataset/{id}/description",
			datasetViewingHandler.Wrap(datasetViewingHandler.ShowDescription)).
			Name("dataset_description")
		r.Get("/dataset/{id}/contributors",
			datasetViewingHandler.Wrap(datasetViewingHandler.ShowContributors)).
			Name("dataset_contributors")
		r.Get("/dataset/{id}/publications",
			datasetViewingHandler.Wrap(datasetViewingHandler.ShowPublications)).
			Name("dataset_publications")
		r.Get("/dataset/{id}/activity",
			datasetViewingHandler.Wrap(datasetViewingHandler.ShowActivity)).
			Name("dataset_activity")

		// lock dataset
		r.Post("/dataset/{id}/lock",
			datasetEditingHandler.Wrap(datasetEditingHandler.Lock)).
			Name("dataset_lock")
		r.Post("/dataset/{id}/unlock",
			datasetEditingHandler.Wrap(datasetEditingHandler.Unlock)).
			Name("dataset_unlock")

		// edit dataset activity
		r.Get("/dataset/{id}/message/edit",
			datasetEditingHandler.Wrap(datasetEditingHandler.EditMessage)).
			Name("dataset_edit_message")
		r.Put("/dataset/{id}/message",
			datasetEditingHandler.Wrap(datasetEditingHandler.UpdateMessage)).
			Name("dataset_update_message")
		r.Get("/dataset/{id}/reviewer-tags/edit",
			datasetEditingHandler.Wrap(datasetEditingHandler.EditReviewerTags)).
			Name("dataset_edit_reviewer_tags")
		r.Put("/dataset/{id}/reviewer-tags",
			datasetEditingHandler.Wrap(datasetEditingHandler.UpdateReviewerTags)).
			Name("dataset_update_reviewer_tags")
		r.Get("/dataset/{id}/reviewer-note/edit",
			datasetEditingHandler.Wrap(datasetEditingHandler.EditReviewerNote)).
			Name("dataset_edit_reviewer_note")
		r.Put("/dataset/{id}/reviewer-note",
			datasetEditingHandler.Wrap(datasetEditingHandler.UpdateReviewerNote)).
			Name("dataset_update_reviewer_note")

		// edit dataset details
		r.Get("/dataset/{id}/details/edit",
			datasetEditingHandler.Wrap(datasetEditingHandler.EditDetails)).
			Name("dataset_edit_details")
		r.Put("/dataset/{id}/details/edit/refresh-form",
			datasetEditingHandler.Wrap(datasetEditingHandler.RefreshEditFileForm)).
			Name("dataset_edit_file_refresh_form")
		r.Put("/dataset/{id}/details",
			datasetEditingHandler.Wrap(datasetEditingHandler.UpdateDetails)).
			Name("dataset_update_details")

		// edit dataset projects
		r.Get("/dataset/{id}/projects/add",
			datasetEditingHandler.Wrap(datasetEditingHandler.AddProject)).
			Name("dataset_add_project")
		r.Get("/dataset/{id}/projects/suggestions",
			datasetEditingHandler.Wrap(datasetEditingHandler.SuggestProjects)).
			Name("dataset_suggest_projects")
		r.Post("/dataset/{id}/projects",
			datasetEditingHandler.Wrap(datasetEditingHandler.CreateProject)).
			Name("dataset_create_project")
		r.Get("/dataset/{id}/{snapshot_id}/projects/confirm-delete/{project_id:.+}",
			datasetEditingHandler.Wrap(datasetEditingHandler.ConfirmDeleteProject)).
			Name("dataset_confirm_delete_project")
		r.Delete("/dataset/{id}/projects/{project_id:.+}",
			datasetEditingHandler.Wrap(datasetEditingHandler.DeleteProject)).
			Name("dataset_delete_project")

		// edit dataset links
		r.Get("/dataset/{id}/links/add",
			datasetEditingHandler.Wrap(datasetEditingHandler.AddLink)).
			Name("dataset_add_link")
		r.Post("/dataset/{id}/links",
			datasetEditingHandler.Wrap(datasetEditingHandler.CreateLink)).
			Name("dataset_create_link")
		r.Get("/dataset/{id}/links/{link_id}/edit",
			datasetEditingHandler.Wrap(datasetEditingHandler.EditLink)).
			Name("dataset_edit_link")
		r.Put("/dataset/{id}/links/{link_id}",
			datasetEditingHandler.Wrap(datasetEditingHandler.UpdateLink)).
			Name("dataset_update_link")
		r.Get("/dataset/{id}/{snapshot_id}/links/{link_id}/confirm-delete",
			datasetEditingHandler.Wrap(datasetEditingHandler.ConfirmDeleteLink)).
			Name("dataset_confirm_delete_link")
		r.Delete("/dataset/{id}/links/{link_id}",
			datasetEditingHandler.Wrap(datasetEditingHandler.DeleteLink)).
			Name("dataset_delete_link")

		// edit dataset departments
		r.Get("/dataset/{id}/departments/add",
			datasetEditingHandler.Wrap(datasetEditingHandler.AddDepartment)).
			Name("dataset_add_department")
		r.Get("/dataset/{id}/departments/suggestions",
			datasetEditingHandler.Wrap(datasetEditingHandler.SuggestDepartments)).
			Name("dataset_suggest_departments")
		r.Post("/dataset/{id}/departments",
			datasetEditingHandler.Wrap(datasetEditingHandler.CreateDepartment)).
			Name("dataset_create_department")
		r.Get("/dataset/{id}/{snapshot_id}/departments/{department_id}/confirm-delete",
			datasetEditingHandler.Wrap(datasetEditingHandler.ConfirmDeleteDepartment)).
			Name("dataset_confirm_delete_department")
		r.Delete("/dataset/{id}/departments/{department_id}",
			datasetEditingHandler.Wrap(datasetEditingHandler.DeleteDepartment)).
			Name("dataset_delete_department")

		// edit dataset abstracts
		r.Get("/dataset/{id}/abstracts/add",
			datasetEditingHandler.Wrap(datasetEditingHandler.AddAbstract)).
			Name("dataset_add_abstract")
		r.Post("/dataset/{id}/abstracts",
			datasetEditingHandler.Wrap(datasetEditingHandler.CreateAbstract)).
			Name("dataset_create_abstract")
		r.Get("/dataset/{id}/abstracts/{abstract_id}/edit",
			datasetEditingHandler.Wrap(datasetEditingHandler.EditAbstract)).
			Name("dataset_edit_abstract")
		r.Put("/dataset/{id}/abstracts/{abstract_id}",
			datasetEditingHandler.Wrap(datasetEditingHandler.UpdateAbstract)).
			Name("dataset_update_abstract")
		r.Get("/dataset/{id}/{snapshot_id}/abstracts/{abstract_id}/confirm-delete",
			datasetEditingHandler.Wrap(datasetEditingHandler.ConfirmDeleteAbstract)).
			Name("dataset_confirm_delete_abstract")
		r.Delete("/dataset/{id}/abstracts/{abstract_id}",
			datasetEditingHandler.Wrap(datasetEditingHandler.DeleteAbstract)).
			Name("dataset_delete_abstract")

		// edit dataset publications
		r.Get("/dataset/{id}/publications/add",
			datasetEditingHandler.Wrap(datasetEditingHandler.AddPublication)).
			Name("dataset_add_publication")
		r.Get("/dataset/{id}/publications/suggestions",
			datasetEditingHandler.Wrap(datasetEditingHandler.SuggestPublications)).
			Name("dataset_suggest_publications")
		r.Post("/dataset/{id}/publications",
			datasetEditingHandler.Wrap(datasetEditingHandler.CreatePublication)).
			Name("dataset_create_publication")
		r.Get("/dataset/{id}/{snapshot_id}/publications/{publication_id}/confirm-delete",
			datasetEditingHandler.Wrap(datasetEditingHandler.ConfirmDeletePublication)).
			Name("dataset_confirm_delete_publication")
		r.Delete("/dataset/{id}/publications/{publication_id}",
			datasetEditingHandler.Wrap(datasetEditingHandler.DeletePublication)).
			Name("dataset_delete_publication")

		// edit dataset contributors
		r.Post("/dataset/{id}/contributors/{role}/order",
			datasetEditingHandler.Wrap(datasetEditingHandler.OrderContributors)).
			Name("dataset_order_contributors")
		r.Get("/dataset/{id}/contributors/{role}/add",
			datasetEditingHandler.Wrap(datasetEditingHandler.AddContributor)).
			Name("dataset_add_contributor")
		r.Get("/dataset/{id}/contributors/{role}/suggestions",
			datasetEditingHandler.Wrap(datasetEditingHandler.AddContributorSuggest)).
			Name("dataset_add_contributor_suggest")
		r.Get("/dataset/{id}/contributors/{role}/confirm-create",
			datasetEditingHandler.Wrap(datasetEditingHandler.ConfirmCreateContributor)).
			Name("dataset_confirm_create_contributor")
		r.Post("/dataset/{id}/contributors/{role}",
			datasetEditingHandler.Wrap(datasetEditingHandler.CreateContributor)).
			Name("dataset_create_contributor")
		r.Get("/dataset/{id}/contributors/{role}/{position}/edit",
			datasetEditingHandler.Wrap(datasetEditingHandler.EditContributor)).
			Name("dataset_edit_contributor")
		r.Get("/dataset/{id}/contributors/{role}/{position}/suggestions",
			datasetEditingHandler.Wrap(datasetEditingHandler.EditContributorSuggest)).
			Name("dataset_edit_contributor_suggest")
		r.Get("/dataset/{id}/contributors/{role}/{position}/confirm-update",
			datasetEditingHandler.Wrap(datasetEditingHandler.ConfirmUpdateContributor)).
			Name("dataset_confirm_update_contributor")
		r.Put("/dataset/{id}/contributors/{role}/{position}",
			datasetEditingHandler.Wrap(datasetEditingHandler.UpdateContributor)).
			Name("dataset_update_contributor")
		r.Delete("/dataset/{id}/contributors/{role}/{position}",
			datasetEditingHandler.Wrap(datasetEditingHandler.DeleteContributor)).
			Name("dataset_delete_contributor")

		// add publication
		r.Get("/publication/add",
			publicationCreatingHandler.Wrap(publicationCreatingHandler.Add)).
			Name("publication_add")
		r.Post("/publication/add-single/import",
			publicationCreatingHandler.Wrap(publicationCreatingHandler.AddSingleImport)).
			Name("publication_add_single_import")
		r.Post("/publication/add-single/import/confirm",
			publicationCreatingHandler.Wrap(publicationCreatingHandler.AddSingleImportConfirm)).
			Name("publication_add_single_import_confirm")
		r.Get("/publication/{id}/add/description",
			publicationCreatingHandler.Wrap(publicationCreatingHandler.AddSingleDescription)).
			Name("publication_add_single_description")
		r.Get("/publication/{id}/add/confirm",
			publicationCreatingHandler.Wrap(publicationCreatingHandler.AddSingleConfirm)).
			Name("publication_add_single_confirm")
		r.Post("/publication/{id}/add/publish",
			publicationCreatingHandler.Wrap(publicationCreatingHandler.AddSinglePublish)).
			Name("publication_add_single_publish")
		r.Get("/publication/{id}/add/finish",
			publicationCreatingHandler.Wrap(publicationCreatingHandler.AddSingleFinish)).
			Name("publication_add_single_finish")
		r.Post("/publication/add-multiple/import",
			publicationCreatingHandler.Wrap(publicationCreatingHandler.AddMultipleImport)).
			Name("publication_add_multiple_import")
		r.Get("/publication/add-multiple/{batch_id}/confirm",
			publicationCreatingHandler.Wrap(publicationCreatingHandler.AddMultipleConfirm)).
			Name("publication_add_multiple_confirm")
		r.Get("/publication/add-multiple/{batch_id}/publication/{id}",
			publicationCreatingHandler.Wrap(publicationCreatingHandler.AddMultipleShow)).
			Name("publication_add_multiple_show")
		r.Post("/publication/add-multiple/{batch_id}/save",
			publicationCreatingHandler.Wrap(publicationCreatingHandler.AddMultipleSave)).
			Name("publication_add_multiple_save_draft")
		r.Post("/publication/add-multiple/{batch_id}/publish",
			publicationCreatingHandler.Wrap(publicationCreatingHandler.AddMultiplePublish)).
			Name("publication_add_multiple_publish")
		r.Get("/publication/add-multiple/{batch_id}/finish",
			publicationCreatingHandler.Wrap(publicationCreatingHandler.AddMultipleFinish)).
			Name("publication_add_multiple_finish")

		// search publications
		r.Get("/publication",
			publicationSearchingHandler.Wrap(publicationSearchingHandler.Search)).
			Name("publications")

		// export publications
		r.Get("/publication.{format}",
			publicationExportingHandler.Wrap(publicationExportingHandler.ExportByCurationSearch)).
			Name("export_publications")

		// publication batch operations
		r.Get("/publication/batch",
			publicationBatchHandler.Wrap(publicationBatchHandler.Show)).
			Name("publication_batch")
		r.Post("/publication/batch",
			publicationBatchHandler.Wrap(publicationBatchHandler.Process)).
			Name("publication_process_batch")

		// view publication
		r.Get("/publication/{id}",
			publicationViewingHandler.Wrap(publicationViewingHandler.Show)).
			Name("publication")
		r.Get("/publication/{id}/description",
			publicationViewingHandler.Wrap(publicationViewingHandler.ShowDescription)).
			Name("publication_description")
		r.Get("/publication/{id}/files",
			publicationViewingHandler.Wrap(publicationViewingHandler.ShowFiles)).
			Name("publication_files")
		r.Get("/publication/{id}/contributors",
			publicationViewingHandler.Wrap(publicationViewingHandler.ShowContributors)).
			Name("publication_contributors")
		r.Get("/publication/{id}/datasets",
			publicationViewingHandler.Wrap(publicationViewingHandler.ShowDatasets)).
			Name("publication_datasets")
		r.Get("/publication/{id}/activity",
			publicationViewingHandler.Wrap(publicationViewingHandler.ShowActivity)).
			Name("publication_activity")
		r.Get("/publication/{id}/files/{file_id}",
			publicationViewingHandler.Wrap(publicationViewingHandler.DownloadFile)).
			Name("publication_download_file")

<<<<<<< HEAD
		// publish publication
		r.Get("/publication/{id}/publish/confirm",
			publicationEditingHandler.Wrap(publicationEditingHandler.ConfirmPublish)).
			Name("publication_confirm_publish")
		r.Post("/publication/{id}/publish",
			publicationEditingHandler.Wrap(publicationEditingHandler.Publish)).
			Name("publication_publish")

		// re-publish publication
		r.Get("/publication/{id}/republish/confirm",
			publicationEditingHandler.Wrap(publicationEditingHandler.ConfirmRepublish)).
			Name("publication_confirm_republish")
		r.Post("/publication/{id}/republish",
			publicationEditingHandler.Wrap(publicationEditingHandler.Republish)).
			Name("publication_republish")
=======
		// withdraw publication
		r.Get("/publication/{id}/withdraw/confirm",
			publicationEditingHandler.Wrap(publicationEditingHandler.ConfirmWithdraw)).
			Name("publication_confirm_withdraw")
		r.Post("/publication/{id}/withdraw",
			publicationEditingHandler.Wrap(publicationEditingHandler.Withdraw)).
			Name("publication_withdraw")
>>>>>>> 5ef3e579

		// lock publication
		r.Post("/publication/{id}/lock",
			publicationEditingHandler.Wrap(publicationEditingHandler.Lock)).
			Name("publication_lock")
		r.Post("/publication/{id}/unlock",
			publicationEditingHandler.Wrap(publicationEditingHandler.Unlock)).
			Name("publication_unlock")

		// edit publication activity
		r.Get("/publication/{id}/message/edit",
			publicationEditingHandler.Wrap(publicationEditingHandler.EditMessage)).
			Name("publication_edit_message")
		r.Put("/publication/{id}/message",
			publicationEditingHandler.Wrap(publicationEditingHandler.UpdateMessage)).
			Name("publication_update_message")
		r.Get("/publication/{id}/reviewer-tags/edit",
			publicationEditingHandler.Wrap(publicationEditingHandler.EditReviewerTags)).
			Name("publication_edit_reviewer_tags")
		r.Put("/publication/{id}/reviewer-tags",
			publicationEditingHandler.Wrap(publicationEditingHandler.UpdateReviewerTags)).
			Name("publication_update_reviewer_tags")
		r.Get("/publication/{id}/reviewer-note/edit",
			publicationEditingHandler.Wrap(publicationEditingHandler.EditReviewerNote)).
			Name("publication_edit_reviewer_note")
		r.Put("/publication/{id}/reviewer-note",
			publicationEditingHandler.Wrap(publicationEditingHandler.UpdateReviewerNote)).
			Name("publication_update_reviewer_note")

		// edit publication details
		r.Get("/publication/{id}/details/edit",
			publicationEditingHandler.Wrap(publicationEditingHandler.EditDetails)).
			Name("publication_edit_details")
		r.Put("/publication/{id}/details",
			publicationEditingHandler.Wrap(publicationEditingHandler.UpdateDetails)).
			Name("publication_update_details")

		// edit publication type
		r.Put("/publication/{id}/type",
			publicationEditingHandler.Wrap(publicationEditingHandler.UpdateType)).
			Name("publication_update_type")

		// edit publication conference
		r.Get("/publication/{id}/conference/edit",
			publicationEditingHandler.Wrap(publicationEditingHandler.EditConference)).
			Name("publication_edit_conference")
		r.Put("/publication/{id}/conference",
			publicationEditingHandler.Wrap(publicationEditingHandler.UpdateConference)).
			Name("publication_update_conference")

		// edit publication additional info
		r.Get("/publication/{id}/additional-info/edit",
			publicationEditingHandler.Wrap(publicationEditingHandler.EditAdditionalInfo)).
			Name("publication_edit_additional_info")
		r.Put("/publication/{id}/additional-info",
			publicationEditingHandler.Wrap(publicationEditingHandler.UpdateAdditionalInfo)).
			Name("publication_update_additional_info")

		// edit publication projects
		r.Get("/publication/{id}/projects/add",
			publicationEditingHandler.Wrap(publicationEditingHandler.AddProject)).
			Name("publication_add_project")
		r.Get("/publication/{id}/projects/suggestions",
			publicationEditingHandler.Wrap(publicationEditingHandler.SuggestProjects)).
			Name("publication_suggest_projects")
		r.Post("/publication/{id}/projects",
			publicationEditingHandler.Wrap(publicationEditingHandler.CreateProject)).
			Name("publication_create_project")
		// project_id is last part of url because some id's contain slashes
		r.Get("/publication/{id}/{snapshot_id}/projects/confirm-delete/{project_id:.+}",
			publicationEditingHandler.Wrap(publicationEditingHandler.ConfirmDeleteProject)).
			Name("publication_confirm_delete_project")
		// project_id is last part of url because some id's contain slashes
		r.Delete("/publication/{id}/projects/{project_id:.+}",
			publicationEditingHandler.Wrap(publicationEditingHandler.DeleteProject)).
			Name("publication_delete_project")

		// edit publication links
		r.Get("/publicaton/{id}/links/add",
			publicationEditingHandler.Wrap(publicationEditingHandler.AddLink)).
			Name("publication_add_link")
		r.Post("/publication/{id}/links",
			publicationEditingHandler.Wrap(publicationEditingHandler.CreateLink)).
			Name("publication_create_link")
		r.Get("/publication/{id}/links/{link_id}/edit",
			publicationEditingHandler.Wrap(publicationEditingHandler.EditLink)).
			Name("publication_edit_link")
		r.Put("/publication/{id}/links/{link_id}",
			publicationEditingHandler.Wrap(publicationEditingHandler.UpdateLink)).
			Name("publication_update_link")
		r.Get("/publication/{id}/{snapshot_id}/links/{link_id}/confirm-delete",
			publicationEditingHandler.Wrap(publicationEditingHandler.ConfirmDeleteLink)).
			Name("publication_confirm_delete_link")
		r.Delete("/publication/{id}/links/{link_id}",
			publicationEditingHandler.Wrap(publicationEditingHandler.DeleteLink)).
			Name("publication_delete_link")

		// edit publication departments
		r.Get("/publication/{id}/departments/add",
			publicationEditingHandler.Wrap(publicationEditingHandler.AddDepartment)).
			Name("publication_add_department")
		r.Get("/publication/{id}/departments/suggestions",
			publicationEditingHandler.Wrap(publicationEditingHandler.SuggestDepartments)).
			Name("publication_suggest_departments")
		r.Post("/publication/{id}/departments",
			publicationEditingHandler.Wrap(publicationEditingHandler.CreateDepartment)).
			Name("publication_create_department")
		r.Get("/publication/{id}/{snapshot_id}/departments/{department_id}/confirm-delete",
			publicationEditingHandler.Wrap(publicationEditingHandler.ConfirmDeleteDepartment)).
			Name("publication_confirm_delete_department")
		r.Delete("/publication/{id}/departments/{department_id}",
			publicationEditingHandler.Wrap(publicationEditingHandler.DeleteDepartment)).
			Name("publication_delete_department")

		// edit publication abstracts
		r.Get("/publication/{id}/abstracts/add",
			publicationEditingHandler.Wrap(publicationEditingHandler.AddAbstract)).
			Name("publication_add_abstract")
		r.Post("/publication/{id}/abstracts",
			publicationEditingHandler.Wrap(publicationEditingHandler.CreateAbstract)).
			Name("publication_create_abstract")
		r.Get("/publication/{id}/abstracts/{abstract_id}/edit",
			publicationEditingHandler.Wrap(publicationEditingHandler.EditAbstract)).
			Name("publication_edit_abstract")
		r.Put("/publication/{id}/abstracts/{abstract_id}",
			publicationEditingHandler.Wrap(publicationEditingHandler.UpdateAbstract)).
			Name("publication_update_abstract")
		r.Get("/publication/{id}/{snapshot_id}/abstracts/{abstract_id}/confirm-delete",
			publicationEditingHandler.Wrap(publicationEditingHandler.ConfirmDeleteAbstract)).
			Name("publication_confirm_delete_abstract")
		r.Delete("/publication/{id}/abstracts/{abstract_id}",
			publicationEditingHandler.Wrap(publicationEditingHandler.DeleteAbstract)).
			Name("publication_delete_abstract")

		// edit publication lay summaries
		r.Get("/publication/{id}/lay_summaries/add",
			publicationEditingHandler.Wrap(publicationEditingHandler.AddLaySummary)).
			Name("publication_add_lay_summary")
		r.Post("/publication/{id}/lay_summaries",
			publicationEditingHandler.Wrap(publicationEditingHandler.CreateLaySummary)).
			Name("publication_create_lay_summary")
		r.Get("/publication/{id}/lay_summaries/{lay_summary_id}/edit",
			publicationEditingHandler.Wrap(publicationEditingHandler.EditLaySummary)).
			Name("publication_edit_lay_summary")
		r.Put("/publication/{id}/lay_summaries/{lay_summary_id}",
			publicationEditingHandler.Wrap(publicationEditingHandler.UpdateLaySummary)).
			Name("publication_update_lay_summary")
		r.Get("/publication/{id}/{snapshot_id}/lay_summaries/{lay_summary_id}/confirm-delete",
			publicationEditingHandler.Wrap(publicationEditingHandler.ConfirmDeleteLaySummary)).
			Name("publication_confirm_delete_lay_summary")
		r.Delete("/publication/{id}/lay_summaries/{lay_summary_id}",
			publicationEditingHandler.Wrap(publicationEditingHandler.DeleteLaySummary)).
			Name("publication_delete_lay_summary")

		// edit publication datasets
		r.Get("/publication/{id}/datasets/add",
			publicationEditingHandler.Wrap(publicationEditingHandler.AddDataset)).
			Name("publication_add_dataset")
		r.Get("/publication/{id}/datasets/suggestions",
			publicationEditingHandler.Wrap(publicationEditingHandler.SuggestDatasets)).
			Name("publication_suggest_datasets")
		r.Post("/publication/{id}/datasets",
			publicationEditingHandler.Wrap(publicationEditingHandler.CreateDataset)).
			Name("publication_create_dataset")
		r.Get("/publication/{id}/{snapshot_id}/datasets/{dataset_id}/confirm-delete",
			publicationEditingHandler.Wrap(publicationEditingHandler.ConfirmDeleteDataset)).
			Name("publication_confirm_delete_dataset")
		r.Delete("/publication/{id}/datasets/{dataset_id}",
			publicationEditingHandler.Wrap(publicationEditingHandler.DeleteDataset)).
			Name("publication_delete_dataset")

		// edit publication contributors
		r.Post("/publication/{id}/contributors/{role}/order",
			publicationEditingHandler.Wrap(publicationEditingHandler.OrderContributors)).
			Name("publication_order_contributors")
		r.Get("/publication/{id}/contributors/{role}/add",
			publicationEditingHandler.Wrap(publicationEditingHandler.AddContributor)).
			Name("publication_add_contributor")
		r.Get("/publication/{id}/contributors/{role}/suggestions",
			publicationEditingHandler.Wrap(publicationEditingHandler.AddContributorSuggest)).
			Name("publication_add_contributor_suggest")
		r.Get("/publication/{id}/contributors/{role}/confirm-create",
			publicationEditingHandler.Wrap(publicationEditingHandler.ConfirmCreateContributor)).
			Name("publication_confirm_create_contributor")
		r.Post("/publication/{id}/contributors/{role}",
			publicationEditingHandler.Wrap(publicationEditingHandler.CreateContributor)).
			Name("publication_create_contributor")
		r.Get("/publication/{id}/contributors/{role}/{position}/edit",
			publicationEditingHandler.Wrap(publicationEditingHandler.EditContributor)).
			Name("publication_edit_contributor")
		r.Get("/publication/{id}/contributors/{role}/{position}/suggestions",
			publicationEditingHandler.Wrap(publicationEditingHandler.EditContributorSuggest)).
			Name("publication_edit_contributor_suggest")
		r.Get("/publication/{id}/contributors/{role}/{position}/confirm-update",
			publicationEditingHandler.Wrap(publicationEditingHandler.ConfirmUpdateContributor)).
			Name("publication_confirm_update_contributor")
		r.Put("/publication/{id}/contributors/{role}/{position}",
			publicationEditingHandler.Wrap(publicationEditingHandler.UpdateContributor)).
			Name("publication_update_contributor")
		r.Delete("/publication/{id}/contributors/{role}/{position}",
			publicationEditingHandler.Wrap(publicationEditingHandler.DeleteContributor)).
			Name("publication_delete_contributor")

		// edit publication files
		r.Post("/publication/{id}/files",
			publicationEditingHandler.Wrap(publicationEditingHandler.UploadFile)).
			Name("publication_upload_file")
		r.Get("/publication/{id}/files/{file_id}/edit",
			publicationEditingHandler.Wrap(publicationEditingHandler.EditFile)).
			Name("publication_edit_file")
		r.Get("/publication/{id}/refresh-files",
			publicationEditingHandler.Wrap(publicationEditingHandler.RefreshFiles)).
			Name("publication_refresh_files")
		r.Get("/publication/{id}/files/{file_id}/refresh-form",
			publicationEditingHandler.Wrap(publicationEditingHandler.RefreshEditFileForm)).
			Name("publication_edit_file_refresh_form")
		r.Put("/publication/{id}/files/{file_id}",
			publicationEditingHandler.Wrap(publicationEditingHandler.UpdateFile)).
			Name("publication_update_file")
		r.Get("/publication/{id}/{snapshot_id}/files/{file_id}/confirm-delete",
			publicationEditingHandler.Wrap(publicationEditingHandler.ConfirmDeleteFile)).
			Name("publication_confirm_delete_file")
		r.Delete("/publication/{id}/files/{file_id}",
			publicationEditingHandler.Wrap(publicationEditingHandler.DeleteFile)).
			Name("publication_delete_file")
	})
}<|MERGE_RESOLUTION|>--- conflicted
+++ resolved
@@ -319,12 +319,7 @@
 				r.Route("/publication/{id}", func(r *ich.Mux) {
 					r.Use(ctx.SetPublication(c.Services.Repo))
 
-<<<<<<< HEAD
-					// withdraw
-					r.Get("/withdraw/confirm", publicationEditingHandler.ConfirmWithdraw).Name("publication_confirm_withdraw")
-					r.Post("/withdraw", publicationEditingHandler.Withdraw).Name("publication_withdraw")
-=======
-					// delete
+          // delete
 					r.Get("/confirm-delete", publicationEditingHandler.ConfirmDelete).Name("publication_confirm_delete")
 					r.Delete("/", publicationEditingHandler.Delete).Name("publication_delete")
 
@@ -338,10 +333,13 @@
 					r.Get("/publish/confirm", publicationEditingHandler.ConfirmPublish).Name("publication_confirm_publish")
 					r.Post("/publish", publicationEditingHandler.Publish).Name("publication_publish")
           
+					// withdraw
+					r.Get("/withdraw/confirm", publicationEditingHandler.ConfirmWithdraw).Name("publication_confirm_withdraw")
+					r.Post("/withdraw", publicationEditingHandler.Withdraw).Name("publication_withdraw")
+
 					// re-publish
 					r.Get("/republish/confirm", publicationEditingHandler.ConfirmRepublish).Name("publication_confirm_republish")
 					r.Post("/republish", publicationEditingHandler.Republish).Name("publication_republish")
->>>>>>> 5ef3e579
 
 					// curator actions
 					r.Group(func(r *ich.Mux) {
@@ -722,32 +720,6 @@
 			publicationViewingHandler.Wrap(publicationViewingHandler.DownloadFile)).
 			Name("publication_download_file")
 
-<<<<<<< HEAD
-		// publish publication
-		r.Get("/publication/{id}/publish/confirm",
-			publicationEditingHandler.Wrap(publicationEditingHandler.ConfirmPublish)).
-			Name("publication_confirm_publish")
-		r.Post("/publication/{id}/publish",
-			publicationEditingHandler.Wrap(publicationEditingHandler.Publish)).
-			Name("publication_publish")
-
-		// re-publish publication
-		r.Get("/publication/{id}/republish/confirm",
-			publicationEditingHandler.Wrap(publicationEditingHandler.ConfirmRepublish)).
-			Name("publication_confirm_republish")
-		r.Post("/publication/{id}/republish",
-			publicationEditingHandler.Wrap(publicationEditingHandler.Republish)).
-			Name("publication_republish")
-=======
-		// withdraw publication
-		r.Get("/publication/{id}/withdraw/confirm",
-			publicationEditingHandler.Wrap(publicationEditingHandler.ConfirmWithdraw)).
-			Name("publication_confirm_withdraw")
-		r.Post("/publication/{id}/withdraw",
-			publicationEditingHandler.Wrap(publicationEditingHandler.Withdraw)).
-			Name("publication_withdraw")
->>>>>>> 5ef3e579
-
 		// lock publication
 		r.Post("/publication/{id}/lock",
 			publicationEditingHandler.Wrap(publicationEditingHandler.Lock)).
