package cli

// Version info
type Version struct {
	Branch string `env:"SOURCE_BRANCH"`
	Commit string `env:"SOURCE_COMMIT"`
	Image  string `env:"IMAGE_NAME"`
}

// TODO set notEmpty where approriate
type Config struct {
	// Env must be local, development, test or production
	// TODO rename MODE to ENV
	Env              string `env:"MODE" envDefault:"production"`
	BaseURL          string `env:"BASE_URL"`
	Timezone         string `env:"TIMEZONE" envDefault:"Europe/Brussels"`
	IndexRetention   int    `env:"INDEX_RETENTION" envDefault:"2"`
	PgConn           string `env:"PG_CONN"`
	Es6URL           string `env:"ES6_URL"`
	PublicationIndex string `env:"PUBLICATION_INDEX"`
	DatasetIndex     string `env:"DATASET_INDEX"`
	Host             string `env:"HOST"`
	Port             int    `env:"PORT" envDefault:"3000"`
	API              struct {
		Host string `env:"HOST"`
		Port int    `env:"PORT" envDefault:"30000"`
	} `envPrefix:"API_"`
	AdminUsername   string `env:"ADMIN_USERNAME"`
	AdminPassword   string `env:"ADMIN_PASSWORD"`
	CuratorUsername string `env:"CURATOR_USERNAME"`
	CuratorPassword string `env:"CURATOR_PASSWORD"`
	IPRanges        string `env:"IP_RANGES"`
	S3              struct {
		Endpoint   string `env:"ENDPOINT"`
		Region     string `env:"REGION" envDefault:"us-east-1"`
		ID         string `env:"ID"`
		Secret     string `env:"SECRET"`
		Bucket     string `env:"BUCKET"`
		TempBucket string `env:"TEMP_BUCKET"`
	} `envPrefix:"S3_"`
	Session struct {
		Name   string `env:"NAME" envDefault:"biblio-backoffice"`
		Secret string `env:"SECRET"`
		MaxAge int    `env:"MAX_AGE" envDefault:"2592000"` // default 30 days
	} `envPrefix:"SESSION_"`
	CSRF struct {
		Name   string `env:"NAME" envDefault:"biblio-backoffice.csrf-token"`
		Secret string `env:"SECRET"`
	} `envPrefix:"CSRF_"`
	MaxFileSize int    `env:"MAX_FILE_SIZE" envDefault:"2000000000"`
	FileDir     string `env:"FILE_DIR"`
	Frontend    struct {
		URL      string `env:"URL"`
		Username string `env:"USERNAME"`
		Password string `env:"PASSWORD"`
		Es6URL   string `env:"ES6_URL"`
	} `envPrefix:"FRONTEND_"`
	ORCID struct {
		ClientID     string `env:"CLIENT_ID"`
		ClientSecret string `env:"CLIENT_SECRET"`
		Sandbox      bool   `env:"SANDBOX"`
	} `envPrefix:"ORCID_"`
	OIDC struct {
		URL          string `env:"URL"`
		ClientID     string `env:"CLIENT_ID"`
		ClientSecret string `env:"CLIENT_SECRET"`
	} `envPrefix:"OIDC_"`
	CiteprocURL string `env:"CITEPROC_URL"`
	MongoDBURL  string `env:"MONGODB_URL"`
	Handle      struct {
		Enabled  bool   `env:"ENABLED"`
		URL      string `env:"URL"`
		Prefix   string `env:"PREFIX"`
		Username string `env:"USERNAME"`
		Password string `env:"PASSWORD"`
	} `envPrefix:"HDL_SRV_"`
	OAI struct {
		APIURL string `env:"API_URL"`
		APIKey string `env:"API_KEY"`
	} `envPrefix:"OAI_"`
<<<<<<< HEAD
	Projects struct {
		APIURL string `env:"API_URL"`
		APIKEY string `env:"API_KEY"`
	} `envPrefix:"PROJECTS_"`
=======
	// feature flags
	FF struct {
		FilePath     string `env:"FILE_PATH"`
		GitHubToken  string `env:"GITHUB_TOKEN"`
		GitHubRepo   string `env:"GITHUB_REPO"`
		GitHubBranch string `env:"GITHUB_BRANCH" envDefault:"main"`
		GitHubPath   string `env:"GITHUB_PATH"`
	} `envPrefix:"FF_"`
>>>>>>> b2e2050e
}<|MERGE_RESOLUTION|>--- conflicted
+++ resolved
@@ -78,12 +78,10 @@
 		APIURL string `env:"API_URL"`
 		APIKey string `env:"API_KEY"`
 	} `envPrefix:"OAI_"`
-<<<<<<< HEAD
 	Projects struct {
 		APIURL string `env:"API_URL"`
 		APIKEY string `env:"API_KEY"`
 	} `envPrefix:"PROJECTS_"`
-=======
 	// feature flags
 	FF struct {
 		FilePath     string `env:"FILE_PATH"`
@@ -92,5 +90,4 @@
 		GitHubBranch string `env:"GITHUB_BRANCH" envDefault:"main"`
 		GitHubPath   string `env:"GITHUB_PATH"`
 	} `envPrefix:"FF_"`
->>>>>>> b2e2050e
 }