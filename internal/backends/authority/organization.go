--- conflicted
+++ resolved
@@ -30,16 +30,9 @@
 }
 
 func (c *Client) GetOrganization(id string) (*models.Organization, error) {
-<<<<<<< HEAD
-
 	requestBody := M{
 		"query": M{
 			"term": M{
-=======
-	requestBody := es6.M{
-		"query": es6.M{
-			"term": es6.M{
->>>>>>> 553d4a24
 				"_id": id,
 			},
 		},
