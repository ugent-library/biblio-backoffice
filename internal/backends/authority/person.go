package authority

import (
	"context"
	"fmt"
	"strings"
	"time"

	"github.com/pkg/errors"
	"github.com/ugent-library/biblio-backoffice/internal/backends"
	"github.com/ugent-library/biblio-backoffice/internal/models"
	"github.com/ugent-library/biblio-backoffice/internal/util"
	"go.mongodb.org/mongo-driver/bson"
	"go.mongodb.org/mongo-driver/mongo"
)

func (c *Client) GetPerson(id string) (*models.Person, error) {
	var record bson.M
	err := c.mongo.Database("authority").Collection("person").FindOne(
		context.Background(),
		bson.M{"ids": id}).Decode(&record)
	if err == mongo.ErrNoDocuments {
		return nil, backends.ErrNotFound
	}
	if err != nil {
		return nil, errors.Wrap(err, "unexpected error during document retrieval")
	}
	return c.recordToPerson(record)
}

<<<<<<< HEAD
func (c *Client) SuggestPeople(q string) ([]*models.Person, error) {
	limit := 500
	persons := make([]*models.Person, 0, limit)
=======
func (c *Client) SuggestPeople(q string) ([]models.Person, error) {
	limit := 20
	persons := make([]models.Person, 0, limit)
>>>>>>> 63182a36

	// remove duplicate spaces
	q = regexMultipleSpaces.ReplaceAllString(q, " ")

	// trim
	q = strings.TrimSpace(q)

	qParts := strings.Split(q, " ")
	queryMust := make([]M, 0, len(qParts))

	for _, qp := range qParts {

		// remove terms that contain brackets
		if regexNoBrackets.MatchString(qp) {
			continue
		}

		queryMust = append(queryMust, M{
			"query_string": M{
				"default_operator": "AND",
				"query":            fmt.Sprintf("%s*", qp),
				"default_field":    "all",
				"analyze_wildcard": "true",
			},
		})
	}

	requestBody := M{
		"query": M{
			"bool": M{
				"must": queryMust,
			},
		},
		"size": limit,
	}

	var responseBody personSearchEnvelope = personSearchEnvelope{}

	if e := c.search("biblio_person", requestBody, &responseBody); e != nil {
		return nil, e
	}

	for _, p := range responseBody.Hits.Hits {
		person := p.Source
		person.ID = p.ID
		persons = append(persons, person)
	}

	return persons, nil
}

func (c *Client) recordToPerson(record bson.M) (*models.Person, error) {
	var person *models.Person = &models.Person{}

	if v, e := record["_id"]; e {
		// _id might be stored as number, float or even "null"
		person.ID = util.ParseString(v)
	}
	if v, e := record["active"]; e {
		person.Active = util.ParseBoolean(v)
	}
	if v, e := record["orcid_id"]; e {
		// orcid might be stored as "null"
		person.ORCID = util.ParseString(v)
	}
	if v, e := record["ugent_id"]; e {
		for _, i := range v.(bson.A) {
			person.UGentID = append(person.UGentID, util.ParseString(i))
		}
	}
	if v, e := record["ugent_department_id"]; e {
		for _, i := range v.(bson.A) {
			person.Affiliations = append(person.Affiliations, &models.Affiliation{OrganizationID: util.ParseString(i)})
		}
	}
	if v, e := record["preferred_first_name"]; e {
		person.FirstName = util.ParseString(v)
	} else if v, e := record["first_name"]; e {
		person.FirstName = util.ParseString(v)
	}
	if v, e := record["preferred_last_name"]; e {
		person.LastName = util.ParseString(v)
	} else if v, e := record["last_name"]; e {
		person.LastName = util.ParseString(v)
	}

	// TODO: cleanup when authority database is synchronized with full_name
	if v, e := record["full_name"]; e {
		person.FullName = v.(string)
	}
	if person.FullName == "" {
		if person.FirstName != "" && person.LastName != "" {
			person.FullName = person.FirstName + " " + person.LastName
		} else if person.LastName != "" {
			person.FullName = person.LastName
		} else if person.FirstName != "" {
			person.FullName = person.FirstName
		}
	}

	if v, e := record["date_created"]; e {
		t, _ := time.Parse(time.RFC3339, util.ParseString(v))
		person.DateCreated = &t
	}
	if v, e := record["date_updated"]; e {
		t, _ := time.Parse(time.RFC3339, util.ParseString(v))
		person.DateUpdated = &t
	}

	return person, nil
}<|MERGE_RESOLUTION|>--- conflicted
+++ resolved
@@ -28,15 +28,9 @@
 	return c.recordToPerson(record)
 }
 
-<<<<<<< HEAD
 func (c *Client) SuggestPeople(q string) ([]*models.Person, error) {
-	limit := 500
+	limit := 20
 	persons := make([]*models.Person, 0, limit)
-=======
-func (c *Client) SuggestPeople(q string) ([]models.Person, error) {
-	limit := 20
-	persons := make([]models.Person, 0, limit)
->>>>>>> 63182a36
 
 	// remove duplicate spaces
 	q = regexMultipleSpaces.ReplaceAllString(q, " ")
