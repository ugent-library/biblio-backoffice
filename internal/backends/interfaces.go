--- conflicted
+++ resolved
@@ -16,6 +16,8 @@
 	Repository                Repository
 	FileStore                 FileStore
 	SearchService             SearchService
+	DatasetSearchIndex        DatasetIndex
+	PublicationSearchIndex    PublicationIndex
 	OrganizationService       OrganizationService
 	PersonService             PersonService
 	ProjectService            ProjectService
@@ -115,21 +117,15 @@
 	Close(context.Context) error
 }
 
-<<<<<<< HEAD
-type DatasetIndex interface {
-=======
-type DatasetIDSearchService interface {
+type DatasetIDIndex interface {
 	Search(*models.SearchArgs) (*models.SearchHits, error)
-	Index(*models.Dataset) error
+	Each(searchArgs *models.SearchArgs, maxSize int, cb func(string)) error
 	Delete(id string) error
 	DeleteAll() error
-	WithScope(string, ...string) DatasetIDSearchService
-	NewBulkIndexer(BulkIndexerConfig) (BulkIndexer[*models.Dataset], error)
-	NewIndexSwitcher(BulkIndexerConfig) (IndexSwitcher[*models.Dataset], error)
-}
-
-type DatasetSearchService interface {
->>>>>>> 553d4a24
+	WithScope(string, ...string) DatasetIDIndex
+}
+
+type DatasetIndex interface {
 	Search(*models.SearchArgs) (*models.DatasetHits, error)
 	Each(searchArgs *models.SearchArgs, maxSize int, cb func(*models.Dataset)) error
 	Delete(id string) error
@@ -137,56 +133,60 @@
 	WithScope(string, ...string) DatasetIndex
 }
 
-<<<<<<< HEAD
-type PublicationIndex interface {
-=======
-type datasetSearchService struct {
-	DatasetIDSearchService
+type datasetIndex struct {
+	DatasetIDIndex
 	repo Repository
 }
 
-func NewDatasetSearchService(s DatasetIDSearchService, r Repository) DatasetSearchService {
-	return &datasetSearchService{
-		DatasetIDSearchService: s,
-		repo:                   r,
-	}
-}
-
-func (s *datasetSearchService) Search(args *models.SearchArgs) (*models.DatasetHits, error) {
-	h, err := s.DatasetIDSearchService.Search(args)
-	if err != nil {
-		return nil, err
-	}
-	pubs, err := s.repo.GetDatasets(h.Hits)
-	if err != nil {
-		return nil, err
-	}
+func NewDatasetIndex(di DatasetIDIndex, r Repository) DatasetIndex {
+	return &datasetIndex{
+		DatasetIDIndex: di,
+		repo:           r,
+	}
+}
+
+func (ds *datasetIndex) Search(args *models.SearchArgs) (*models.DatasetHits, error) {
+	h, err := ds.DatasetIDIndex.Search(args)
+	if err != nil {
+		return nil, err
+	}
+
+	datasets, err := ds.repo.GetDatasets(h.Hits)
+	if err != nil {
+		return nil, err
+	}
+
 	return &models.DatasetHits{
 		Pagination: h.Pagination,
-		Hits:       pubs,
+		Hits:       datasets,
 		Facets:     h.Facets,
 	}, nil
 }
 
-func (s *datasetSearchService) WithScope(field string, terms ...string) DatasetSearchService {
-	return &datasetSearchService{
-		DatasetIDSearchService: s.DatasetIDSearchService.WithScope(field, terms...),
-		repo:                   s.repo,
-	}
-}
-
-type PublicationIDSearchService interface {
+func (ds *datasetIndex) Each(searchArgs *models.SearchArgs, maxSize int, cb func(*models.Dataset)) error {
+	return ds.DatasetIDIndex.Each(searchArgs, maxSize, func(id string) {
+		// TODO handle error
+		dataset, _ := ds.repo.GetDataset(id)
+		cb(dataset)
+	})
+}
+
+func (ds *datasetIndex) WithScope(field string, terms ...string) DatasetIndex {
+	return &datasetIndex{
+		DatasetIDIndex: ds.DatasetIDIndex.WithScope(field, terms...),
+		repo:           ds.repo,
+	}
+}
+
+type PublicationIDIndex interface {
 	Search(*models.SearchArgs) (*models.SearchHits, error)
-	Index(*models.Publication) error
+	Each(searchArgs *models.SearchArgs, maxSize int, cb func(string)) error
 	Delete(id string) error
 	DeleteAll() error
-	WithScope(string, ...string) PublicationIDSearchService
-	NewBulkIndexer(BulkIndexerConfig) (BulkIndexer[*models.Publication], error)
-	NewIndexSwitcher(BulkIndexerConfig) (IndexSwitcher[*models.Publication], error)
-}
-
-type PublicationSearchService interface {
->>>>>>> 553d4a24
+	WithScope(string, ...string) PublicationIDIndex
+}
+
+type PublicationIndex interface {
 	Search(*models.SearchArgs) (*models.PublicationHits, error)
 	Each(searchArgs *models.SearchArgs, maxSize int, cb func(*models.Publication)) error
 	Delete(id string) error
@@ -194,131 +194,58 @@
 	WithScope(string, ...string) PublicationIndex
 }
 
-<<<<<<< HEAD
+type publicationIndex struct {
+	PublicationIDIndex
+	repo Repository
+}
+
+func NewPublicationIndex(di PublicationIDIndex, r Repository) PublicationIndex {
+	return &publicationIndex{
+		PublicationIDIndex: di,
+		repo:               r,
+	}
+}
+
+func (pi *publicationIndex) Search(args *models.SearchArgs) (*models.PublicationHits, error) {
+	h, err := pi.PublicationIDIndex.Search(args)
+	if err != nil {
+		return nil, err
+	}
+
+	publications, err := pi.repo.GetPublications(h.Hits)
+	if err != nil {
+		return nil, err
+	}
+
+	return &models.PublicationHits{
+		Pagination: h.Pagination,
+		Hits:       publications,
+		Facets:     h.Facets,
+	}, nil
+}
+
+func (pi *publicationIndex) Each(searchArgs *models.SearchArgs, maxSize int, cb func(*models.Publication)) error {
+	return pi.PublicationIDIndex.Each(searchArgs, maxSize, func(id string) {
+		// TODO handle error
+		publication, _ := pi.repo.GetPublication(id)
+		cb(publication)
+	})
+}
+
+func (pi *publicationIndex) WithScope(field string, terms ...string) PublicationIndex {
+	return &publicationIndex{
+		PublicationIDIndex: pi.PublicationIDIndex.WithScope(field, terms...),
+		repo:               pi.repo,
+	}
+}
+
 type SearchService interface {
-	NewDatasetIndex() DatasetIndex
+	NewDatasetIndex(Repository) DatasetIndex
 	NewDatasetBulkIndexer(BulkIndexerConfig) (BulkIndexer[*models.Dataset], error)
 	NewDatasetIndexSwitcher(BulkIndexerConfig) (IndexSwitcher[*models.Dataset], error)
-	NewPublicationIndex() PublicationIndex
+	NewPublicationIndex(Repository) PublicationIndex
 	NewPublicationBulkIndexer(BulkIndexerConfig) (BulkIndexer[*models.Publication], error)
 	NewPublicationIndexSwitcher(BulkIndexerConfig) (IndexSwitcher[*models.Publication], error)
-=======
-type publicationSearchService struct {
-	PublicationIDSearchService
-	repo Repository
-}
-
-func NewPublicationSearchService(s PublicationIDSearchService, r Repository) PublicationSearchService {
-	return &publicationSearchService{
-		PublicationIDSearchService: s,
-		repo:                       r,
-	}
-}
-
-func (s *publicationSearchService) Search(args *models.SearchArgs) (*models.PublicationHits, error) {
-	h, err := s.PublicationIDSearchService.Search(args)
-	if err != nil {
-		return nil, err
-	}
-	pubs, err := s.repo.GetPublications(h.Hits)
-	if err != nil {
-		return nil, err
-	}
-	return &models.PublicationHits{
-		Pagination: h.Pagination,
-		Hits:       pubs,
-		Facets:     h.Facets,
-	}, nil
-}
-
-func (s *publicationSearchService) WithScope(field string, terms ...string) PublicationSearchService {
-	return &publicationSearchService{
-		PublicationIDSearchService: s.PublicationIDSearchService.WithScope(field, terms...),
-		repo:                       s.repo,
-	}
-}
-
-type PublicationIDSearcherService interface {
-	GetMaxSize() int
-	SetMaxSize(int)
-	WithScope(string, ...string) PublicationIDSearcherService
-	Searcher(*models.SearchArgs, func(string)) error
-}
-
-type PublicationSearcherService interface {
-	GetMaxSize() int
-	SetMaxSize(int)
-	WithScope(string, ...string) PublicationSearcherService
-	Searcher(*models.SearchArgs, func(*models.Publication)) error
-}
-
-type publicationSearcherService struct {
-	PublicationIDSearcherService
-	repo Repository
-}
-
-func NewPublicationSearcherService(s PublicationIDSearcherService, r Repository) PublicationSearcherService {
-	return &publicationSearcherService{
-		PublicationIDSearcherService: s,
-		repo:                         r,
-	}
-}
-
-func (s *publicationSearcherService) Searcher(args *models.SearchArgs, fn func(*models.Publication)) error {
-	return s.PublicationIDSearcherService.Searcher(args, func(id string) {
-		// TODO handle error
-		pub, _ := s.repo.GetPublication(id)
-		fn(pub)
-	})
-}
-
-func (s *publicationSearcherService) WithScope(field string, terms ...string) PublicationSearcherService {
-	return &publicationSearcherService{
-		PublicationIDSearcherService: s.PublicationIDSearcherService.WithScope(field, terms...),
-		repo:                         s.repo,
-	}
-}
-
-type DatasetIDSearcherService interface {
-	GetMaxSize() int
-	SetMaxSize(int)
-	WithScope(string, ...string) DatasetIDSearcherService
-	Searcher(*models.SearchArgs, func(string)) error
-}
-
-type DatasetSearcherService interface {
-	GetMaxSize() int
-	SetMaxSize(int)
-	WithScope(string, ...string) DatasetSearcherService
-	Searcher(*models.SearchArgs, func(*models.Dataset)) error
->>>>>>> 553d4a24
-}
-
-type datasetSearcherService struct {
-	DatasetIDSearcherService
-	repo Repository
-}
-
-func NewDatasetSearcherService(s DatasetIDSearcherService, r Repository) DatasetSearcherService {
-	return &datasetSearcherService{
-		DatasetIDSearcherService: s,
-		repo:                     r,
-	}
-}
-
-func (s *datasetSearcherService) Searcher(args *models.SearchArgs, fn func(*models.Dataset)) error {
-	return s.DatasetIDSearcherService.Searcher(args, func(id string) {
-		// TODO handle error
-		pub, _ := s.repo.GetDataset(id)
-		fn(pub)
-	})
-}
-
-func (s *datasetSearcherService) WithScope(field string, terms ...string) DatasetSearcherService {
-	return &datasetSearcherService{
-		DatasetIDSearcherService: s.DatasetIDSearcherService.WithScope(field, terms...),
-		repo:                     s.repo,
-	}
 }
 
 type OrganizationService interface {
