--- conflicted
+++ resolved
@@ -61,13 +61,8 @@
 	//"publication_statuses" includes "deleted"
 	"classification":     vocabularies.Map["publication_classifications"],
 	"extern":             {"true", "false"},
-<<<<<<< HEAD
 	"faculty":            append([]string{"n/a"}, vocabularies.Map["faculties"]...),
 	"file.relation":      vocabularies.Map["publication_file_relations"],
-=======
-	"faculty_id":         vocabularies.Map["faculties"],
-	"file_relation":      vocabularies.Map["publication_file_relations"],
->>>>>>> 8369a77e
 	"has_message":        {"true", "false"},
 	"legacy":             {"true", "false"},
 	"locked":             {"true", "false"},
