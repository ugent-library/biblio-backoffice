--- conflicted
+++ resolved
@@ -5,27 +5,6 @@
 	"github.com/ugent-library/biblio-backend/internal/vocabularies"
 )
 
-<<<<<<< HEAD
-var publicationFacetFields []string = []string{
-	"status",
-	"type",
-	"faculty",
-	"extern",
-	"publication_status",
-	"locked",
-	"wos_type",
-	"classification",
-	"file.relation",
-	"year",
-}
-var datasetFacetFields []string = []string{
-	"status",
-	"faculty",
-	"locked",
-	"year",
-}
-=======
->>>>>>> f596848c
 var fixedFacetValues = map[string][]string{
 	//"publication_statuses" includes "deleted"
 	"status":             vocabularies.Map["visible_publication_statuses"],
