--- conflicted
+++ resolved
@@ -29,11 +29,8 @@
 	"extern":             {"true", "false"},
 	"publication_status": vocabularies.Map["publication_publishing_statuses"],
 	"locked":             {"true", "false"},
-<<<<<<< HEAD
 	"file.relation":      vocabularies.Map["publication_file_relations"],
-=======
 	"classification":     vocabularies.Map["publication_classifications"],
->>>>>>> 57851da9
 }
 
 func reorderFacets(t string, facets []models.Facet) []models.Facet {
