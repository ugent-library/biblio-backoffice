--- conflicted
+++ resolved
@@ -15,11 +15,8 @@
 	"locked":             {"true", "false"},
 	"file.relation":      vocabularies.Map["publication_file_relations"],
 	"classification":     vocabularies.Map["publication_classifications"],
-<<<<<<< HEAD
 	"vabb_type":          vocabularies.Map["publication_vabb_types"],
-=======
 	"has_message":        {"true", "false"},
->>>>>>> 6c5af43e
 }
 
 func reorderFacets(t string, facets []models.Facet) []models.Facet {
