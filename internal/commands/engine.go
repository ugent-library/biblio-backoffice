--- conflicted
+++ resolved
@@ -41,27 +41,17 @@
 }
 
 func newEngine() *engine.Engine {
-<<<<<<< HEAD
 	fs, err := filestore.New(viper.GetString("file-dir"))
 	if err != nil {
 		log.Fatalln("Unable to initialize filestore", err)
 	}
 
-	temporal, err := client.NewClient(client.Options{
-		HostPort: viper.GetString("temporal-host-port"),
-		Logger:   &temporalLogger{},
-	})
-	if err != nil {
-		log.Fatalln("Unable to create Temporal client", err)
-	}
-=======
 	// temporal, err := client.NewClient(client.Options{
 	// 	HostPort: viper.GetString("temporal-host-port"),
 	// })
 	// if err != nil {
 	// 	log.Fatalln("Unable to create Temporal client", err)
 	// }
->>>>>>> 71f8d95e
 
 	es6Client := newEs6Client()
 
@@ -79,12 +69,8 @@
 	orcidClient := orcid.NewMemberClient(orcidConfig)
 
 	e, err := engine.New(engine.Config{
-<<<<<<< HEAD
-		FileStore:                 fs,
-		Temporal:                  temporal,
-=======
+		FileStore: fs,
 		// Temporal:                  temporal,
->>>>>>> 71f8d95e
 		ORCIDSandbox:              orcidConfig.Sandbox,
 		ORCIDClient:               orcidClient,
 		Store:                     newStore(),
