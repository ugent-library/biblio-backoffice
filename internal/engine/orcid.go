package engine

import (
	"fmt"
	"io/ioutil"
	"log"
	"strings"

	"github.com/ugent-library/biblio-backend/internal/models"
	"github.com/ugent-library/go-orcid/orcid"
	"golang.org/x/text/language"
)

// func (e *Engine) IsOnORCID(orcidID, id string) bool {
// 	if orcidID == "" {
// 		return false
// 	}

// 	params := url.Values{}
// 	params.Set("q", fmt.Sprintf(`orcid:"%s" AND handle:"1854/LU-%s"`, orcidID, id))

// 	res, _, err := e.orcidClient.Search(params)
// 	if err != nil {
// 		log.Print(err)
// 		return false
// 	}

// 	return res.NumFound > 0
// }

<<<<<<< HEAD
// TODO move to controller
func (e *Engine) AddPublicationsToORCID(user *models.User, s *models.SearchArgs) (string, error) {
	workflowOptions := client.StartWorkflowOptions{
		ID:        "orcid_workflow_" + uuid.New().String(),
		TaskQueue: "orcid",
	}

	we, err := e.Temporal.ExecuteWorkflow(context.Background(), workflowOptions, orcidworker.SendPublicationsToORCIDWorkflow,
		orcidworker.Args{
			ORCID:      user.ORCID,
			ORCIDToken: user.ORCIDToken,
			SearchArgs: s,
		})
	if err != nil {
		return "", err
	}
	log.Println("Started workflow", "WorkflowID", we.GetID(), "RunID", we.GetRunID())
	return we.GetID(), err
}
=======
// func (e *Engine) AddPublicationsToORCID(userID string, s *models.SearchArgs) (string, error) {
// 	user, err := e.GetUser(userID)
// 	if err != nil {
// 		return "", err
// 	}

// 	workflowOptions := client.StartWorkflowOptions{
// 		ID:        "orcid_workflow_" + uuid.New().String(),
// 		TaskQueue: "orcid",
// 	}

// 	we, err := e.Temporal.ExecuteWorkflow(context.Background(), workflowOptions, orcidworker.SendPublicationsToORCIDWorkflow,
// 		orcidworker.Args{
// 			UserID:     userID,
// 			ORCID:      user.ORCID,
// 			ORCIDToken: user.ORCIDToken,
// 			SearchArgs: *s,
// 		})
// 	if err != nil {
// 		return "", err
// 	}
// 	log.Println("Started workflow", "WorkflowID", we.GetID(), "RunID", we.GetRunID())
// 	return we.GetID(), err
// }
>>>>>>> 71f8d95e

// TODO make workflow
func (e *Engine) AddPublicationToORCID(orcidID, orcidToken string, p *models.Publication) (*models.Publication, error) {
	client := orcid.NewMemberClient(orcid.Config{
		Token:   orcidToken,
		Sandbox: e.ORCIDSandbox,
	})

	work := publicationToORCID(p)
	putCode, res, err := client.AddWork(orcidID, work)
	if err != nil {
		log.Println(err)
		body, _ := ioutil.ReadAll(res.Body)
		log.Print(string(body))
		return p, err
	}

	p.ORCIDWork = append(p.ORCIDWork, models.PublicationORCIDWork{
		ORCID:   orcidID,
		PutCode: putCode,
	})

	if err := e.UpdatePublication(p); err != nil {
		return nil, err
	}

	return p, nil
}

func publicationToORCID(p *models.Publication) *orcid.Work {
	w := &orcid.Work{
		URL:     orcid.String(fmt.Sprintf("https://biblio.ugent.be/publication/%s", p.ID)),
		Country: orcid.String("BE"),
		ExternalIDs: &orcid.ExternalIDs{
			ExternalID: []orcid.ExternalID{{
				Type:         "handle",
				Relationship: "SELF",
				Value:        fmt.Sprintf("http://hdl.handle.net/1854/LU-%s", p.ID),
			}},
		},
		Title: &orcid.Title{
			Title: orcid.String(p.Title),
		},
		PublicationDate: &orcid.PublicationDate{
			Year: orcid.String(p.Year),
		},
	}

	for _, role := range []string{"author", "editor"} {
		for _, c := range p.Contributors(role) {
			wc := orcid.Contributor{
				CreditName: orcid.String(c.FullName),
				Attributes: &orcid.ContributorAttributes{
					Role: strings.ToUpper(role),
				},
			}
			if c.ORCID != "" {
				wc.ORCID = &orcid.URI{Path: c.ORCID}
			}
			if w.Contributors == nil {
				w.Contributors = &orcid.Contributors{}
			}
			w.Contributors.Contributor = append(w.Contributors.Contributor, wc)
		}
	}

	switch p.Type {
	case "journal_article":
		w.Type = "JOURNAL_ARTICLE"
	case "book":
		w.Type = "BOOK"
	case "book_chapter":
		w.Type = "BOOK_CHAPTER"
	case "book_editor":
		w.Type = "EDITED_BOOK"
	case "dissertation":
		w.Type = "DISSERTATION"
	case "conference":
		switch p.ConferenceType {
		case "meetingAbstract":
			w.Type = "CONFERENCE_ABSTRACT"
		case "poster":
			w.Type = "CONFERENCE_POSTER"
		default:
			w.Type = "CONFERENCE_PAPER"
		}
	case "miscellaneous":
		switch p.MiscellaneousType {
		case "bookReview":
			w.Type = "BOOK_REVIEW"
		case "report":
			w.Type = "REPORT"
		default:
			w.Type = "OTHER"
		}
	default:
		w.Type = "OTHER"
	}

	if len(p.AlternativeTitle) > 0 {
		w.Title.SubTitle = orcid.String(p.AlternativeTitle[0])
	}

	if len(p.Abstract) > 0 {
		w.ShortDescription = p.Abstract[0].Text
	}

	if p.DOI != "" {
		w.ExternalIDs.ExternalID = append(w.ExternalIDs.ExternalID, orcid.ExternalID{
			Type:         "doi",
			Relationship: "SELF",
			Value:        p.DOI,
		})
	}

	if len(p.Language) > 0 {
		if tag, err := language.Parse(p.Language[0]); err == nil {
			w.LanguageCode = tag.String()
		}
	}

	// log.Printf("%+v", w)

	return w
}<|MERGE_RESOLUTION|>--- conflicted
+++ resolved
@@ -28,27 +28,7 @@
 // 	return res.NumFound > 0
 // }
 
-<<<<<<< HEAD
 // TODO move to controller
-func (e *Engine) AddPublicationsToORCID(user *models.User, s *models.SearchArgs) (string, error) {
-	workflowOptions := client.StartWorkflowOptions{
-		ID:        "orcid_workflow_" + uuid.New().String(),
-		TaskQueue: "orcid",
-	}
-
-	we, err := e.Temporal.ExecuteWorkflow(context.Background(), workflowOptions, orcidworker.SendPublicationsToORCIDWorkflow,
-		orcidworker.Args{
-			ORCID:      user.ORCID,
-			ORCIDToken: user.ORCIDToken,
-			SearchArgs: s,
-		})
-	if err != nil {
-		return "", err
-	}
-	log.Println("Started workflow", "WorkflowID", we.GetID(), "RunID", we.GetRunID())
-	return we.GetID(), err
-}
-=======
 // func (e *Engine) AddPublicationsToORCID(userID string, s *models.SearchArgs) (string, error) {
 // 	user, err := e.GetUser(userID)
 // 	if err != nil {
@@ -73,7 +53,6 @@
 // 	log.Println("Started workflow", "WorkflowID", we.GetID(), "RunID", we.GetRunID())
 // 	return we.GetID(), err
 // }
->>>>>>> 71f8d95e
 
 // TODO make workflow
 func (e *Engine) AddPublicationToORCID(orcidID, orcidToken string, p *models.Publication) (*models.Publication, error) {
