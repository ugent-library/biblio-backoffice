package server

import (
	"context"
	"encoding/json"
	"errors"
	"fmt"
	"io"
	"log"
	"time"

	"github.com/oklog/ulid/v2"
	api "github.com/ugent-library/biblio-backoffice/api/v1"
	"github.com/ugent-library/biblio-backoffice/internal/backends"
	"github.com/ugent-library/biblio-backoffice/internal/models"
	"github.com/ugent-library/biblio-backoffice/internal/snapstore"
	"github.com/ugent-library/biblio-backoffice/internal/validation"
	"google.golang.org/grpc/codes"
	"google.golang.org/grpc/status"
)

func (s *server) GetDataset(ctx context.Context, req *api.GetDatasetRequest) (*api.GetDatasetResponse, error) {
	p, err := s.services.Repository.GetDataset(req.Id)

	if err != nil {
		if errors.Is(err, backends.ErrNotFound) {
			grpcErr := status.New(codes.InvalidArgument, fmt.Errorf("could not find dataset with id %s", req.Id).Error())
			return &api.GetDatasetResponse{
				Response: &api.GetDatasetResponse_Error{
					Error: grpcErr.Proto(),
				},
			}, nil
		} else {
			return nil, status.Errorf(codes.Internal, "could not get dataset with id %s: %v", req.Id, err)
		}
	}

	j, err := json.Marshal(p)
	if err != nil {
		return nil, status.Errorf(codes.Internal, "could not marshal dataset with id %s: %v", req.Id, err)
	}

	res := &api.GetDatasetResponse{
		Response: &api.GetDatasetResponse_Dataset{
			Dataset: &api.Dataset{
				Payload: j,
			},
		},
	}

	return res, nil
}

func (s *server) GetAllDatasets(req *api.GetAllDatasetsRequest, stream api.Biblio_GetAllDatasetsServer) (err error) {
	var callbackErr error

	streamErr := s.services.Repository.EachDataset(func(d *models.Dataset) bool {
		j, err := json.Marshal(d)
		if err != nil {
			grpcError := status.New(codes.Internal, fmt.Errorf("could not marshal dataset with id %s: %v", d.ID, err).Error())
			grpcError, err = grpcError.WithDetails(req)
			if err != nil {
				callbackErr = err
				return false
			}

			stream.Send(&api.GetAllDatasetsResponse{
				Response: &api.GetAllDatasetsResponse_Error{
					Error: grpcError.Proto(),
				},
			})

			return true
		}

		res := &api.GetAllDatasetsResponse{
			Response: &api.GetAllDatasetsResponse_Dataset{
				Dataset: &api.Dataset{
					Payload: j,
				},
			},
		}

		if err = stream.Send(res); err != nil {
			callbackErr = err
			return false
		}

		return true
	})

	if streamErr != nil {
		return status.Errorf(codes.Internal, "could not get all datasets: %v", streamErr)
	}

	if callbackErr != nil {
		return status.Errorf(codes.Internal, "could not get all datasets: %v", callbackErr)
	}

	return nil
}

func (s *server) SearchDatasets(ctx context.Context, req *api.SearchDatasetsRequest) (*api.SearchDatasetsResponse, error) {
	page := 1
	if req.Limit > 0 {
		page = int(req.Offset)/int(req.Limit) + 1
	}
	args := models.NewSearchArgs().WithQuery(req.Query).WithPage(page)
	hits, err := s.services.SearchService.NewDatasetIndex().Search(args)
	if err != nil {
		// TODO How do we differentiate between errors?
		return nil, status.Errorf(codes.Internal, "Could not search datasets: %s :: %s", req.Query, err)
	}

	res := &api.SearchDatasetsResponse{
		Limit:  int32(hits.Limit),
		Offset: int32(hits.Offset),
		Total:  int32(hits.Total),
		Hits:   make([]*api.Dataset, len(hits.Hits)),
	}
	for i, d := range hits.Hits {
		j, err := json.Marshal(d)
		if err != nil {
			log.Fatal(err)
		}
		apid := &api.Dataset{
			Payload: j,
		}
		res.Hits[i] = apid
	}

	return res, nil
}

func (s *server) UpdateDataset(ctx context.Context, req *api.UpdateDatasetRequest) (*api.UpdateDatasetResponse, error) {
	d := &models.Dataset{}
	if err := json.Unmarshal(req.Dataset.Payload, d); err != nil {
		grpcErr := status.New(codes.InvalidArgument, fmt.Errorf("could not read json input: %s", err).Error())
		return &api.UpdateDatasetResponse{
			Response: &api.UpdateDatasetResponse_Error{
				Error: grpcErr.Proto(),
			},
		}, nil
	}

	if err := d.Validate(); err != nil {
		grpcErr := status.New(codes.InvalidArgument, fmt.Errorf("failed to validate dataset %s: %v", d.ID, err).Error())
		return &api.UpdateDatasetResponse{
			Response: &api.UpdateDatasetResponse_Error{
				Error: grpcErr.Proto(),
			},
		}, nil
	}

	err := s.services.Repository.UpdateDataset(d.SnapshotID, d, nil)

	var conflict *snapstore.Conflict
	if errors.As(err, &conflict) {
		grpcErr := status.New(codes.Internal, fmt.Errorf("failed to update dataset: conflict detected for dataset[snapshot_id: %s, id: %s] : %v", d.SnapshotID, d.ID, err).Error())
		return &api.UpdateDatasetResponse{
			Response: &api.UpdateDatasetResponse_Error{
				Error: grpcErr.Proto(),
			},
		}, nil
	} else if err != nil {
		return nil, status.Errorf(codes.Internal, "failed to update dataset[snapshot_id: %s, id: %s], %s", d.SnapshotID, d.ID, err)
	}

	return &api.UpdateDatasetResponse{}, nil
}

func (s *server) AddDatasets(stream api.Biblio_AddDatasetsServer) error {
	var seq int

	for {
		seq++

		req, err := stream.Recv()
		if err == io.EOF {
			return nil
		}
		if err != nil {
			return status.Errorf(codes.Internal, "failed to read stream: %s", err)
		}

		d := &models.Dataset{}
		if err := json.Unmarshal(req.Dataset.Payload, d); err != nil {
			grpcErr := status.New(codes.InvalidArgument, fmt.Errorf("could not read json input: %s", err).Error())
			if err = stream.Send(&api.AddDatasetsResponse{
				Response: &api.AddDatasetsResponse_Error{
					Error: grpcErr.Proto(),
				},
			}); err != nil {
				return status.Errorf(codes.Internal, "failed to add datasets: %v", err)
			}
			continue
		}

		if d.ID == "" {
			d.ID = ulid.Make().String()
		}

		if d.Status == "" {
			d.Status = "private"
		}

		for i, val := range d.Abstract {
			if val.ID == "" {
				val.ID = ulid.Make().String()
			}
			d.Abstract[i] = val
		}

		if err := d.Validate(); err != nil {
			grpcErr := status.New(codes.InvalidArgument, fmt.Errorf("failed to validate dataset %s at line %d: %v", d.ID, seq, err).Error())
			if err = stream.Send(&api.AddDatasetsResponse{
				Response: &api.AddDatasetsResponse_Error{
					Error: grpcErr.Proto(),
				},
			}); err != nil {
				return status.Errorf(codes.Internal, "failed to add datasets: %v", err)
			}
			continue
		}

		if err := s.services.Repository.SaveDataset(d, nil); err != nil {
			grpcErr := status.New(codes.InvalidArgument, fmt.Errorf("failed to store dataset %s at line %d: %s", d.ID, seq, err).Error())
			if err = stream.Send(&api.AddDatasetsResponse{
				Response: &api.AddDatasetsResponse_Error{
					Error: grpcErr.Proto(),
				},
			}); err != nil {
				return status.Errorf(codes.Internal, "failed to add datasets: %v", err)
			}
			continue
		}

		if err = stream.Send(&api.AddDatasetsResponse{
			Response: &api.AddDatasetsResponse_Message{
				Message: fmt.Sprintf("stored and indexed dataset %s at line %d", d.ID, seq),
			},
		}); err != nil {
			return status.Errorf(codes.Internal, "failed to add datasets: %v", err)
		}
	}
}

func (s *server) ImportDatasets(stream api.Biblio_ImportDatasetsServer) error {
	var seq int

	for {
		seq++

		req, err := stream.Recv()
		if err == io.EOF {
			return nil
		}
		if err != nil {
			return status.Errorf(codes.Internal, "failed to read stream: %s", err)
		}

		d := &models.Dataset{}
		if err := json.Unmarshal(req.Dataset.Payload, d); err != nil {
			grpcErr := status.New(codes.InvalidArgument, fmt.Errorf("could not read json input: %s", err).Error())
			if err = stream.Send(&api.ImportDatasetsResponse{
				Response: &api.ImportDatasetsResponse_Error{
					Error: grpcErr.Proto(),
				},
			}); err != nil {
				return status.Errorf(codes.Internal, "failed to import datasets: %v", err)
			}
			continue
		}

		if err := d.Validate(); err != nil {
			grpcErr := status.New(codes.InvalidArgument, fmt.Errorf("failed to validate dataset at line %d: %v", seq, err).Error())
			if err = stream.Send(&api.ImportDatasetsResponse{
				Response: &api.ImportDatasetsResponse_Error{
					Error: grpcErr.Proto(),
				},
			}); err != nil {
				return status.Errorf(codes.Internal, "failed to import datasets: %v", err)
			}
			continue
		}

		if err := s.services.Repository.ImportDataset(d); err != nil {
			grpcErr := status.New(codes.InvalidArgument, fmt.Errorf("failed to store dataset %s at line %d: %s", d.ID, seq, err).Error())
			if err = stream.Send(&api.ImportDatasetsResponse{
				Response: &api.ImportDatasetsResponse_Error{
					Error: grpcErr.Proto(),
				},
			}); err != nil {
				return status.Errorf(codes.Internal, "failed to import datasets: %v", err)
			}
			continue
		}

		if err = stream.Send(&api.ImportDatasetsResponse{
			Response: &api.ImportDatasetsResponse_Message{
				Message: fmt.Sprintf("stored and indexed dataset %s at line %d", d.ID, seq),
			},
		}); err != nil {
			return status.Errorf(codes.Internal, "failed to import datasets: %v", err)
		}
	}
}

func (s *server) MutateDatasets(stream api.Biblio_MutateDatasetsServer) error {
	var seq int

	for {
		seq++

		req, err := stream.Recv()
		if err == io.EOF {
			return nil
		}
		if err != nil {
			return status.Errorf(codes.Internal, "failed to read stream: %s", err)
		}

		mut := backends.Mutation{
			Op:   req.Op,
			Args: req.Args,
		}

		if err := s.services.Repository.MutateDataset(req.Id, nil, mut); err != nil {
			grpcErr := status.New(codes.InvalidArgument, fmt.Errorf("failed to mutate dataset %s at line %d: %s", req.Id, seq, err).Error())
			if err = stream.Send(&api.MutateResponse{
				Response: &api.MutateResponse_Error{
					Error: grpcErr.Proto(),
				},
			}); err != nil {
				return status.Errorf(codes.Internal, "failed to mutate dataset: %v", err)
			}
			continue
		}

		if err = stream.Send(&api.MutateResponse{
			Response: &api.MutateResponse_Message{
				Message: fmt.Sprintf("mutated dataset %s at line %d", req.Id, seq),
			},
		}); err != nil {
			return status.Errorf(codes.Internal, "failed to mutate dataset: %v", err)
		}
	}
}

func (s *server) GetDatasetHistory(req *api.GetDatasetHistoryRequest, stream api.Biblio_GetDatasetHistoryServer) (err error) {
	var callbackErr error
	streamErr := s.services.Repository.DatasetHistory(req.Id, func(d *models.Dataset) bool {
		j, err := json.Marshal(d)
		if err != nil {
			grpcErr := status.New(codes.InvalidArgument, fmt.Errorf("could not read json input: %s", err).Error())
			if err = stream.Send(&api.GetDatasetHistoryResponse{
				Response: &api.GetDatasetHistoryResponse_Error{
					Error: grpcErr.Proto(),
				},
			}); err != nil {
				callbackErr = err
				return false
			}
		} else {
			if err = stream.Send(&api.GetDatasetHistoryResponse{
				Response: &api.GetDatasetHistoryResponse_Dataset{
					Dataset: &api.Dataset{
						Payload: j,
					},
				},
			}); err != nil {
				// PICK UP ERROR
				callbackErr = err
				return false
			}
		}

		return true
	})

	if callbackErr != nil {
		return status.Errorf(codes.Internal, "could not get dataset history: %v", callbackErr)
	}

	if streamErr != nil {
		return status.Errorf(codes.Internal, "could not get dataset history: %v	", streamErr)
	}

	return nil
}

func (s *server) PurgeDataset(ctx context.Context, req *api.PurgeDatasetRequest) (*api.PurgeDatasetResponse, error) {
	_, err := s.services.Repository.GetDataset(req.Id)

	if err != nil {
		if errors.Is(err, backends.ErrNotFound) {
			grpcErr := status.New(codes.NotFound, fmt.Errorf("could not find dataset with id %s", req.Id).Error())
			return &api.PurgeDatasetResponse{
				Response: &api.PurgeDatasetResponse_Error{
					Error: grpcErr.Proto(),
				},
			}, nil
		} else {
			return nil, status.Errorf(codes.Internal, "could not get dataset with id %s: %v", req.Id, err)
		}
	}

	// TODO purgeDataset doesn't return an error if the record for req.Id can't be found
	if err := s.services.Repository.PurgeDataset(req.Id); err != nil {
		return nil, status.Errorf(codes.Internal, "could not purge dataset with id %s: %s", req.Id, err)
	}

	// TODO this will complain if the above didn't throw a 'not found' error
	if err := s.services.SearchService.NewDatasetIndex().Delete(req.Id); err != nil {
		return nil, status.Errorf(codes.Internal, "could not purge dataset from index with id %s: %s", req.Id, err)
	}

	return &api.PurgeDatasetResponse{
		Response: &api.PurgeDatasetResponse_Ok{
			Ok: true,
		},
	}, nil
}

func (s *server) PurgeAllDatasets(ctx context.Context, req *api.PurgeAllDatasetsRequest) (*api.PurgeAllDatasetsResponse, error) {
	if !req.Confirm {
		grpcErr := status.New(codes.Internal, fmt.Errorf("confirm property in request is not set to true").Error())
		return &api.PurgeAllDatasetsResponse{
			Response: &api.PurgeAllDatasetsResponse_Error{
				Error: grpcErr.Proto(),
			},
		}, nil
	}

	if err := s.services.Repository.PurgeAllDatasets(); err != nil {
		return nil, status.Errorf(codes.Internal, "could not purge all datasets: %s", err)
	}

<<<<<<< HEAD
	if err := s.services.SearchService.NewDatasetIndex().DeleteAll(); err != nil {
		return nil, status.Errorf(codes.Internal, "could not delete dataset from index: %w", err)
=======
	if err := s.services.DatasetSearchService.DeleteAll(); err != nil {
		return nil, status.Errorf(codes.Internal, "could not delete dataset from index: %s", err)
>>>>>>> 553d4a24
	}

	return &api.PurgeAllDatasetsResponse{
		Response: &api.PurgeAllDatasetsResponse_Ok{
			Ok: true,
		},
	}, nil
}

func (s *server) ValidateDatasets(stream api.Biblio_ValidateDatasetsServer) error {
	var seq int32

	for {
		seq++

		req, err := stream.Recv()
		if err == io.EOF {
			return nil
		}
		if err != nil {
			return status.Errorf(codes.Internal, "failed to read stream: %s", err)
		}

		d := &models.Dataset{}
		if err := json.Unmarshal(req.Dataset.Payload, d); err != nil {
			grpcErr := status.New(codes.InvalidArgument, fmt.Errorf("could not read json input: %s", err).Error())
			if err = stream.Send(&api.ValidateDatasetsResponse{
				Response: &api.ValidateDatasetsResponse_Error{
					Error: grpcErr.Proto(),
				},
			}); err != nil {
				return status.Errorf(codes.Internal, "failed to validate datasets: %v", err)
			}
			continue
		}

		err = d.Validate()
		var validationErrs validation.Errors
		if errors.As(err, &validationErrs) {
			if err = stream.Send(&api.ValidateDatasetsResponse{
				Response: &api.ValidateDatasetsResponse_Results{
					Results: &api.ValidateResults{
						Seq:     seq,
						Id:      d.ID,
						Message: validationErrs.Error(),
					},
				},
			}); err != nil {
				return status.Errorf(codes.Internal, "failed to validate datasets: %v", err)
			}
		} else if err != nil {
			return status.Errorf(codes.Internal, "failed to validate datasets: %v", err)
		}
	}
}

func (s *server) ReindexDatasets(req *api.ReindexDatasetsRequest, stream api.Biblio_ReindexDatasetsServer) error {
	startTime := time.Now()
	indexed := 0
	reported := 0

	if err := stream.Send(&api.ReindexDatasetsResponse{
		Response: &api.ReindexDatasetsResponse_Message{
			Message: "Indexing to a new index",
		},
	}); err != nil {
		return status.Errorf(codes.Internal, "failed to index datasets: %v", err)
	}

	var swErr error
	var swIdxErr error

	switcher, err := s.services.SearchService.NewDatasetIndexSwitcher(backends.BulkIndexerConfig{
		OnError: func(err error) {
			grpcErr := status.New(codes.Internal, fmt.Errorf("failed to index dataset: %v", err).Error())
			if err = stream.Send(&api.ReindexDatasetsResponse{
				Response: &api.ReindexDatasetsResponse_Error{
					Error: grpcErr.Proto(),
				},
			}); err != nil {
				swErr = err
			}
		},
		OnIndexError: func(id string, err error) {
			grpcErr := status.New(codes.Internal, fmt.Errorf("failed to index dataset %s: %w", id, err).Error())
			if err = stream.Send(&api.ReindexDatasetsResponse{
				Response: &api.ReindexDatasetsResponse_Error{
					Error: grpcErr.Proto(),
				},
			}); err != nil {
				swIdxErr = err
			}
		},
	})

	if err != nil {
		return status.Errorf(codes.Internal, "failed to start an indexer: %s", err)
	}

	ctx := stream.Context()
	var callbackErr error

	streamErr := s.services.Repository.EachDataset(func(d *models.Dataset) bool {
		if err := switcher.Index(ctx, d); err != nil {
			grpcErr := status.New(codes.Internal, fmt.Errorf("indexing failed for dataset [id: %s] : %s", d.ID, err).Error())
			if err = stream.Send(&api.ReindexDatasetsResponse{
				Response: &api.ReindexDatasetsResponse_Error{
					Error: grpcErr.Proto(),
				},
			}); err != nil {
				// PICK UP ERROR
				return false
			}
		}

		indexed++

		// progress message
		if indexed-500 == reported {
			stream.Send(&api.ReindexDatasetsResponse{
				Response: &api.ReindexDatasetsResponse_Message{
					Message: fmt.Sprintf("Indexing %d datasets...", indexed),
				},
			})
			reported = indexed
		}

		return true
	})

	if callbackErr != nil {
		return status.Errorf(codes.Internal, "failed to index datasets: %v", err)
	}

	if streamErr != nil {
		return status.Errorf(codes.Internal, "failed to index datasets: %v", err)
	}

	if swErr != nil {
		return status.Errorf(codes.Internal, "failed to index datasets: %v", swErr)
	}

	if swIdxErr != nil {
		return status.Errorf(codes.Internal, "failed to index datasets: %v", swIdxErr)
	}

	if err := stream.Send(&api.ReindexDatasetsResponse{
		Response: &api.ReindexDatasetsResponse_Message{
			Message: fmt.Sprintf("Indexed %d datasets", indexed),
		},
	}); err != nil {
		return status.Errorf(codes.Internal, "failed to index datasets: %v", err)
	}

	if err := stream.Send(&api.ReindexDatasetsResponse{
		Response: &api.ReindexDatasetsResponse_Message{
			Message: "Switching to new index...",
		},
	}); err != nil {
		return status.Errorf(codes.Internal, "failed to index datasets: %v", err)
	}

	if err := switcher.Switch(ctx); err != nil {
		return status.Errorf(codes.Internal, "indexing failed: %v", err)
	}

	endTime := time.Now()

	if err := stream.Send(&api.ReindexDatasetsResponse{
		Response: &api.ReindexDatasetsResponse_Message{
			Message: "Indexing changes since start of reindex",
		},
	}); err != nil {
		return status.Errorf(codes.Internal, "failed to index datasets: %v", err)
	}

	for {
		indexed = 0

		var biErr error
		var biIdxErr error

		bi, err := s.services.SearchService.NewDatasetBulkIndexer(backends.BulkIndexerConfig{
			OnError: func(err error) {
				grpcErr := status.New(codes.Internal, fmt.Errorf("failed to index dataset: %v", err).Error())
				if err = stream.Send(&api.ReindexDatasetsResponse{
					Response: &api.ReindexDatasetsResponse_Error{
						Error: grpcErr.Proto(),
					},
				}); err != nil {
					biErr = err
				}
			},
			OnIndexError: func(id string, err error) {
				grpcErr := status.New(codes.Internal, fmt.Errorf("failed to index dataset %s: %w", id, err).Error())
				if err = stream.Send(&api.ReindexDatasetsResponse{
					Response: &api.ReindexDatasetsResponse_Error{
						Error: grpcErr.Proto(),
					},
				}); err != nil {
					biErr = err
				}
			},
		})

		if err != nil {
			return status.Errorf(codes.Internal, "failed to start an indexer: %s", err)
		}

		defer bi.Close(ctx)

		var callbackErr error
		streamErr := s.services.Repository.DatasetsBetween(startTime, endTime, func(d *models.Dataset) bool {
			if err := bi.Index(ctx, d); err != nil {
				grpcErr := status.New(codes.Internal, fmt.Errorf("indexing failed for dataset [id: %s] : %s", d.ID, err).Error())
				if err = stream.Send(&api.ReindexDatasetsResponse{
					Response: &api.ReindexDatasetsResponse_Error{
						Error: grpcErr.Proto(),
					},
				}); err != nil {
					callbackErr = err
					return false
				}
			}

			indexed++

			return true
		})

		if callbackErr != nil {
			return status.Errorf(codes.Internal, "failed to index datasets: %v", callbackErr)
		}

		if streamErr != nil {
			return status.Errorf(codes.Internal, "indexing failed: %v", streamErr)
		}

		if err != nil {
			return status.Errorf(codes.Internal, "indexing failed: %v", err)
		}

		if biErr != nil {
			return status.Errorf(codes.Internal, "indexing failed: %v", biErr)
		}

		if biIdxErr != nil {
			return status.Errorf(codes.Internal, "indexing failed: %v", biErr)
		}

		if indexed == 0 {
			break
		}

		if err := stream.Send(&api.ReindexDatasetsResponse{
			Response: &api.ReindexDatasetsResponse_Message{
				Message: fmt.Sprintf("Indexed %d datasets", indexed),
			},
		}); err != nil {
			return status.Errorf(codes.Internal, "failed to index datasets: %v", err)
		}

		startTime = endTime
		endTime = time.Now()
	}

	if err := stream.Send(&api.ReindexDatasetsResponse{
		Response: &api.ReindexDatasetsResponse_Message{
			Message: "Done",
		},
	}); err != nil {
		return status.Errorf(codes.Internal, "failed to index datasets: %v", err)
	}

	return nil
}

func (s *server) CleanupDatasets(req *api.CleanupDatasetsRequest, stream api.Biblio_CleanupDatasetsServer) error {
	var callbackErr error

	count := 0
	streamErr := s.services.Repository.EachDataset(func(d *models.Dataset) bool {
		// Guard
		fixed := false

		// Migrate DOI (temporary)
		if d.DOI != "" {
			if d.Identifiers == nil {
				d.Identifiers = make(models.Identifiers)
			}
			d.Identifiers.Set("DOI", d.DOI)
			d.DOI = ""
			fixed = true
		}

		// Migrate URL (temporary)
		if d.URL != "" {
			d.AddLink(&models.DatasetLink{
				URL:      d.URL,
				Relation: "related_information",
			})
			d.URL = ""
			fixed = true
		}

		// Save record if changed
		if fixed {
			d.User = nil

			if err := d.Validate(); err != nil {
				grpcErr := status.New(codes.Internal, fmt.Errorf("failed to validate dataset[snapshot_id: %s, id: %s] : %v", d.SnapshotID, d.ID, err).Error())
				if err = stream.Send(&api.CleanupDatasetsResponse{
					Response: &api.CleanupDatasetsResponse_Error{
						Error: grpcErr.Proto(),
					},
				}); err != nil {
					callbackErr = err
					return false
				}

				return true
			}

			err := s.services.Repository.UpdateDataset(d.SnapshotID, d, nil)
			if err != nil {
				grpcErr := status.New(codes.Internal, fmt.Errorf("failed to update dataset[snapshot_id: %s, id: %s] : %v", d.SnapshotID, d.ID, err).Error())
				if err = stream.Send(&api.CleanupDatasetsResponse{
					Response: &api.CleanupDatasetsResponse_Error{
						Error: grpcErr.Proto(),
					},
				}); err != nil {
					callbackErr = err
					return false
				}

				return true
			}

			var conflict *snapstore.Conflict
			if errors.As(err, &conflict) {
				grpcErr := status.New(codes.Internal, fmt.Errorf("conflict detected for dataset[snapshot_id: %s, id: %s] : %v", d.SnapshotID, d.ID, err).Error())
				if err = stream.Send(&api.CleanupDatasetsResponse{
					Response: &api.CleanupDatasetsResponse_Error{
						Error: grpcErr.Proto(),
					},
				}); err != nil {
					callbackErr = err
					return false
				}

				return true
			}

			if err := stream.Send(&api.CleanupDatasetsResponse{
				Response: &api.CleanupDatasetsResponse_Message{
					Message: fmt.Sprintf("fixed dataset[snapshot_id: %s, id: %s]", d.SnapshotID, d.ID),
				},
			}); err != nil {
				callbackErr = err
				return false
			}

			count += 1
		}

		return true
	})

	if callbackErr != nil {
		return status.Errorf(codes.Internal, "failed to complete cleanup: %v", callbackErr)
	}

	if streamErr != nil {
		return status.Errorf(codes.Internal, "could not complete cleanup: %v", streamErr)
	}

	if err := stream.Send(&api.CleanupDatasetsResponse{
		Response: &api.CleanupDatasetsResponse_Message{
			Message: fmt.Sprintf("done. cleaned %d datasets.", count),
		},
	}); err != nil {
		return status.Errorf(codes.Internal, "failed to clean up datasets: %v", err)
	}

	return nil
}<|MERGE_RESOLUTION|>--- conflicted
+++ resolved
@@ -106,7 +106,7 @@
 		page = int(req.Offset)/int(req.Limit) + 1
 	}
 	args := models.NewSearchArgs().WithQuery(req.Query).WithPage(page)
-	hits, err := s.services.SearchService.NewDatasetIndex().Search(args)
+	hits, err := s.services.DatasetSearchIndex.Search(args)
 	if err != nil {
 		// TODO How do we differentiate between errors?
 		return nil, status.Errorf(codes.Internal, "Could not search datasets: %s :: %s", req.Query, err)
@@ -411,7 +411,7 @@
 	}
 
 	// TODO this will complain if the above didn't throw a 'not found' error
-	if err := s.services.SearchService.NewDatasetIndex().Delete(req.Id); err != nil {
+	if err := s.services.DatasetSearchIndex.Delete(req.Id); err != nil {
 		return nil, status.Errorf(codes.Internal, "could not purge dataset from index with id %s: %s", req.Id, err)
 	}
 
@@ -436,13 +436,8 @@
 		return nil, status.Errorf(codes.Internal, "could not purge all datasets: %s", err)
 	}
 
-<<<<<<< HEAD
-	if err := s.services.SearchService.NewDatasetIndex().DeleteAll(); err != nil {
+	if err := s.services.DatasetSearchIndex.DeleteAll(); err != nil {
 		return nil, status.Errorf(codes.Internal, "could not delete dataset from index: %w", err)
-=======
-	if err := s.services.DatasetSearchService.DeleteAll(); err != nil {
-		return nil, status.Errorf(codes.Internal, "could not delete dataset from index: %s", err)
->>>>>>> 553d4a24
 	}
 
 	return &api.PurgeAllDatasetsResponse{
