--- conflicted
+++ resolved
@@ -6,11 +6,7 @@
 	"errors"
 	"fmt"
 	"io"
-<<<<<<< HEAD
 	"log"
-	"sync"
-=======
->>>>>>> 228ca733
 
 	"github.com/oklog/ulid/v2"
 	api "github.com/ugent-library/biblio-backoffice/api/v1"
@@ -201,15 +197,7 @@
 			return status.Errorf(codes.InvalidArgument, "failed to validate publication %s at line %d: %s", p.ID, seq, err)
 		}
 		if err := s.services.Repository.SavePublication(p, nil); err != nil {
-<<<<<<< HEAD
 			return status.Errorf(codes.FailedPrecondition, "failed to store publication %s at line %d: %s", p.ID, seq, err)
-=======
-			msg := fmt.Errorf("failed to store publication %s at line %d: %w", p.ID, seq, err).Error()
-			if err = stream.Send(&api.AddPublicationsResponse{Message: msg}); err != nil {
-				return err
-			}
-			continue
->>>>>>> 228ca733
 		}
 
 		if err := bi.Index(ctx, p); err != nil {
@@ -325,19 +313,9 @@
 	if err := s.services.Repository.PurgeAllPublications(); err != nil {
 		return nil, status.Errorf(codes.Internal, "could not purge all publications: %s", err)
 	}
-<<<<<<< HEAD
-	// TODO use delete by query instead of recreating?
-	if err := s.services.PublicationSearchService.DeleteIndex(); err != nil {
-		return nil, status.Errorf(codes.Internal, "could not delete publication index: %s", err)
-	}
-	if err := s.services.PublicationSearchService.CreateIndex(); err != nil {
-		return nil, status.Errorf(codes.Internal, "could not create publication index: %s", err)
-	}
-=======
 	if err := s.services.PublicationSearchService.DeleteAll(); err != nil {
 		return nil, status.Errorf(codes.Internal, "could not delete publication index: %w", err)
 	}
->>>>>>> 228ca733
 
 	return &api.PurgeAllPublicationsResponse{}, nil
 }
