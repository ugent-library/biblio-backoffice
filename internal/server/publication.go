--- conflicted
+++ resolved
@@ -107,7 +107,7 @@
 		page = int(req.Offset)/int(req.Limit) + 1
 	}
 	args := models.NewSearchArgs().WithQuery(req.Query).WithPage(page)
-	hits, err := s.services.SearchService.NewPublicationIndex().Search(args)
+	hits, err := s.services.PublicationSearchIndex.Search(args)
 	if err != nil {
 		return nil, status.Errorf(codes.Internal, "could not search publications: %s :: %s", req.Query, err)
 	}
@@ -425,7 +425,7 @@
 	}
 
 	// TODO this will complain if the above didn't throw a 'not found' error
-	if err := s.services.SearchService.NewPublicationIndex().Delete(req.Id); err != nil {
+	if err := s.services.PublicationSearchIndex.Delete(req.Id); err != nil {
 		return nil, status.Errorf(codes.Internal, "could not purge publication from index with id %s: %s", req.Id, err)
 	}
 
@@ -450,13 +450,8 @@
 		return nil, status.Errorf(codes.Internal, "could not purge all publications: %s", err)
 	}
 
-<<<<<<< HEAD
-	if err := s.services.SearchService.NewPublicationIndex().DeleteAll(); err != nil {
+	if err := s.services.PublicationSearchIndex.DeleteAll(); err != nil {
 		return nil, status.Errorf(codes.Internal, "could not delete publication from index: %w", err)
-=======
-	if err := s.services.PublicationSearchService.DeleteAll(); err != nil {
-		return nil, status.Errorf(codes.Internal, "could not delete publication from index: %s", err)
->>>>>>> 553d4a24
 	}
 
 	return &api.PurgeAllPublicationsResponse{
