--- conflicted
+++ resolved
@@ -4,11 +4,8 @@
 	"fmt"
 	"net/http"
 
-<<<<<<< HEAD
 	"github.com/ugent-library/biblio-backend/internal/backends"
-=======
 	"github.com/ugent-library/biblio-backend/internal/bind"
->>>>>>> b6de0312
 	"github.com/ugent-library/biblio-backend/internal/models"
 	"github.com/ugent-library/biblio-backend/internal/render"
 	"github.com/ugent-library/biblio-backend/internal/vocabularies"
@@ -20,20 +17,13 @@
 
 type YieldSearch struct {
 	Context
-<<<<<<< HEAD
 	PageTitle    string
 	ActiveNav    string
 	Scopes       []string
 	Hits         *models.DatasetHits
 	IsFirstUse   bool
 	CurrentScope string
-=======
-	PageTitle   string
-	ActiveNav   string
-	Scopes      []string
-	Hits        *models.DatasetHits
-	ActionItems []*models.ActionItem
->>>>>>> b6de0312
+	ActionItems  []*models.ActionItem
 }
 
 type YieldHit struct {
@@ -97,7 +87,6 @@
 	}
 
 	render.Layout(w, "layouts/default", "dataset/pages/search", YieldSearch{
-<<<<<<< HEAD
 		Context:      ctx,
 		PageTitle:    "Overview - Datasets - Biblio",
 		ActiveNav:    "datasets",
@@ -105,14 +94,7 @@
 		Hits:         hits,
 		IsFirstUse:   isFirstUse,
 		CurrentScope: currentScope,
-=======
-		Context:     ctx,
-		PageTitle:   "Overview - Datasets - Biblio",
-		ActiveNav:   "datasets",
-		Scopes:      userScopes,
-		Hits:        hits,
-		ActionItems: h.getDatasetActions(ctx),
->>>>>>> b6de0312
+		ActionItems:  h.getDatasetActions(ctx),
 	})
 }
 
@@ -165,20 +147,13 @@
 	}
 
 	render.Layout(w, "layouts/default", "dataset/pages/search", YieldSearch{
-<<<<<<< HEAD
 		Context:      ctx,
 		PageTitle:    "Overview - Datasets - Biblio",
 		ActiveNav:    "datasets",
 		Hits:         hits,
 		IsFirstUse:   isFirstUse,
 		CurrentScope: "all", //only here to translate first use
-=======
-		Context:     ctx,
-		PageTitle:   "Overview - Datasets - Biblio",
-		ActiveNav:   "datasets",
-		Hits:        hits,
-		ActionItems: h.getCurationDatasetActions(ctx),
->>>>>>> b6de0312
+		ActionItems:  h.getCurationDatasetActions(ctx),
 	})
 }
 
