--- conflicted
+++ resolved
@@ -4,11 +4,8 @@
 	"fmt"
 	"net/http"
 
-<<<<<<< HEAD
 	"github.com/ugent-library/biblio-backend/internal/backends"
-=======
 	"github.com/ugent-library/biblio-backend/internal/bind"
->>>>>>> b6de0312
 	"github.com/ugent-library/biblio-backend/internal/models"
 	"github.com/ugent-library/biblio-backend/internal/render"
 
@@ -21,20 +18,13 @@
 
 type YieldSearch struct {
 	Context
-<<<<<<< HEAD
 	PageTitle    string
 	ActiveNav    string
 	Scopes       []string
 	CurrentScope string
 	IsFirstUse   bool
 	Hits         *models.PublicationHits
-=======
-	PageTitle   string
-	ActiveNav   string
-	Scopes      []string
-	Hits        *models.PublicationHits
-	ActionItems []*models.ActionItem
->>>>>>> b6de0312
+	ActionItems  []*models.ActionItem
 }
 
 type YieldHit struct {
@@ -98,7 +88,6 @@
 	}
 
 	render.Layout(w, "layouts/default", "publication/pages/search", YieldSearch{
-<<<<<<< HEAD
 		Context:      ctx,
 		PageTitle:    "Overview - Publications - Biblio",
 		ActiveNav:    "publications",
@@ -106,14 +95,7 @@
 		Hits:         hits,
 		IsFirstUse:   isFirstUse,
 		CurrentScope: currentScope,
-=======
-		Context:     ctx,
-		PageTitle:   "Overview - Publications - Biblio",
-		ActiveNav:   "publications",
-		Scopes:      userScopes,
-		Hits:        hits,
-		ActionItems: h.getSearchActions(ctx),
->>>>>>> b6de0312
+		ActionItems:  h.getSearchActions(ctx),
 	})
 }
 
@@ -166,19 +148,13 @@
 	}
 
 	render.Layout(w, "layouts/default", "publication/pages/search", YieldSearch{
-<<<<<<< HEAD
 		Context:      ctx,
 		PageTitle:    "Overview - Publications - Biblio",
 		ActiveNav:    "publications",
 		Hits:         hits,
 		IsFirstUse:   isFirstUse,
 		CurrentScope: "all", //only here to translate first use
-=======
-		Context:     ctx,
-		PageTitle:   "Overview - Publications - Biblio",
-		ActiveNav:   "publications",
-		Hits:        hits,
-		ActionItems: h.getCurationSearchActions(ctx),
+		ActionItems:  h.getCurationSearchActions(ctx),
 	})
 }
 
@@ -194,7 +170,6 @@
 		Label:    ctx.Locale.T("export_to.xlsx"),
 		URL:      u,
 		Template: "actions/export",
->>>>>>> b6de0312
 	})
 	return actionItems
 }
