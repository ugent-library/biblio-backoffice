--- conflicted
+++ resolved
@@ -225,11 +225,7 @@
 		return
 	}
 
-<<<<<<< HEAD
 	id := r.Form["ID"]
-=======
-	author := &models.Contributor{}
->>>>>>> 18846453
 
 	// Check if the user really exists
 	user, err := c.Engine.GetUser(id[0])
@@ -238,17 +234,13 @@
 		return
 	}
 
-<<<<<<< HEAD
-	author := &models.PublicationContributor{}
+	author := &models.Contributor{}
 	// Use the registered values from the user, avoid relying on user input.
 	author.ID = user.ID
 	author.FirstName = user.FirstName
 	author.LastName = user.LastName
 
-	authors := make([]models.PublicationContributor, len(pub.Author))
-=======
 	authors := make([]models.Contributor, len(pub.Author))
->>>>>>> 18846453
 	copy(authors, pub.Author)
 
 	authors[rowDelta] = *author
