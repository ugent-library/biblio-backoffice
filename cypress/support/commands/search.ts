import { logCommand, updateLogMessage } from "./helpers";

const NO_LOG = { log: false };

export default function search(query: string): Cypress.Chainable<number> {
  const log = logCommand("search", { query }, query);

  // Give elastic some extra time to index changes
  cy.wait(1000, NO_LOG);

  cy.get('input[placeholder="Search..."]', NO_LOG)
<<<<<<< HEAD
    .clear()
    .type(query)
=======
    .clear(NO_LOG)
    .type(query, NO_LOG)
>>>>>>> 073c865a
    .closest(".input-group", NO_LOG)
    .contains(".btn", "Search", NO_LOG)
    .click(NO_LOG);

  const REGEX = /^Showing (\d+-\d+ of )?(?<count>\d+) publications$/;

  return cy
    .contains(".card-header .c-body-small", REGEX, NO_LOG)
    .then(($el) => {
      const text = $el.text().trim();
      const count = parseInt(text.match(REGEX).groups.count);

      updateLogMessage(log, count);

      return count;
    })
    .finishLog(log);
}

declare global {
  namespace Cypress {
    interface Chainable {
      search(query: string): Cypress.Chainable<number>;
    }
  }
}<|MERGE_RESOLUTION|>--- conflicted
+++ resolved
@@ -9,13 +9,8 @@
   cy.wait(1000, NO_LOG);
 
   cy.get('input[placeholder="Search..."]', NO_LOG)
-<<<<<<< HEAD
-    .clear()
-    .type(query)
-=======
     .clear(NO_LOG)
     .type(query, NO_LOG)
->>>>>>> 073c865a
     .closest(".input-group", NO_LOG)
     .contains(".btn", "Search", NO_LOG)
     .click(NO_LOG);
