import { getRandomText } from "support/util";

describe("Publication import", () => {
  it("should be possible to import publications by DOI", () => {
    cy.loginAsResearcher("researcher1");
    cy.visit("/");

    cy.contains(".btn", "Add research").click();
    cy.contains(".dropdown-item", "Add publication").click();

    // Step 1a
    cy.contains(".bc-toolbar-title", "Start: add publication(s)")
      .should("be.visible")
      .prev()
      .should("have.text", "Step 1");
    cy.get(".c-stepper__step").as("steps").should("have.length", 3);
    cy.get("@steps").eq(0).should("have.class", "c-stepper__step--active");
    cy.get("@steps").eq(1).should("not.have.class", "c-stepper__step--active");
    cy.get("@steps").eq(2).should("not.have.class", "c-stepper__step--active");

    cy.contains(".card", "Import your publication via an identifier")
      .contains(".btn", "Add")
      .click();

    // Step 1b
    cy.contains(".bc-toolbar-title", "Add publication(s)")
      .should("be.visible")
      .prev()
      .should("have.text", "Step 1");
    cy.get(".c-stepper__step").as("steps").should("have.length", 4);
    cy.get("@steps").eq(0).should("have.class", "c-stepper__step--active");
    cy.get("@steps").eq(1).should("not.have.class", "c-stepper__step--active");
    cy.get("@steps").eq(2).should("not.have.class", "c-stepper__step--active");
    cy.get("@steps").eq(3).should("not.have.class", "c-stepper__step--active");

    cy.get("select[name=source]").should("have.value", "crossref"); // crossref = DOI
    cy.get("input[name=identifier]").type("10.1016/j.ese.2024.100396");
    cy.contains(".btn", "Preview & import publication").click();

    // Step 2
    cy.contains(".bc-toolbar-title", "Complete Description")
      .should("be.visible")
      .prev()
      .should("have.text", "Step 2");
    cy.get(".c-stepper__step").as("steps").should("have.length", 4);
    cy.get("@steps").eq(0).should("have.class", "c-stepper__step--complete");
    cy.get("@steps").eq(1).should("have.class", "c-stepper__step--active");
    cy.get("@steps").eq(2).should("not.have.class", "c-stepper__step--active");
    cy.get("@steps").eq(3).should("not.have.class", "c-stepper__step--active");

    cy.get("#summary").should(
      "contain",
      "Synergies from off-gas analysis and mass balances for wastewater treatment — Some personal reflections on our experiences",
    );
    cy.contains(".btn", "Complete Description").click();

    // Step 3
    cy.contains(".bc-toolbar-title", "Publish to Biblio")
      .should("be.visible")
      .prev()
      .should("have.text", "Step 3");
    cy.get(".c-stepper__step").as("steps").should("have.length", 4);
    cy.get("@steps").eq(0).should("have.class", "c-stepper__step--complete");
    cy.get("@steps").eq(1).should("have.class", "c-stepper__step--complete");
    cy.get("@steps").eq(2).should("have.class", "c-stepper__step--active");
    cy.get("@steps").eq(3).should("not.have.class", "c-stepper__step--active");

    cy.extractBiblioId();

    cy.contains(".btn", "Save as draft").click();

    cy.location("pathname").should("eq", "/publication");

    cy.visitPublication();
  });

  it("should show an error toast if the DOI is invalid", () => {
    cy.loginAsResearcher("researcher1");

    cy.visit("/add-publication");

    cy.contains(".card", "Import your publication via an identifier")
      .contains(".btn", "Add")
      .click();

    cy.get("input[name=identifier]").type("SOME/random/DOI.123");
    cy.contains(".btn", "Preview & import publication").click();

    cy.ensureToast(
      "Sorry, something went wrong. Could not import the publication",
    );
  });

  it("should detect duplicates by DOI", () => {
    const DOI = "10.2307/2323707";

    // First clean up existing publications with the same DOI
<<<<<<< HEAD
    cy.deletePublications(DOI);
=======
    cy.loginAsLibrarian("librarian1");

    const selector =
      ".card .card-body .list-group .list-group-item .c-button-toolbar .dropdown .dropdown-item:contains('Delete')";

    deleteNextPublication();

    function deleteNextPublication() {
      cy.visit("/publication", { qs: { q: DOI, "page-size": 1000 } }).then(
        () => {
          const deleteButton = Cypress.$(selector).first();

          if (deleteButton.length > 0) {
            cy.wrap(deleteButton).click({ force: true });

            cy.intercept("DELETE", "/publication/*").as("deletePublication");
            cy.ensureModal("Confirm deletion").closeModal("Delete");
            cy.wait("@deletePublication").then(deleteNextPublication);
          }
        },
      );
    }

    // Actual test starts here
    cy.loginAsResearcher("researcher1");
>>>>>>> a06bda4b

    // First make and publish the first publication manually
    cy.login("librarian1");
    const title = getRandomText();
    cy.setUpPublication("Miscellaneous", {
      title,
      otherFields: { doi: DOI },
      publish: true,
    });

    // Some extra time for the publication to be indexed
    cy.wait(1000);

    // Actual test starts here
    cy.login("researcher1");

    // Make the second publication
    cy.visit("/add-publication");

    cy.contains(".card", "Import your publication via an identifier")
      .contains(".btn", "Add")
      .click();

    cy.get("input[name=identifier]").type(DOI);
    cy.contains(".btn", "Preview & import publication").click();

    cy.ensureModal("Are you sure you want to import this publication?").within(
      () => {
        cy.get(".modal-body").should(
          "contain.text",
          "Biblio contains another publication with the same DOI:",
        );

        cy.get(".list-group-item").should("have.length", 1);
        cy.get(".list-group-item-title").should("contain.text", title);

        cy.contains(".modal-footer .btn", "Import anyway")
          .should("be.visible")
          .should("have.class", "btn-danger");
      },
    );
  });
});<|MERGE_RESOLUTION|>--- conflicted
+++ resolved
@@ -95,38 +95,10 @@
     const DOI = "10.2307/2323707";
 
     // First clean up existing publications with the same DOI
-<<<<<<< HEAD
     cy.deletePublications(DOI);
-=======
-    cy.loginAsLibrarian("librarian1");
-
-    const selector =
-      ".card .card-body .list-group .list-group-item .c-button-toolbar .dropdown .dropdown-item:contains('Delete')";
-
-    deleteNextPublication();
-
-    function deleteNextPublication() {
-      cy.visit("/publication", { qs: { q: DOI, "page-size": 1000 } }).then(
-        () => {
-          const deleteButton = Cypress.$(selector).first();
-
-          if (deleteButton.length > 0) {
-            cy.wrap(deleteButton).click({ force: true });
-
-            cy.intercept("DELETE", "/publication/*").as("deletePublication");
-            cy.ensureModal("Confirm deletion").closeModal("Delete");
-            cy.wait("@deletePublication").then(deleteNextPublication);
-          }
-        },
-      );
-    }
-
-    // Actual test starts here
-    cy.loginAsResearcher("researcher1");
->>>>>>> a06bda4b
 
     // First make and publish the first publication manually
-    cy.login("librarian1");
+    cy.loginAsLibrarian("librarian1");
     const title = getRandomText();
     cy.setUpPublication("Miscellaneous", {
       title,
@@ -138,7 +110,7 @@
     cy.wait(1000);
 
     // Actual test starts here
-    cy.login("researcher1");
+    cy.loginAsResearcher("researcher1");
 
     // Make the second publication
     cy.visit("/add-publication");
