--- conflicted
+++ resolved
@@ -192,26 +192,6 @@
       cy.getLabel(/Embargoed access/).click();
       cy.wait("@refreshForm");
 
-<<<<<<< HEAD
-      testFocusForLabel("Document type", 'select[name="relation"]', true);
-      testFocusForLabel(
-        "Publication version",
-        'select[name="publication_version"]',
-      );
-
-      testFocusForLabel(
-        "Access level during embargo",
-        'select[name="access_level_during_embargo"]',
-      );
-      testFocusForLabel(
-        "Access level after embargo",
-        'select[name="access_level_after_embargo"]',
-      );
-      testFocusForLabel("Embargo end", 'input[type=date][name="embargo_date"]');
-      testFocusForLabel(
-        "License granted by the rights holder",
-        'select[name="license"]',
-=======
       // Now stub the refresh form route so nothing gets updated during focus test
       cy.intercept("/publication/*/files/*/refresh-form*", "");
 
@@ -236,9 +216,7 @@
           "input[type=date][name=embargo_date]": "Embargo end",
           "select[name=license]": "License granted by the rights holder",
         },
-        // undefined,
-        // ["input[type=radio][name=access_level]"],
->>>>>>> 04a1f50b
+        "Document type",
       );
     });
   });
