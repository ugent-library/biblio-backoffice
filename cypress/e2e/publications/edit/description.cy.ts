import { testFocusForForm } from "support/util";

describe("Editing publication description", () => {
  beforeEach(() => {
    cy.loginAsResearcher();
  });

  describe("Publication details", () => {
    it("should be possible to change the publication type", () => {
      cy.setUpPublication("Dissertation");
      cy.visitPublication();

      cy.contains(".card", "Publication details")
        .contains(".btn", "Edit")
        .click();

      cy.intercept("/publication/*/type/confirm?type=journal_article").as(
        "changeType",
      );

      cy.ensureModal("Edit publication details").within(() => {
        cy.getLabel("Publication type")
          .next()
          .find("select > option:selected")
          .should("have.value", "dissertation")
          .should("have.text", "Dissertation");

        cy.setFieldByLabel("Publication type", "Journal article");
      });

      cy.wait("@changeType");

      cy.ensureModal("Changing the publication type might result in data loss")
        .within(() => {
          cy.get(".modal-body").should(
            "contain",
            "Are you sure you want to change the type to Journal article?",
          );
        })
        .closeModal("Proceed");
      cy.ensureNoModal();

      cy.contains(".card", "Publication details")
        .find(".card-body")
        .within(() => {
          cy.getLabel("Publication type")
            .next()
            .should("contain", "Journal article");
        });
    });

    it("should error when changing publication type and publication was updated concurrently", () => {
      cy.setUpPublication();
      cy.visitPublication();

      // First perform an update but also capture the snapshot ID
      cy.updateFields(
        "Abstract",
        () => {
          cy.setFieldByLabel("Abstract", "This is an abstract");
          cy.setFieldByLabel("Language", "Danish");

          cy.contains(".modal-footer .btn", "Add abstract")
            .attr("hx-headers")
            .as("initialSnapshot");
        },
        "Add abstract",
      );

      cy.contains(".card", "Publication details")
        .contains(".btn", "Edit")
        .click();

      cy.intercept("/publication/*/type/confirm?type=journal_article").as(
        "changeType",
      );

      cy.ensureModal("Edit publication details").within(() => {
        cy.setFieldByLabel("Publication type", "Journal article");
      });
      cy.wait("@changeType");

      cy.ensureModal("Changing the publication type might result in data loss")
        .within(() => {
          cy.get(".modal-body").should(
            "contain",
            "Are you sure you want to change the type to Journal article?",
          );

          // "Fix" the proceed button with the old (outdated) snapshot ID
          cy.contains(".modal-footer .btn", "Proceed").then((button) => {
            cy.get<string>("@initialSnapshot").then((initialSnapshot) => {
              button.attr("hx-headers", initialSnapshot);
            });
          });
        })
        .closeModal("Proceed");

      cy.ensureModal(null).within(() => {
        cy.contains(
          "Publication has been modified by another user. Please reload the page.",
        ).should("be.visible");
      });
    });

    it("should have clickable labels in the Journal Article form", () => {
      cy.loginAsLibrarian();
      cy.setUpPublication("Journal Article");
      cy.visitPublication();

      cy.updateFields("Publication details", () => {
<<<<<<< HEAD
        testFocusForLabel("Publication type", 'select[name="type"]', true);
        testFocusForLabel(
          "Article type",
          'select[name="journal_article_type"]',
        );
        testFocusForLabel("DOI", 'input[type=text][name="doi"]');

        testFocusForLabel("Title", 'input[type=text][name="title"]');
        testFocusForLabel(
          "Alternative title",
          'input[type=text][name="alternative_title"]',
        );
        testFocusForLabel(
          "Journal title",
          'input[type=text][name="publication"]',
        );
        testFocusForLabel(
          "Short journal title",
          'input[type=text][name="publication_abbreviation"]',
        );

        testFocusForLabel("Languages", 'select[name="language"]');
        testFocusForLabel(
          "Publishing status",
          'select[name="publication_status"]',
        );
        testFocusForLabel(
          "Published while none of the authors and editors were employed at UGent",
          ':checkbox[name="extern"]',
        );
        testFocusForLabel("Publication year", 'input[type=text][name="year"]');
        testFocusForLabel(
          "Place of publication",
          'input[type=text][name="place_of_publication"]',
        );
        testFocusForLabel("Publisher", 'input[type=text][name="publisher"]');

        testFocusForLabel("Volume", 'input[type=text][name="volume"]');
        testFocusForLabel("Issue", 'input[type=text][name="issue"]');
        testFocusForLabel(
          "Special issue title",
          'input[type=text][name="issue_title"]',
        );
        testFocusForLabel("First page", 'input[type=text][name="page_first"]');
        testFocusForLabel("Last page", 'input[type=text][name="page_last"]');
        testFocusForLabel(
          "Number of pages",
          'input[type=text][name="page_count"]',
        );
        testFocusForLabel(
          "Article number",
          'input[type=text][name="article_number"]',
        );

        testFocusForLabel(
          "Web of Science ID",
          'input[type=text][name="wos_id"]',
        );
        testFocusForLabel("ISSN", 'input[type=text][name="issn"]');
        testFocusForLabel("E-ISSN", 'input[type=text][name="eissn"]');
        testFocusForLabel("ISBN", 'input[type=text][name="isbn"]');
        testFocusForLabel("E-ISBN", 'input[type=text][name="eisbn"]');
        testFocusForLabel("PubMed ID", 'input[type=text][name="pubmed_id"]');
        testFocusForLabel("Arxiv ID", 'input[type=text][name="arxiv_id"]');
        testFocusForLabel("ESCI ID", 'input[type=text][name="esci_id"]');
=======
        const form = {
          "select[name=type]": "Publication type",
          "select[name=journal_article_type]": "Article type",
          "input[type=text][name=doi]": "DOI",
          "select[name=classification]": "Classification",
          "input[type=checkbox][name=legacy]": "Legacy publication",

          "input[type=text][name=title]": "Title",
          "input[type=text][name=alternative_title]": "Alternative title",
          "input[type=text][name=publication]": "Journal title",
          "input[type=text][name=publication_abbreviation]":
            "Short journal title",

          "select[name=language]": "Languages",
          "select[name=publication_status]": "Publishing status",
          ":checkbox[name=extern]":
            "Published while none of the authors and editors were employed at UGent",
          "input[type=text][name=year]": "Publication year",
          "input[type=text][name=place_of_publication]": "Place of publication",
          "input[type=text][name=publisher]": "Publisher",

          "input[type=text][name=volume]": "Volume",
          "input[type=text][name=issue]": "Issue",
          "input[type=text][name=issue_title]": "Special issue title",
          "input[type=text][name=page_first]": "First page",
          "input[type=text][name=page_last]": "Last page",
          "input[type=text][name=page_count]": "Number of pages",
          "input[type=text][name=article_number]": "Article number",

          "input[type=text][name=wos_type]": "Web of Science type",
          "input[type=text][name=wos_id]": "Web of Science ID",
          "input[type=text][name=issn]": "ISSN",
          "input[type=text][name=eissn]": "E-ISSN",
          "input[type=text][name=isbn]": "ISBN",
          "input[type=text][name=eisbn]": "E-ISBN",
          "input[type=text][name=pubmed_id]": "PubMed ID",
          "input[type=text][name=arxiv_id]": "Arxiv ID",
          "input[type=text][name=esci_id]": "ESCI ID",
        };

        testFocusForForm(form);
>>>>>>> 04a1f50b
      });
    });

    it("should have clickable labels in the Book Chapter form", () => {
      cy.loginAsLibrarian();
      cy.setUpPublication("Book Chapter");

      cy.visitPublication();

      cy.updateFields("Publication details", () => {
<<<<<<< HEAD
        testFocusForLabel("Publication type", 'select[name="type"]', true);
        testFocusForLabel("DOI", 'input[type=text][name="doi"]');

        testFocusForLabel("Title", 'input[type=text][name="title"]');
        testFocusForLabel(
          "Alternative title",
          'input[type=text][name="alternative_title"]',
        );
        testFocusForLabel("Book title", 'input[type=text][name="publication"]');

        testFocusForLabel("Languages", 'select[name="language"]');
        testFocusForLabel(
          "Publishing status",
          'select[name="publication_status"]',
        );
        testFocusForLabel(
          "Published while none of the authors and editors were employed at UGent",
          ':checkbox[name="extern"]',
        );
        testFocusForLabel("Publication year", 'input[type=text][name="year"]');
        testFocusForLabel(
          "Place of publication",
          'input[type=text][name="place_of_publication"]',
        );
        testFocusForLabel("Publisher", 'input[type=text][name="publisher"]');

        testFocusForLabel(
          "Series title",
          'input[type=text][name="series_title"]',
        );
        testFocusForLabel("Volume", 'input[type=text][name="volume"]');
        testFocusForLabel("Edition", 'input[type=text][name="edition"]');
        testFocusForLabel("First page", 'input[type=text][name="page_first"]');
        testFocusForLabel("Last page", 'input[type=text][name="page_last"]');
        testFocusForLabel(
          "Number of pages",
          'input[type=text][name="page_count"]',
        );

        testFocusForLabel(
          "Web of Science ID",
          'input[type=text][name="wos_id"]',
        );
        testFocusForLabel("ISSN", 'input[type=text][name="issn"]');
        testFocusForLabel("E-ISSN", 'input[type=text][name="eissn"]');
        testFocusForLabel("ISBN", 'input[type=text][name="isbn"]');
        testFocusForLabel("E-ISBN", 'input[type=text][name="eisbn"]');
=======
        const form = {
          "select[name=type]": "Publication type",
          "input[type=text][name=doi]": "DOI",
          "select[name=classification]": "Classification",
          "input[type=checkbox][name=legacy]": "Legacy publication",

          "input[type=text][name=title]": "Title",
          "input[type=text][name=alternative_title]": "Alternative title",
          "input[type=text][name=publication]": "Book title",

          "select[name=language]": "Languages",
          "select[name=publication_status]": "Publishing status",
          ":checkbox[name=extern]":
            "Published while none of the authors and editors were employed at UGent",
          "input[type=text][name=year]": "Publication year",
          "input[type=text][name=place_of_publication]": "Place of publication",
          "input[type=text][name=publisher]": "Publisher",

          "input[type=text][name=series_title]": "Series title",
          "input[type=text][name=volume]": "Volume",
          "input[type=text][name=edition]": "Edition",
          "input[type=text][name=page_first]": "First page",
          "input[type=text][name=page_last]": "Last page",
          "input[type=text][name=page_count]": "Number of pages",

          "input[type=text][name=wos_type]": "Web of Science type",
          "input[type=text][name=wos_id]": "Web of Science ID",
          "input[type=text][name=issn]": "ISSN",
          "input[type=text][name=eissn]": "E-ISSN",
          "input[type=text][name=isbn]": "ISBN",
          "input[type=text][name=eisbn]": "E-ISBN",
        };

        testFocusForForm(form);
>>>>>>> 04a1f50b
      });
    });

    it("should have clickable labels in the Book form", () => {
      cy.loginAsLibrarian();
      cy.setUpPublication("Book");

      cy.visitPublication();

      cy.updateFields("Publication details", () => {
<<<<<<< HEAD
        testFocusForLabel("Publication type", 'select[name="type"]', true);
        testFocusForLabel("DOI", 'input[type=text][name="doi"]');

        testFocusForLabel("Title", 'input[type=text][name="title"]');
        testFocusForLabel(
          "Alternative title",
          'input[type=text][name="alternative_title"]',
        );

        testFocusForLabel("Languages", 'select[name="language"]');
        testFocusForLabel(
          "Publishing status",
          'select[name="publication_status"]',
        );
        testFocusForLabel(
          "Published while none of the authors and editors were employed at UGent",
          ':checkbox[name="extern"]',
        );
        testFocusForLabel("Publication year", 'input[type=text][name="year"]');
        testFocusForLabel(
          "Place of publication",
          'input[type=text][name="place_of_publication"]',
        );
        testFocusForLabel("Publisher", 'input[type=text][name="publisher"]');

        testFocusForLabel(
          "Series title",
          'input[type=text][name="series_title"]',
        );
        testFocusForLabel("Volume", 'input[type=text][name="volume"]');
        testFocusForLabel("Edition", 'input[type=text][name="edition"]');
        testFocusForLabel(
          "Number of pages",
          'input[type=text][name="page_count"]',
        );

        testFocusForLabel(
          "Web of Science ID",
          'input[type=text][name="wos_id"]',
        );
        testFocusForLabel("ISSN", 'input[type=text][name="issn"]');
        testFocusForLabel("E-ISSN", 'input[type=text][name="eissn"]');
        testFocusForLabel("ISBN", 'input[type=text][name="isbn"]');
        testFocusForLabel("E-ISBN", 'input[type=text][name="eisbn"]');
=======
        const form = {
          "select[name=type]": "Publication type",
          "input[type=text][name=doi]": "DOI",
          "select[name=classification]": "Classification",
          "input[type=checkbox][name=legacy]": "Legacy publication",

          "input[type=text][name=title]": "Title",
          "input[type=text][name=alternative_title]": "Alternative title",

          "select[name=language]": "Languages",
          "select[name=publication_status]": "Publishing status",
          ":checkbox[name=extern]":
            "Published while none of the authors and editors were employed at UGent",
          "input[type=text][name=year]": "Publication year",
          "input[type=text][name=place_of_publication]": "Place of publication",
          "input[type=text][name=publisher]": "Publisher",

          "input[type=text][name=series_title]": "Series title",
          "input[type=text][name=volume]": "Volume",
          "input[type=text][name=edition]": "Edition",
          "input[type=text][name=page_count]": "Number of pages",

          "input[type=text][name=wos_type]": "Web of Science type",
          "input[type=text][name=wos_id]": "Web of Science ID",
          "input[type=text][name=issn]": "ISSN",
          "input[type=text][name=eissn]": "E-ISSN",
          "input[type=text][name=isbn]": "ISBN",
          "input[type=text][name=eisbn]": "E-ISBN",
        };

        testFocusForForm(form);
>>>>>>> 04a1f50b
      });
    });

    it("should have clickable labels in the Conference contribution form", () => {
      cy.loginAsLibrarian();
      cy.setUpPublication("Conference contribution");

      cy.visitPublication();

      cy.updateFields("Publication details", () => {
<<<<<<< HEAD
        testFocusForLabel("Publication type", 'select[name="type"]', true);
        testFocusForLabel("Conference type", 'select[name="conference_type"]');
        testFocusForLabel("DOI", 'input[type=text][name="doi"]');

        testFocusForLabel("Title", 'input[type=text][name="title"]');
        testFocusForLabel(
          "Alternative title",
          'input[type=text][name="alternative_title"]',
        );
        testFocusForLabel(
          "Proceedings title",
          'input[type=text][name="publication"]',
        );
        testFocusForLabel(
          "Publication short title",
          'input[type=text][name="publication_abbreviation"]',
        );

        testFocusForLabel("Languages", 'select[name="language"]');
        testFocusForLabel(
          "Publishing status",
          'select[name="publication_status"]',
        );
        testFocusForLabel(
          "Published while none of the authors and editors were employed at UGent",
          ':checkbox[name="extern"]',
        );
        testFocusForLabel("Publication year", 'input[type=text][name="year"]');
        testFocusForLabel(
          "Place of publication",
          'input[type=text][name="place_of_publication"]',
        );
        testFocusForLabel("Publisher", 'input[type=text][name="publisher"]');

        testFocusForLabel(
          "Series title",
          'input[type=text][name="series_title"]',
        );
        testFocusForLabel("Volume", 'input[type=text][name="volume"]');
        testFocusForLabel("Issue", 'input[type=text][name="issue"]');
        testFocusForLabel(
          "Special issue title",
          'input[type=text][name="issue_title"]',
        );
        testFocusForLabel("First page", 'input[type=text][name="page_first"]');
        testFocusForLabel("Last page", 'input[type=text][name="page_last"]');
        testFocusForLabel(
          "Number of pages",
          'input[type=text][name="page_count"]',
        );
        testFocusForLabel(
          "Article number",
          'input[type=text][name="article_number"]',
        );

        testFocusForLabel(
          "Web of Science ID",
          'input[type=text][name="wos_id"]',
        );
        testFocusForLabel("ISSN", 'input[type=text][name="issn"]');
        testFocusForLabel("E-ISSN", 'input[type=text][name="eissn"]');
        testFocusForLabel("ISBN", 'input[type=text][name="isbn"]');
        testFocusForLabel("E-ISBN", 'input[type=text][name="eisbn"]');
=======
        const form = {
          "select[name=type]": "Publication type",
          "select[name=conference_type]": "Conference type",
          "input[type=text][name=doi]": "DOI",
          "select[name=classification]": "Classification",
          "input[type=checkbox][name=legacy]": "Legacy publication",

          "input[type=text][name=title]": "Title",
          "input[type=text][name=alternative_title]": "Alternative title",
          "input[type=text][name=publication]": "Proceedings title",
          "input[type=text][name=publication_abbreviation]":
            "Publication short title",

          "select[name=language]": "Languages",
          "select[name=publication_status]": "Publishing status",
          ":checkbox[name=extern]":
            "Published while none of the authors and editors were employed at UGent",
          "input[type=text][name=year]": "Publication year",
          "input[type=text][name=place_of_publication]": "Place of publication",
          "input[type=text][name=publisher]": "Publisher",

          "input[type=text][name=series_title]": "Series title",
          "input[type=text][name=volume]": "Volume",
          "input[type=text][name=issue]": "Issue",
          "input[type=text][name=issue_title]": "Special issue title",
          "input[type=text][name=page_first]": "First page",
          "input[type=text][name=page_last]": "Last page",
          "input[type=text][name=page_count]": "Number of pages",
          "input[type=text][name=article_number]": "Article number",

          "input[type=text][name=wos_type]": "Web of Science type",
          "input[type=text][name=wos_id]": "Web of Science ID",
          "input[type=text][name=issn]": "ISSN",
          "input[type=text][name=eissn]": "E-ISSN",
          "input[type=text][name=isbn]": "ISBN",
          "input[type=text][name=eisbn]": "E-ISBN",
        };

        testFocusForForm(form);
>>>>>>> 04a1f50b
      });
    });

    it("should have clickable labels in the Dissertation form", () => {
      cy.loginAsLibrarian();
      cy.setUpPublication("Dissertation");

      cy.visitPublication();

      cy.updateFields("Publication details", () => {
<<<<<<< HEAD
        testFocusForLabel("Publication type", 'select[name="type"]', true);
        testFocusForLabel("DOI", 'input[type=text][name="doi"]');

        testFocusForLabel("Title", 'input[type=text][name="title"]');
        testFocusForLabel(
          "Alternative title",
          'input[type=text][name="alternative_title"]',
        );

        testFocusForLabel("Languages", 'select[name="language"]');
        testFocusForLabel(
          "Publishing status",
          'select[name="publication_status"]',
        );
        testFocusForLabel(
          "Published while none of the authors and editors were employed at UGent",
          ':checkbox[name="extern"]',
        );
        testFocusForLabel("Publication year", 'input[type=text][name="year"]');
        testFocusForLabel(
          "Place of publication",
          'input[type=text][name="place_of_publication"]',
        );
        testFocusForLabel("Publisher", 'input[type=text][name="publisher"]');

        testFocusForLabel(
          "Series title",
          'input[type=text][name="series_title"]',
        );
        testFocusForLabel("Volume", 'input[type=text][name="volume"]');
        testFocusForLabel(
          "Number of pages",
          'input[type=text][name="page_count"]',
        );

        testFocusForLabel(
          "Date of defense",
          'input[type=text][name="defense_date"]',
        );
        testFocusForLabel(
          "Place of defense",
          'input[type=text][name="defense_place"]',
        );

        testFocusForLabel(
          "Web of Science ID",
          'input[type=text][name="wos_id"]',
        );
        testFocusForLabel("ISSN", 'input[type=text][name="issn"]');
        testFocusForLabel("E-ISSN", 'input[type=text][name="eissn"]');
        testFocusForLabel("ISBN", 'input[type=text][name="isbn"]');
        testFocusForLabel("E-ISBN", 'input[type=text][name="eisbn"]');
=======
        const form = {
          "select[name=type]": "Publication type",
          "input[type=text][name=doi]": "DOI",
          "select[name=classification]": "Classification",
          "input[type=checkbox][name=legacy]": "Legacy publication",

          "input[type=text][name=title]": "Title",
          "input[type=text][name=alternative_title]": "Alternative title",

          "select[name=language]": "Languages",
          "select[name=publication_status]": "Publishing status",
          ":checkbox[name=extern]":
            "Published while none of the authors and editors were employed at UGent",
          "input[type=text][name=year]": "Publication year",
          "input[type=text][name=place_of_publication]": "Place of publication",
          "input[type=text][name=publisher]": "Publisher",

          "input[type=text][name=series_title]": "Series title",
          "input[type=text][name=volume]": "Volume",
          "input[type=text][name=page_count]": "Number of pages",

          "input[type=text][name=defense_date]": "Date of defense",
          "input[type=text][name=defense_place]": "Place of defense",

          "input[type=text][name=wos_type]": "Web of Science type",
          "input[type=text][name=wos_id]": "Web of Science ID",
          "input[type=text][name=issn]": "ISSN",
          "input[type=text][name=eissn]": "E-ISSN",
          "input[type=text][name=isbn]": "ISBN",
          "input[type=text][name=eisbn]": "E-ISBN",
        };

        testFocusForForm(form, undefined, [
          "input[type=radio][name=has_confidential_data]",
          "input[type=radio][name=has_patent_application]",
          "input[type=radio][name=has_publications_planned]",
          "input[type=radio][name=has_published_material]",
        ]);
>>>>>>> 04a1f50b
      });
    });

    it("should have clickable labels in the Miscellaneous form", () => {
      cy.loginAsLibrarian();
      cy.setUpPublication("Miscellaneous");

      cy.visitPublication();

      cy.updateFields("Publication details", () => {
<<<<<<< HEAD
        testFocusForLabel("Publication type", 'select[name="type"]', true);
        testFocusForLabel(
          "Miscellaneous type",
          'select[name="miscellaneous_type"]',
        );
        testFocusForLabel("DOI", 'input[type=text][name="doi"]');

        testFocusForLabel("Title", 'input[type=text][name="title"]');
        testFocusForLabel(
          "Alternative title",
          'input[type=text][name="alternative_title"]',
        );
        testFocusForLabel(
          "Publication title",
          'input[type=text][name="publication"]',
        );
        testFocusForLabel(
          "Publication short title",
          'input[type=text][name="publication_abbreviation"]',
        );
=======
        const form = {
          "select[name=type]": "Publication type",
          "select[name=miscellaneous_type]": "Miscellaneous type",
          "input[type=text][name=doi]": "DOI",
          "select[name=classification]": "Classification",
          "input[type=checkbox][name=legacy]": "Legacy publication",

          "input[type=text][name=title]": "Title",
          "input[type=text][name=alternative_title]": "Alternative title",
          "input[type=text][name=publication]": "Publication title",
          "input[type=text][name=publication_abbreviation]":
            "Publication short title",

          "select[name=language]": "Languages",
          "select[name=publication_status]": "Publishing status",
          ":checkbox[name=extern]":
            "Published while none of the authors and editors were employed at UGent",
          "input[type=text][name=year]": "Publication year",
          "input[type=text][name=place_of_publication]": "Place of publication",
          "input[type=text][name=publisher]": "Publisher",

          "input[type=text][name=series_title]": "Series title",
          "input[type=text][name=volume]": "Volume",
          "input[type=text][name=issue]": "Issue",
          "input[type=text][name=issue_title]": "Special issue title",
          "input[type=text][name=edition]": "Edition",
          "input[type=text][name=page_first]": "First page",
          "input[type=text][name=page_last]": "Last page",
          "input[type=text][name=page_count]": "Number of pages",
          "input[type=text][name=article_number]": "Article number",
          "input[type=text][name=report_number]": "Report number",

          "input[type=text][name=wos_type]": "Web of Science type",
          "input[type=text][name=wos_id]": "Web of Science ID",
          "input[type=text][name=issn]": "ISSN",
          "input[type=text][name=eissn]": "E-ISSN",
          "input[type=text][name=isbn]": "ISBN",
          "input[type=text][name=eisbn]": "E-ISBN",
          "input[type=text][name=pubmed_id]": "PubMed ID",
          "input[type=text][name=arxiv_id]": "Arxiv ID",
          "input[type=text][name=esci_id]": "ESCI ID",
        };

        testFocusForForm(form);
      });
    });
>>>>>>> 04a1f50b

    it("should have clickable labels in the Book editor form", () => {
      cy.loginAsLibrarian();
      cy.setUpPublication("Book editor");

      cy.visitPublication();

      cy.updateFields("Publication details", () => {
        const form = {
          "select[name=type]": "Publication type",
          "input[type=text][name=doi]": "DOI",
          "select[name=classification]": "Classification",
          "input[type=checkbox][name=legacy]": "Legacy publication",

          "input[type=text][name=title]": "Title",
          "input[type=text][name=alternative_title]": "Alternative title",

          "select[name=language]": "Languages",
          "select[name=publication_status]": "Publishing status",
          ":checkbox[name=extern]":
            "Published while none of the authors and editors were employed at UGent",
          "input[type=text][name=year]": "Publication year",
          "input[type=text][name=place_of_publication]": "Place of publication",
          "input[type=text][name=publisher]": "Publisher",

          "input[type=text][name=series_title]": "Series title",
          "input[type=text][name=volume]": "Volume",
          "input[type=text][name=edition]": "Edition",
          "input[type=text][name=page_count]": "Number of pages",

          "input[type=text][name=wos_type]": "Web of Science type",
          "input[type=text][name=wos_id]": "Web of Science ID",
          "input[type=text][name=issn]": "ISSN",
          "input[type=text][name=eissn]": "E-ISSN",
          "input[type=text][name=isbn]": "ISBN",
          "input[type=text][name=eisbn]": "E-ISBN",
        };

        testFocusForForm(form);
      });
    });

    it("should have clickable labels in the Issue editor form", () => {
      cy.loginAsLibrarian();
      cy.setUpPublication("Issue editor");

      cy.visitPublication();

      cy.updateFields("Publication details", () => {
<<<<<<< HEAD
        testFocusForLabel("Publication type", 'select[name="type"]', true);
        testFocusForLabel("DOI", 'input[type=text][name="doi"]');

        testFocusForLabel("Title", 'input[type=text][name="title"]');
        testFocusForLabel(
          "Alternative title",
          'input[type=text][name="alternative_title"]',
        );
        testFocusForLabel(
          "Journal title",
          'input[type=text][name="publication"]',
        );
        testFocusForLabel(
          "Short journal title",
          'input[type=text][name="publication_abbreviation"]',
        );

        testFocusForLabel("Languages", 'select[name="language"]');
        testFocusForLabel(
          "Publishing status",
          'select[name="publication_status"]',
        );
        testFocusForLabel(
          "Published while none of the authors and editors were employed at UGent",
          ':checkbox[name="extern"]',
        );
        testFocusForLabel("Publication year", 'input[type=text][name="year"]');
        testFocusForLabel(
          "Place of publication",
          'input[type=text][name="place_of_publication"]',
        );
        testFocusForLabel("Publisher", 'input[type=text][name="publisher"]');

        testFocusForLabel("Volume", 'input[type=text][name="volume"]');
        testFocusForLabel("Issue", 'input[type=text][name="issue"]');
        testFocusForLabel(
          "Special issue title",
          'input[type=text][name="issue_title"]',
        );
        testFocusForLabel("Edition", 'input[type=text][name="edition"]');
        testFocusForLabel(
          "Number of pages",
          'input[type=text][name="page_count"]',
        );

        testFocusForLabel(
          "Web of Science ID",
          'input[type=text][name="wos_id"]',
        );
        testFocusForLabel("ISSN", 'input[type=text][name="issn"]');
        testFocusForLabel("E-ISSN", 'input[type=text][name="eissn"]');
        testFocusForLabel("ISBN", 'input[type=text][name="isbn"]');
=======
        const form = {
          "select[name=type]": "Publication type",
          "input[type=text][name=doi]": "DOI",
          "select[name=classification]": "Classification",
          "input[type=checkbox][name=legacy]": "Legacy publication",

          "input[type=text][name=title]": "Title",
          "input[type=text][name=alternative_title]": "Alternative title",
          "input[type=text][name=publication]": "Journal title",
          "input[type=text][name=publication_abbreviation]":
            "Short journal title",

          "select[name=language]": "Languages",
          "select[name=publication_status]": "Publishing status",
          ":checkbox[name=extern]":
            "Published while none of the authors and editors were employed at UGent",
          "input[type=text][name=year]": "Publication year",
          "input[type=text][name=place_of_publication]": "Place of publication",
          "input[type=text][name=publisher]": "Publisher",

          "input[type=text][name=volume]": "Volume",
          "input[type=text][name=issue]": "Issue",
          "input[type=text][name=issue_title]": "Special issue title",
          "input[type=text][name=edition]": "Edition",
          "input[type=text][name=page_count]": "Number of pages",

          "input[type=text][name=wos_type]": "Web of Science type",
          "input[type=text][name=wos_id]": "Web of Science ID",
          "input[type=text][name=issn]": "ISSN",
          "input[type=text][name=eissn]": "E-ISSN",
          "input[type=text][name=isbn]": "ISBN",
          "input[type=text][name=eisbn]": "E-ISBN",
        };

        testFocusForForm(form);
>>>>>>> 04a1f50b
      });
    });
  });

  describe("Projects", () => {
    beforeEach(() => {
      cy.setUpPublication();
      cy.visitPublication();
    });

    it("should be possible to add and delete projects", () => {
      cy.get("#projects-body").should("contain", "No projects");

      cy.contains(".card", "Project").contains(".btn", "Add project").click();

      cy.ensureModal("Select projects").within(() => {
        cy.intercept("/publication/*/projects/suggestions?*").as(
          "suggestProject",
        );

        cy.setFieldByLabel("Search project", "001D07903");
        cy.wait("@suggestProject");

        cy.contains(".list-group-item", "001D07903")
          .contains(".btn", "Add project")
          .click();
      });
      cy.ensureNoModal();

      cy.get("#projects-body")
        .contains(".list-group-item", "001D07903")
        .find(".if-more")
        .click();
      cy.contains(".dropdown-item", "Remove from publication").click();

      cy.ensureModal("Confirm deletion")
        .within(() => {
          cy.get(".modal-body").should(
            "contain",
            "Are you sure you want to remove this project from the publication?",
          );
        })
        .closeModal("Delete");
      cy.ensureNoModal();

      cy.get("#projects-body").should("contain", "No projects");
    });

    it("should have clickable labels in the project dialog", () => {
      cy.contains(".card", "Project").contains(".btn", "Add project").click();

      cy.ensureModal("Select projects").within(() => {
        cy.get("#project-q").should("be.focused");

        testFocusForLabel("Search project", "#project-q", true);
      });
    });
  });

  describe("Abstracts", () => {
    beforeEach(() => {
      cy.setUpPublication();
      cy.visitPublication();
    });

    it("should be possible to add, edit and delete abstracts", () => {
      cy.get("#abstracts-body").should("contain", "No abstracts");

      cy.contains(".btn", "Add abstract").click();
      cy.ensureModal("Add abstract")
        .within(() => {
          cy.setFieldByLabel("Abstract", "");
          cy.setFieldByLabel("Language", "Danish");
        })
        .closeModal("Add abstract");

      cy.ensureModal("Add abstract")
        .within(() => {
          cy.contains(".alert-danger", "Abstract text can't be empty").should(
            "be.visible",
          );
          cy.get("textarea[name=text]")
            .should("have.class", "is-invalid")
            .next(".invalid-feedback")
            .should("have.text", "Abstract text can't be empty");

          cy.setFieldByLabel("Abstract", "The initial abstract");
        })
        .closeModal("Add abstract");
      cy.ensureNoModal();

      cy.get("#abstracts-body")
        .find("table tbody tr")
        .as("row")
        .should("have.length", 1);

      cy.get("@row").should("contain", "The initial abstract");
      cy.get("@row").should("contain", "Danish");

      cy.get("@row").within(() => {
        cy.get(".if-more").click();

        cy.contains("button", "Edit").click();
      });

      cy.ensureModal("Edit abstract")
        .within(() => {
          cy.setFieldByLabel("Abstract", "");
          cy.setFieldByLabel("Language", "Northern Sami");
        })
        .closeModal("Update abstract");

      cy.ensureModal("Edit abstract")
        .within(() => {
          cy.contains(".alert-danger", "Abstract text can't be empty").should(
            "be.visible",
          );
          cy.get("textarea[name=text]")
            .should("have.class", "is-invalid")
            .next(".invalid-feedback")
            .should("have.text", "Abstract text can't be empty");

          cy.setFieldByLabel("Abstract", "The updated abstract");
        })
        .closeModal("Update abstract");
      cy.ensureNoModal();

      cy.get("@row").should("have.length", 1);

      cy.get("@row").should("not.contain", "The initial abstract");
      cy.get("@row").should("contain", "The updated abstract");
      cy.get("@row").should("not.contain", "Danish");
      cy.get("@row").should("contain", "Northern Sami");

      cy.get("@row").within(() => {
        cy.get(".if-more").click();

        cy.contains("button", "Delete").click();
      });

      cy.ensureModal("Confirm deletion")
        .within(() => {
          cy.get(".modal-body").should(
            "contain",
            "Are you sure you want to remove this abstract?",
          );
        })
        .closeModal("Delete");
      cy.ensureNoModal();

      cy.get("#abstracts-body").should("contain", "No abstracts");
    });

    it("should have clickable labels in the Abstract dialog", () => {
      cy.updateFields("Abstract", () => {
<<<<<<< HEAD
        testFocusForLabel("Abstract", 'textarea[name="text"]', true);
        testFocusForLabel("Language", 'select[name="lang"]');
=======
        testFocusForForm({
          "textarea[name=text]": "Abstract",
          "select[name=lang]": "Language",
        });
>>>>>>> 04a1f50b
      });
    });
  });

  describe("Links", () => {
    beforeEach(() => {
      cy.setUpPublication();
      cy.visitPublication();
    });

    it("should be possible to add, edit and delete links", () => {
      cy.get("#links-body").should("contain", "No links");

      cy.contains(".btn", "Add link").click();
      cy.ensureModal("Add link")
        .within(() => {
          cy.setFieldByLabel("URL", "https://www.ugent.be");
          cy.setFieldByLabel("Relation", "Related information");
          cy.setFieldByLabel("Description", "The initial website");
        })
        .closeModal("Add link");
      cy.ensureNoModal();

      cy.get("#links-body")
        .find("table tbody tr")
        .as("row")
        .should("have.length", 1);

      cy.get("@row").should("contain", "https://www.ugent.be");
      cy.get("@row").should("contain", "Related information");
      cy.get("@row").should("contain", "The initial website");

      cy.get("@row").within(() => {
        cy.get(".if-more").click();

        cy.contains("button", "Edit").click();
      });

      cy.ensureModal("Edit link")
        .within(() => {
          cy.setFieldByLabel("URL", "https://lib.ugent.be");
          cy.setFieldByLabel("Relation", "Accompanying website");
          cy.setFieldByLabel("Description", "The updated website");
        })
        .closeModal("Update link");
      cy.ensureNoModal();

      cy.get("@row").should("have.length", 1);

      cy.get("@row").should("not.contain", "https://www.ugent.be");
      cy.get("@row").should("contain", "https://lib.ugent.be");
      cy.get("@row").should("not.contain", "Related information");
      cy.get("@row").should("contain", "Accompanying website");
      cy.get("@row").should("not.contain", "The initial website");
      cy.get("@row").should("contain", "The updated website");

      cy.get("@row").within(() => {
        cy.get(".if-more").click();

        cy.contains("button", "Delete").click();
      });

      cy.ensureModal("Confirm deletion")
        .within(() => {
          cy.get(".modal-body").should(
            "contain",
            "Are you sure you want to remove this link?",
          );
        })
        .closeModal("Delete");
      cy.ensureNoModal();

      cy.get("#links-body").should("contain", "No links");
    });

    it("should have clickable labels in the Link dialog", () => {
      cy.updateFields("Link", () => {
<<<<<<< HEAD
        testFocusForLabel("URL", 'input[type=text][name="url"]', true);
        testFocusForLabel("Relation", 'select[name="relation"]');
        testFocusForLabel(
          "Description",
          'input[type=text][name="description"]',
        );
=======
        testFocusForForm({
          "input[type=text][name=url]": "URL",
          "select[name=relation]": "Relation",
          "input[type=text][name=description]": "Description",
        });
>>>>>>> 04a1f50b
      });
    });
  });

  describe("Lay summaries", () => {
    beforeEach(() => {
      cy.setUpPublication("Dissertation");
      cy.visitPublication();
    });

    it("should be possible to add, edit and delete lay summaries", () => {
      cy.get("#lay-summaries-body").should("contain", "No lay summaries");

      cy.contains(".btn", "Add lay summary").click();
      cy.ensureModal("Add lay summary")
        .within(() => {
          cy.setFieldByLabel("Lay summary", "");
          cy.setFieldByLabel("Language", "Italian");
        })
        .closeModal("Add lay summary");

      cy.ensureModal("Add lay summary")
        .within(() => {
          cy.contains(
            ".alert-danger",
            "Lay summary text can't be empty",
          ).should("be.visible");
          cy.get("textarea[name=text]")
            .should("have.class", "is-invalid")
            .next(".invalid-feedback")
            .should("have.text", "Lay summary text can't be empty");

          cy.setFieldByLabel("Lay summary", "The initial lay summary");
        })
        .closeModal("Add lay summary");
      cy.ensureNoModal();

      cy.get("#lay-summaries-body")
        .find("table tbody tr")
        .as("row")
        .should("have.length", 1);

      cy.get("@row").should("contain", "The initial lay summary");
      cy.get("@row").should("contain", "Italian");

      cy.get("@row").within(() => {
        cy.get(".if-more").click();

        cy.contains("button", "Edit").click();
      });

      cy.ensureModal("Edit lay summary")
        .within(() => {
          cy.setFieldByLabel("Lay summary", "");
          cy.setFieldByLabel("Language", "Multiple languages");
        })
        .closeModal("Update lay summary");

      cy.ensureModal("Edit lay summary")
        .within(() => {
          cy.contains(
            ".alert-danger",
            "Lay summary text can't be empty",
          ).should("be.visible");
          cy.get("textarea[name=text]")
            .should("have.class", "is-invalid")
            .next(".invalid-feedback")
            .should("have.text", "Lay summary text can't be empty");

          cy.setFieldByLabel("Lay summary", "The updated lay summary");
        })
        .closeModal("Update lay summary");
      cy.ensureNoModal();

      cy.get("@row").should("have.length", 1);

      cy.get("@row").should("not.contain", "The initial lay summary");
      cy.get("@row").should("contain", "The updated lay summary");
      cy.get("@row").should("not.contain", "Italian");
      cy.get("@row").should("contain", "Multiple languages");

      cy.get("@row").within(() => {
        cy.get(".if-more").click();

        cy.contains("button", "Delete").click();
      });

      cy.ensureModal("Confirm deletion")
        .within(() => {
          cy.get(".modal-body").should(
            "contain",
            "Are you sure you want to remove this lay summary?",
          );
        })
        .closeModal("Delete");
      cy.ensureNoModal();

      cy.get("#lay-summaries-body").should("contain", "No lay summaries");
    });

    it("should have clickable labels in the Lay summary dialog", () => {
      cy.updateFields("Lay summary", () => {
<<<<<<< HEAD
        testFocusForLabel("Lay summary", 'textarea[name="text"]', true);
        testFocusForLabel("Language", 'select[name="lang"]');
=======
        testFocusForForm({
          "textarea[name=text]": "Lay summary",
          "select[name=lang]": "Language",
        });
>>>>>>> 04a1f50b
      });
    });
  });

  describe("Conference details", () => {
    beforeEach(() => {
      cy.setUpPublication("Conference contribution");
      cy.visitPublication();
    });

    it("should be possible to add and edit conference details", () => {
      cy.get("#conference-details").contains(".btn", "Edit").click();
      cy.ensureModal("Edit conference details")
        .within(() => {
          cy.setFieldByLabel("Conference", "The conference name");
          cy.setFieldByLabel("Conference location", "The conference location");
          cy.setFieldByLabel(
            "Conference organiser",
            "The conference organiser",
          );
          cy.setFieldByLabel("Conference start date", "2021-01-01");
          cy.setFieldByLabel("Conference end date", "2022-02-02");
        })
        .closeModal(true);
      cy.ensureNoModal();

      cy.get("#conference-details")
        .should("contain", "The conference name")
        .should("contain", "The conference location")
        .should("contain", "The conference organiser")
        .should("contain", "2021-01-01")
        .should("contain", "2022-02-02");

      cy.get("#conference-details").contains(".btn", "Edit").click();
      cy.ensureModal("Edit conference details")
        .within(() => {
          cy.setFieldByLabel("Conference", "The updated conference name");
          cy.setFieldByLabel(
            "Conference location",
            "The updated conference location",
          );
          cy.setFieldByLabel(
            "Conference organiser",
            "The updated conference organiser",
          );
          cy.setFieldByLabel("Conference start date", "2023-03-03");
          cy.setFieldByLabel("Conference end date", "2024-04-04");
        })
        .closeModal(true);
      cy.ensureNoModal();

      cy.get("#conference-details")
        .should("contain", "The updated conference name")
        .should("contain", "The updated conference location")
        .should("contain", "The updated conference organiser")
        .should("contain", "2023-03-03")
        .should("contain", "2024-04-04");
    });

    it("should have clickable labels in the Conference details dialog", () => {
      cy.updateFields("Conference details", () => {
<<<<<<< HEAD
        testFocusForLabel("Conference", 'input[type=text][name="name"]', true);
        testFocusForLabel(
          "Conference location",
          'input[type=text][name="location"]',
        );
        testFocusForLabel(
          "Conference organiser",
          'input[type=text][name="organizer"]',
        );
        testFocusForLabel(
          "Conference start date",
          'input[type=text][name="start_date"]',
        );
        testFocusForLabel(
          "Conference end date",
          'input[type=text][name="end_date"]',
        );
=======
        testFocusForForm({
          "input[type=text][name=name]": "Conference",
          "input[type=text][name=location]": "Conference location",
          "input[type=text][name=organizer]": "Conference organiser",
          "input[type=text][name=start_date]": "Conference start date",
          "input[type=text][name=end_date]": "Conference end date",
        });
>>>>>>> 04a1f50b
      });
    });
  });

  describe("Additional info", () => {
    beforeEach(() => {
      cy.setUpPublication();
      cy.visitPublication();
    });

    it("should be possible to add and edit additional info", () => {
      cy.get("#additional-information").contains(".btn", "Edit").click();
      cy.ensureModal("Edit additional information")
        .within(() => {
          cy.setFieldByLabel("Research field", "Performing Arts")
            .next("button.form-value-add")
            .click()
            .closest(".form-value")
            .next(".form-value")
            .find("select")
            .select("Social Sciences");

          cy.setFieldByLabel(
            "Keywords",
            "these{enter}are{enter}the{enter}keywords",
          );

          cy.setFieldByLabel(
            "Additional information",
            "The additional information",
          );
        })
        .closeModal(true);
      cy.ensureNoModal();

      cy.get("#additional-information")
        .should("contain", "Performing Arts")
        .should("contain", "Social Sciences")
        .should("contain", "The additional information")
        .find(".badge")
        .should("have.length", 4)
        .map("textContent")
        .should("have.ordered.members", ["these", "are", "the", "keywords"]);

      cy.get("#additional-information").contains(".btn", "Edit").click();
      cy.ensureModal("Edit additional information")
        .within(() => {
          cy.getLabel("Research field")
            .next()
            .find(".form-values")
            .as("formValues")
            .contains("select", "Performing Arts")
            .next("button:contains(Delete)")
            .click();

          cy.get("@formValues")
            .find(".form-value")
            .last()
            .find("select")
            .select("Chemistry");

          cy.get("tags").contains("tag", "these").find("x").click();
          cy.get("tags").contains("tag", "are").find("x").click();
          cy.get("tags span[contenteditable]").type("updated");

          cy.setFieldByLabel(
            "Additional information",
            "The updated information",
          );
        })
        .closeModal(true);
      cy.ensureNoModal();

      cy.get("#additional-information")
        .should("contain", "Social Sciences")
        .should("contain", "Chemistry")
        .should("not.contain", "Performing Arts")
        .should("contain", "The updated information")
        .should("not.contain", "The additional information")
        .find(".badge")
        .should("have.length", 3)
        .map("textContent")
        .should("have.ordered.members", ["the", "keywords", "updated"]);
    });

    it("should have clickable labels in the Additional info dialog", () => {
      cy.updateFields(
        "Additional information",
        () => {
          cy.focused().should("have.attr", "id", "research_field-0");

          testFocusForLabel(
            "Research field",
            'select[name="research_field"]',
            true,
          );
          testFocusForLabel(
            "Keywords",
            ".tags:has(textarea#keyword) tags span.tagify__input[contenteditable]",
          );
          testFocusForLabel(
            "Additional information",
            'textarea[name="additional_info"]',
          );

          cy.setFieldByLabel("Research field", "General Works");
        },
        true,
      );

      cy.updateFields("Additional information", () => {
<<<<<<< HEAD
        // The last field (first empty) from the multi field should be focused now
        cy.focused().should("have.attr", "id", "research_field-1");

        cy.get("#research_field-1").should("be.focused");
        cy.get("#research_field-0").should("not.be.focused");
=======
        testFocusForForm(
          {
            "select[name=research_field]": "Research field",
            "textarea[name=additional_info]": "Additional information",
            ".tags:has(textarea#keyword) tags span.tagify__input[contenteditable]":
              "Keywords",
          },
          undefined,
          ["textarea[data-input-name=keyword]"],
        );
>>>>>>> 04a1f50b
      });
    });
  });
});<|MERGE_RESOLUTION|>--- conflicted
+++ resolved
@@ -109,73 +109,6 @@
       cy.visitPublication();
 
       cy.updateFields("Publication details", () => {
-<<<<<<< HEAD
-        testFocusForLabel("Publication type", 'select[name="type"]', true);
-        testFocusForLabel(
-          "Article type",
-          'select[name="journal_article_type"]',
-        );
-        testFocusForLabel("DOI", 'input[type=text][name="doi"]');
-
-        testFocusForLabel("Title", 'input[type=text][name="title"]');
-        testFocusForLabel(
-          "Alternative title",
-          'input[type=text][name="alternative_title"]',
-        );
-        testFocusForLabel(
-          "Journal title",
-          'input[type=text][name="publication"]',
-        );
-        testFocusForLabel(
-          "Short journal title",
-          'input[type=text][name="publication_abbreviation"]',
-        );
-
-        testFocusForLabel("Languages", 'select[name="language"]');
-        testFocusForLabel(
-          "Publishing status",
-          'select[name="publication_status"]',
-        );
-        testFocusForLabel(
-          "Published while none of the authors and editors were employed at UGent",
-          ':checkbox[name="extern"]',
-        );
-        testFocusForLabel("Publication year", 'input[type=text][name="year"]');
-        testFocusForLabel(
-          "Place of publication",
-          'input[type=text][name="place_of_publication"]',
-        );
-        testFocusForLabel("Publisher", 'input[type=text][name="publisher"]');
-
-        testFocusForLabel("Volume", 'input[type=text][name="volume"]');
-        testFocusForLabel("Issue", 'input[type=text][name="issue"]');
-        testFocusForLabel(
-          "Special issue title",
-          'input[type=text][name="issue_title"]',
-        );
-        testFocusForLabel("First page", 'input[type=text][name="page_first"]');
-        testFocusForLabel("Last page", 'input[type=text][name="page_last"]');
-        testFocusForLabel(
-          "Number of pages",
-          'input[type=text][name="page_count"]',
-        );
-        testFocusForLabel(
-          "Article number",
-          'input[type=text][name="article_number"]',
-        );
-
-        testFocusForLabel(
-          "Web of Science ID",
-          'input[type=text][name="wos_id"]',
-        );
-        testFocusForLabel("ISSN", 'input[type=text][name="issn"]');
-        testFocusForLabel("E-ISSN", 'input[type=text][name="eissn"]');
-        testFocusForLabel("ISBN", 'input[type=text][name="isbn"]');
-        testFocusForLabel("E-ISBN", 'input[type=text][name="eisbn"]');
-        testFocusForLabel("PubMed ID", 'input[type=text][name="pubmed_id"]');
-        testFocusForLabel("Arxiv ID", 'input[type=text][name="arxiv_id"]');
-        testFocusForLabel("ESCI ID", 'input[type=text][name="esci_id"]');
-=======
         const form = {
           "select[name=type]": "Publication type",
           "select[name=journal_article_type]": "Article type",
@@ -216,8 +149,7 @@
           "input[type=text][name=esci_id]": "ESCI ID",
         };
 
-        testFocusForForm(form);
->>>>>>> 04a1f50b
+        testFocusForForm(form, "Publication type");
       });
     });
 
@@ -228,55 +160,6 @@
       cy.visitPublication();
 
       cy.updateFields("Publication details", () => {
-<<<<<<< HEAD
-        testFocusForLabel("Publication type", 'select[name="type"]', true);
-        testFocusForLabel("DOI", 'input[type=text][name="doi"]');
-
-        testFocusForLabel("Title", 'input[type=text][name="title"]');
-        testFocusForLabel(
-          "Alternative title",
-          'input[type=text][name="alternative_title"]',
-        );
-        testFocusForLabel("Book title", 'input[type=text][name="publication"]');
-
-        testFocusForLabel("Languages", 'select[name="language"]');
-        testFocusForLabel(
-          "Publishing status",
-          'select[name="publication_status"]',
-        );
-        testFocusForLabel(
-          "Published while none of the authors and editors were employed at UGent",
-          ':checkbox[name="extern"]',
-        );
-        testFocusForLabel("Publication year", 'input[type=text][name="year"]');
-        testFocusForLabel(
-          "Place of publication",
-          'input[type=text][name="place_of_publication"]',
-        );
-        testFocusForLabel("Publisher", 'input[type=text][name="publisher"]');
-
-        testFocusForLabel(
-          "Series title",
-          'input[type=text][name="series_title"]',
-        );
-        testFocusForLabel("Volume", 'input[type=text][name="volume"]');
-        testFocusForLabel("Edition", 'input[type=text][name="edition"]');
-        testFocusForLabel("First page", 'input[type=text][name="page_first"]');
-        testFocusForLabel("Last page", 'input[type=text][name="page_last"]');
-        testFocusForLabel(
-          "Number of pages",
-          'input[type=text][name="page_count"]',
-        );
-
-        testFocusForLabel(
-          "Web of Science ID",
-          'input[type=text][name="wos_id"]',
-        );
-        testFocusForLabel("ISSN", 'input[type=text][name="issn"]');
-        testFocusForLabel("E-ISSN", 'input[type=text][name="eissn"]');
-        testFocusForLabel("ISBN", 'input[type=text][name="isbn"]');
-        testFocusForLabel("E-ISBN", 'input[type=text][name="eisbn"]');
-=======
         const form = {
           "select[name=type]": "Publication type",
           "input[type=text][name=doi]": "DOI",
@@ -310,8 +193,7 @@
           "input[type=text][name=eisbn]": "E-ISBN",
         };
 
-        testFocusForForm(form);
->>>>>>> 04a1f50b
+        testFocusForForm(form, "Publication type");
       });
     });
 
@@ -322,52 +204,6 @@
       cy.visitPublication();
 
       cy.updateFields("Publication details", () => {
-<<<<<<< HEAD
-        testFocusForLabel("Publication type", 'select[name="type"]', true);
-        testFocusForLabel("DOI", 'input[type=text][name="doi"]');
-
-        testFocusForLabel("Title", 'input[type=text][name="title"]');
-        testFocusForLabel(
-          "Alternative title",
-          'input[type=text][name="alternative_title"]',
-        );
-
-        testFocusForLabel("Languages", 'select[name="language"]');
-        testFocusForLabel(
-          "Publishing status",
-          'select[name="publication_status"]',
-        );
-        testFocusForLabel(
-          "Published while none of the authors and editors were employed at UGent",
-          ':checkbox[name="extern"]',
-        );
-        testFocusForLabel("Publication year", 'input[type=text][name="year"]');
-        testFocusForLabel(
-          "Place of publication",
-          'input[type=text][name="place_of_publication"]',
-        );
-        testFocusForLabel("Publisher", 'input[type=text][name="publisher"]');
-
-        testFocusForLabel(
-          "Series title",
-          'input[type=text][name="series_title"]',
-        );
-        testFocusForLabel("Volume", 'input[type=text][name="volume"]');
-        testFocusForLabel("Edition", 'input[type=text][name="edition"]');
-        testFocusForLabel(
-          "Number of pages",
-          'input[type=text][name="page_count"]',
-        );
-
-        testFocusForLabel(
-          "Web of Science ID",
-          'input[type=text][name="wos_id"]',
-        );
-        testFocusForLabel("ISSN", 'input[type=text][name="issn"]');
-        testFocusForLabel("E-ISSN", 'input[type=text][name="eissn"]');
-        testFocusForLabel("ISBN", 'input[type=text][name="isbn"]');
-        testFocusForLabel("E-ISBN", 'input[type=text][name="eisbn"]');
-=======
         const form = {
           "select[name=type]": "Publication type",
           "input[type=text][name=doi]": "DOI",
@@ -398,8 +234,7 @@
           "input[type=text][name=eisbn]": "E-ISBN",
         };
 
-        testFocusForForm(form);
->>>>>>> 04a1f50b
+        testFocusForForm(form, "Publication type");
       });
     });
 
@@ -410,71 +245,6 @@
       cy.visitPublication();
 
       cy.updateFields("Publication details", () => {
-<<<<<<< HEAD
-        testFocusForLabel("Publication type", 'select[name="type"]', true);
-        testFocusForLabel("Conference type", 'select[name="conference_type"]');
-        testFocusForLabel("DOI", 'input[type=text][name="doi"]');
-
-        testFocusForLabel("Title", 'input[type=text][name="title"]');
-        testFocusForLabel(
-          "Alternative title",
-          'input[type=text][name="alternative_title"]',
-        );
-        testFocusForLabel(
-          "Proceedings title",
-          'input[type=text][name="publication"]',
-        );
-        testFocusForLabel(
-          "Publication short title",
-          'input[type=text][name="publication_abbreviation"]',
-        );
-
-        testFocusForLabel("Languages", 'select[name="language"]');
-        testFocusForLabel(
-          "Publishing status",
-          'select[name="publication_status"]',
-        );
-        testFocusForLabel(
-          "Published while none of the authors and editors were employed at UGent",
-          ':checkbox[name="extern"]',
-        );
-        testFocusForLabel("Publication year", 'input[type=text][name="year"]');
-        testFocusForLabel(
-          "Place of publication",
-          'input[type=text][name="place_of_publication"]',
-        );
-        testFocusForLabel("Publisher", 'input[type=text][name="publisher"]');
-
-        testFocusForLabel(
-          "Series title",
-          'input[type=text][name="series_title"]',
-        );
-        testFocusForLabel("Volume", 'input[type=text][name="volume"]');
-        testFocusForLabel("Issue", 'input[type=text][name="issue"]');
-        testFocusForLabel(
-          "Special issue title",
-          'input[type=text][name="issue_title"]',
-        );
-        testFocusForLabel("First page", 'input[type=text][name="page_first"]');
-        testFocusForLabel("Last page", 'input[type=text][name="page_last"]');
-        testFocusForLabel(
-          "Number of pages",
-          'input[type=text][name="page_count"]',
-        );
-        testFocusForLabel(
-          "Article number",
-          'input[type=text][name="article_number"]',
-        );
-
-        testFocusForLabel(
-          "Web of Science ID",
-          'input[type=text][name="wos_id"]',
-        );
-        testFocusForLabel("ISSN", 'input[type=text][name="issn"]');
-        testFocusForLabel("E-ISSN", 'input[type=text][name="eissn"]');
-        testFocusForLabel("ISBN", 'input[type=text][name="isbn"]');
-        testFocusForLabel("E-ISBN", 'input[type=text][name="eisbn"]');
-=======
         const form = {
           "select[name=type]": "Publication type",
           "select[name=conference_type]": "Conference type",
@@ -513,8 +283,7 @@
           "input[type=text][name=eisbn]": "E-ISBN",
         };
 
-        testFocusForForm(form);
->>>>>>> 04a1f50b
+        testFocusForForm(form, "Publication type");
       });
     });
 
@@ -525,60 +294,6 @@
       cy.visitPublication();
 
       cy.updateFields("Publication details", () => {
-<<<<<<< HEAD
-        testFocusForLabel("Publication type", 'select[name="type"]', true);
-        testFocusForLabel("DOI", 'input[type=text][name="doi"]');
-
-        testFocusForLabel("Title", 'input[type=text][name="title"]');
-        testFocusForLabel(
-          "Alternative title",
-          'input[type=text][name="alternative_title"]',
-        );
-
-        testFocusForLabel("Languages", 'select[name="language"]');
-        testFocusForLabel(
-          "Publishing status",
-          'select[name="publication_status"]',
-        );
-        testFocusForLabel(
-          "Published while none of the authors and editors were employed at UGent",
-          ':checkbox[name="extern"]',
-        );
-        testFocusForLabel("Publication year", 'input[type=text][name="year"]');
-        testFocusForLabel(
-          "Place of publication",
-          'input[type=text][name="place_of_publication"]',
-        );
-        testFocusForLabel("Publisher", 'input[type=text][name="publisher"]');
-
-        testFocusForLabel(
-          "Series title",
-          'input[type=text][name="series_title"]',
-        );
-        testFocusForLabel("Volume", 'input[type=text][name="volume"]');
-        testFocusForLabel(
-          "Number of pages",
-          'input[type=text][name="page_count"]',
-        );
-
-        testFocusForLabel(
-          "Date of defense",
-          'input[type=text][name="defense_date"]',
-        );
-        testFocusForLabel(
-          "Place of defense",
-          'input[type=text][name="defense_place"]',
-        );
-
-        testFocusForLabel(
-          "Web of Science ID",
-          'input[type=text][name="wos_id"]',
-        );
-        testFocusForLabel("ISSN", 'input[type=text][name="issn"]');
-        testFocusForLabel("E-ISSN", 'input[type=text][name="eissn"]');
-        testFocusForLabel("ISBN", 'input[type=text][name="isbn"]');
-        testFocusForLabel("E-ISBN", 'input[type=text][name="eisbn"]');
-=======
         const form = {
           "select[name=type]": "Publication type",
           "input[type=text][name=doi]": "DOI",
@@ -611,13 +326,14 @@
           "input[type=text][name=eisbn]": "E-ISBN",
         };
 
-        testFocusForForm(form, undefined, [
+        // TODO: fix for radio button fields
+
+        testFocusForForm(form, "Publication type", [
           "input[type=radio][name=has_confidential_data]",
           "input[type=radio][name=has_patent_application]",
           "input[type=radio][name=has_publications_planned]",
           "input[type=radio][name=has_published_material]",
         ]);
->>>>>>> 04a1f50b
       });
     });
 
@@ -628,28 +344,6 @@
       cy.visitPublication();
 
       cy.updateFields("Publication details", () => {
-<<<<<<< HEAD
-        testFocusForLabel("Publication type", 'select[name="type"]', true);
-        testFocusForLabel(
-          "Miscellaneous type",
-          'select[name="miscellaneous_type"]',
-        );
-        testFocusForLabel("DOI", 'input[type=text][name="doi"]');
-
-        testFocusForLabel("Title", 'input[type=text][name="title"]');
-        testFocusForLabel(
-          "Alternative title",
-          'input[type=text][name="alternative_title"]',
-        );
-        testFocusForLabel(
-          "Publication title",
-          'input[type=text][name="publication"]',
-        );
-        testFocusForLabel(
-          "Publication short title",
-          'input[type=text][name="publication_abbreviation"]',
-        );
-=======
         const form = {
           "select[name=type]": "Publication type",
           "select[name=miscellaneous_type]": "Miscellaneous type",
@@ -693,10 +387,9 @@
           "input[type=text][name=esci_id]": "ESCI ID",
         };
 
-        testFocusForForm(form);
-      });
-    });
->>>>>>> 04a1f50b
+        testFocusForForm(form, "Publication type");
+      });
+    });
 
     it("should have clickable labels in the Book editor form", () => {
       cy.loginAsLibrarian();
@@ -735,7 +428,7 @@
           "input[type=text][name=eisbn]": "E-ISBN",
         };
 
-        testFocusForForm(form);
+        testFocusForForm(form, "Publication type");
       });
     });
 
@@ -746,60 +439,6 @@
       cy.visitPublication();
 
       cy.updateFields("Publication details", () => {
-<<<<<<< HEAD
-        testFocusForLabel("Publication type", 'select[name="type"]', true);
-        testFocusForLabel("DOI", 'input[type=text][name="doi"]');
-
-        testFocusForLabel("Title", 'input[type=text][name="title"]');
-        testFocusForLabel(
-          "Alternative title",
-          'input[type=text][name="alternative_title"]',
-        );
-        testFocusForLabel(
-          "Journal title",
-          'input[type=text][name="publication"]',
-        );
-        testFocusForLabel(
-          "Short journal title",
-          'input[type=text][name="publication_abbreviation"]',
-        );
-
-        testFocusForLabel("Languages", 'select[name="language"]');
-        testFocusForLabel(
-          "Publishing status",
-          'select[name="publication_status"]',
-        );
-        testFocusForLabel(
-          "Published while none of the authors and editors were employed at UGent",
-          ':checkbox[name="extern"]',
-        );
-        testFocusForLabel("Publication year", 'input[type=text][name="year"]');
-        testFocusForLabel(
-          "Place of publication",
-          'input[type=text][name="place_of_publication"]',
-        );
-        testFocusForLabel("Publisher", 'input[type=text][name="publisher"]');
-
-        testFocusForLabel("Volume", 'input[type=text][name="volume"]');
-        testFocusForLabel("Issue", 'input[type=text][name="issue"]');
-        testFocusForLabel(
-          "Special issue title",
-          'input[type=text][name="issue_title"]',
-        );
-        testFocusForLabel("Edition", 'input[type=text][name="edition"]');
-        testFocusForLabel(
-          "Number of pages",
-          'input[type=text][name="page_count"]',
-        );
-
-        testFocusForLabel(
-          "Web of Science ID",
-          'input[type=text][name="wos_id"]',
-        );
-        testFocusForLabel("ISSN", 'input[type=text][name="issn"]');
-        testFocusForLabel("E-ISSN", 'input[type=text][name="eissn"]');
-        testFocusForLabel("ISBN", 'input[type=text][name="isbn"]');
-=======
         const form = {
           "select[name=type]": "Publication type",
           "input[type=text][name=doi]": "DOI",
@@ -834,8 +473,7 @@
           "input[type=text][name=eisbn]": "E-ISBN",
         };
 
-        testFocusForForm(form);
->>>>>>> 04a1f50b
+        testFocusForForm(form, "Publication type");
       });
     });
   });
@@ -890,7 +528,12 @@
       cy.ensureModal("Select projects").within(() => {
         cy.get("#project-q").should("be.focused");
 
-        testFocusForLabel("Search project", "#project-q", true);
+        testFocusForForm(
+          {
+            "#project-q": "Search project",
+          },
+          "Search project",
+        );
       });
     });
   });
@@ -991,15 +634,13 @@
 
     it("should have clickable labels in the Abstract dialog", () => {
       cy.updateFields("Abstract", () => {
-<<<<<<< HEAD
-        testFocusForLabel("Abstract", 'textarea[name="text"]', true);
-        testFocusForLabel("Language", 'select[name="lang"]');
-=======
-        testFocusForForm({
-          "textarea[name=text]": "Abstract",
-          "select[name=lang]": "Language",
-        });
->>>>>>> 04a1f50b
+        testFocusForForm(
+          {
+            "textarea[name=text]": "Abstract",
+            "select[name=lang]": "Language",
+          },
+          "Abstract",
+        );
       });
     });
   });
@@ -1077,20 +718,14 @@
 
     it("should have clickable labels in the Link dialog", () => {
       cy.updateFields("Link", () => {
-<<<<<<< HEAD
-        testFocusForLabel("URL", 'input[type=text][name="url"]', true);
-        testFocusForLabel("Relation", 'select[name="relation"]');
-        testFocusForLabel(
-          "Description",
-          'input[type=text][name="description"]',
+        testFocusForForm(
+          {
+            "input[type=text][name=url]": "URL",
+            "select[name=relation]": "Relation",
+            "input[type=text][name=description]": "Description",
+          },
+          "URL",
         );
-=======
-        testFocusForForm({
-          "input[type=text][name=url]": "URL",
-          "select[name=relation]": "Relation",
-          "input[type=text][name=description]": "Description",
-        });
->>>>>>> 04a1f50b
       });
     });
   });
@@ -1193,15 +828,13 @@
 
     it("should have clickable labels in the Lay summary dialog", () => {
       cy.updateFields("Lay summary", () => {
-<<<<<<< HEAD
-        testFocusForLabel("Lay summary", 'textarea[name="text"]', true);
-        testFocusForLabel("Language", 'select[name="lang"]');
-=======
-        testFocusForForm({
-          "textarea[name=text]": "Lay summary",
-          "select[name=lang]": "Language",
-        });
->>>>>>> 04a1f50b
+        testFocusForForm(
+          {
+            "textarea[name=text]": "Lay summary",
+            "select[name=lang]": "Language",
+          },
+          "Lay summary",
+        );
       });
     });
   });
@@ -1263,33 +896,16 @@
 
     it("should have clickable labels in the Conference details dialog", () => {
       cy.updateFields("Conference details", () => {
-<<<<<<< HEAD
-        testFocusForLabel("Conference", 'input[type=text][name="name"]', true);
-        testFocusForLabel(
-          "Conference location",
-          'input[type=text][name="location"]',
+        testFocusForForm(
+          {
+            "input[type=text][name=name]": "Conference",
+            "input[type=text][name=location]": "Conference location",
+            "input[type=text][name=organizer]": "Conference organiser",
+            "input[type=text][name=start_date]": "Conference start date",
+            "input[type=text][name=end_date]": "Conference end date",
+          },
+          "Conference details",
         );
-        testFocusForLabel(
-          "Conference organiser",
-          'input[type=text][name="organizer"]',
-        );
-        testFocusForLabel(
-          "Conference start date",
-          'input[type=text][name="start_date"]',
-        );
-        testFocusForLabel(
-          "Conference end date",
-          'input[type=text][name="end_date"]',
-        );
-=======
-        testFocusForForm({
-          "input[type=text][name=name]": "Conference",
-          "input[type=text][name=location]": "Conference location",
-          "input[type=text][name=organizer]": "Conference organiser",
-          "input[type=text][name=start_date]": "Conference start date",
-          "input[type=text][name=end_date]": "Conference end date",
-        });
->>>>>>> 04a1f50b
       });
     });
   });
@@ -1376,38 +992,9 @@
     });
 
     it("should have clickable labels in the Additional info dialog", () => {
-      cy.updateFields(
-        "Additional information",
-        () => {
-          cy.focused().should("have.attr", "id", "research_field-0");
-
-          testFocusForLabel(
-            "Research field",
-            'select[name="research_field"]',
-            true,
-          );
-          testFocusForLabel(
-            "Keywords",
-            ".tags:has(textarea#keyword) tags span.tagify__input[contenteditable]",
-          );
-          testFocusForLabel(
-            "Additional information",
-            'textarea[name="additional_info"]',
-          );
-
-          cy.setFieldByLabel("Research field", "General Works");
-        },
-        true,
-      );
-
       cy.updateFields("Additional information", () => {
-<<<<<<< HEAD
-        // The last field (first empty) from the multi field should be focused now
-        cy.focused().should("have.attr", "id", "research_field-1");
-
-        cy.get("#research_field-1").should("be.focused");
-        cy.get("#research_field-0").should("not.be.focused");
-=======
+        cy.focused().should("have.attr", "id", "research_field-0");
+
         testFocusForForm(
           {
             "select[name=research_field]": "Research field",
@@ -1415,10 +1002,11 @@
             ".tags:has(textarea#keyword) tags span.tagify__input[contenteditable]":
               "Keywords",
           },
-          undefined,
+          "Research field",
           ["textarea[data-input-name=keyword]"],
         );
->>>>>>> 04a1f50b
+
+        cy.setFieldByLabel("Research field", "General Works");
       });
     });
   });
