--- conflicted
+++ resolved
@@ -616,11 +616,7 @@
 	}).Render(r.Context(), w)
 }
 
-<<<<<<< HEAD
 func DeleteContributor(w http.ResponseWriter, r *http.Request) {
-=======
-func DeleteContributor(w http.ResponseWriter, r *http.Request, legacyContext Context) {
->>>>>>> 08a3c4af
 	c := ctx.Get(r)
 
 	b := BindDeleteContributor{}
@@ -640,11 +636,7 @@
 
 	if validationErrs := p.Validate(); validationErrs != nil {
 		errors := form.Errors(localize.ValidationErrors(c.Loc, validationErrs.(*okay.Errors)))
-<<<<<<< HEAD
-		views.ReplaceModal(views.FormErrorsDialog(c, "Can't delete this contributor due to the following errors", errors)).Render(r.Context(), w)
-=======
 		views.ReplaceModal(views.FormErrorsDialog("Can't delete this contributor due to the following errors", errors)).Render(r.Context(), w)
->>>>>>> 08a3c4af
 		return
 	}
 
@@ -662,16 +654,7 @@
 		return
 	}
 
-<<<<<<< HEAD
 	views.CloseModalAndReplace(fmt.Sprintf("#contributors-%s-body", b.Role), publicationviews.ContributorsBody(c, p, b.Role)).Render(r.Context(), w)
-=======
-	// TODO: convert to Templ
-	legacyContext.Publication = p // fix for interweaving old and new context (remove when fully converted to Templ)
-	render.View(w, "publication/refresh_contributors", YieldContributors{
-		Context: legacyContext,
-		Role:    b.Role,
-	})
->>>>>>> 08a3c4af
 }
 
 func OrderContributors(w http.ResponseWriter, r *http.Request) {
