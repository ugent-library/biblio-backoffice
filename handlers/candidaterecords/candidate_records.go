package candidaterecords

import (
	"net/http"

	"github.com/ugent-library/biblio-backoffice/ctx"
	"github.com/ugent-library/biblio-backoffice/models"
	"github.com/ugent-library/biblio-backoffice/pagination"
	"github.com/ugent-library/biblio-backoffice/views"
	candidaterecordviews "github.com/ugent-library/biblio-backoffice/views/candidaterecord"
	"github.com/ugent-library/biblio-backoffice/views/flash"
	"github.com/ugent-library/bind"
	"github.com/ugent-library/httperror"
)

func CandidateRecords(w http.ResponseWriter, r *http.Request) {
	c := ctx.Get(r)

	searchArgs := models.NewSearchArgs()
	if err := bind.Request(r, searchArgs); err != nil {
		c.HandleError(w, r, httperror.BadRequest.Wrap(err))
		return
	}

	var total int
	var recs []*models.CandidateRecord
	var err error

	if c.UserRole != "curator" {
		if c.ProxiedPerson != nil {
<<<<<<< HEAD
			searchArgs.WithFilter("person_id", c.ProxiedPerson.ID)
		} else {
			searchArgs.WithFilter("person_id", c.User.ID)
=======
			searchArgs.WithFilter("PersonID", c.ProxiedPerson.ID)
		} else {
			searchArgs.WithFilter("PersonID", c.User.ID)
>>>>>>> 629d9cc6
		}
	}
	total, recs, err = c.Repo.GetCandidateRecords(r.Context(), searchArgs)

	total, recs, err = c.Repo.GetCandidateRecords(r.Context(), searchArgs)
	if err != nil {
		c.HandleError(w, r, err)
		return
	}

	statusFacet, err := c.Repo.GetCandidateRecordsStatusFacet(r.Context(), searchArgs)
	if err != nil {
		c.HandleError(w, r, err)
		return
	}

	facultyFacet, err := c.Repo.GetCandidateRecordsFacultyFacet(r.Context(), searchArgs)
	if err != nil {
		c.HandleError(w, r, err)
		return
	}

	publicationYearFacet, err := c.Repo.GetCandidateRecordsPublicationYearFacet(r.Context(), searchArgs)
	if err != nil {
		c.HandleError(w, r, err)
		return
	}

	facets := map[string]models.FacetValues{
		"status":     statusFacet,
		"faculty_id": facultyFacet,
		"year":       publicationYearFacet,
	}

	searchHits := &models.SearchHits{
		Pagination: pagination.Pagination{
			Offset: searchArgs.Offset(),
			Limit:  searchArgs.Limit(),
			Total:  total,
		},
		Facets: facets,
	}

	candidaterecordviews.List(c, searchArgs, searchHits, recs).Render(r.Context(), w)
}

func CandidateRecordPreview(w http.ResponseWriter, r *http.Request) {
	c := ctx.Get(r)
	rec := ctx.GetCandidateRecord(r)

	views.ShowModal(candidaterecordviews.Preview(c, rec)).Render(r.Context(), w)
}

func ConfirmRejectCandidateRecord(w http.ResponseWriter, r *http.Request) {
	c := ctx.Get(r)
	rec := ctx.GetCandidateRecord(r)

	views.ShowModal(candidaterecordviews.ConfirmHide(c, rec)).Render(r.Context(), w)
}

func RejectCandidateRecord(w http.ResponseWriter, r *http.Request) {
	c := ctx.Get(r)
	rec := ctx.GetCandidateRecord(r)

	err := c.Repo.RejectCandidateRecord(r.Context(), rec.ID, c.User)
	if err != nil {
		c.HandleError(w, r, err)
		return
	}

	f := flash.SimpleFlash().
		WithLevel("success").
		WithBody("<p>Candidate record was successfully rejected.</p>")
	c.Flash = append(c.Flash, *f)

	rec, err = c.Repo.GetCandidateRecord(r.Context(), rec.ID)
	if err != nil {
		c.HandleError(w, r, err)
		return
	}

	views.Cat(
		candidaterecordviews.ListItem(c, rec),
		views.CloseModal(),
		views.Replace("#flash-messages", views.FlashMessages(c)),
	).Render(r.Context(), w)
}

func ImportCandidateRecord(w http.ResponseWriter, r *http.Request) {
	c := ctx.Get(r)
	rec := ctx.GetCandidateRecord(r)

	pubID, err := c.Repo.ImportCandidateRecordAsPublication(r.Context(), rec.ID, c.User)
	if err != nil {
		c.HandleError(w, r, err)
		return
	}

	f := flash.SimpleFlash().
		WithLevel("success").
		WithBody("<p>Suggestion was successfully imported!</p>")
	c.PersistFlash(w, *f)

	w.Header().Set("HX-Redirect", c.PathTo("publication", "id", pubID).String())
}

func RestoreRejectedCandidateRecord(w http.ResponseWriter, r *http.Request) {
	c := ctx.Get(r)
	rec := ctx.GetCandidateRecord(r)

	err := c.Repo.RestoreCandidateRecord(r.Context(), rec.ID, c.User)
	if err != nil {
		c.HandleError(w, r, err)
		return
	}

	f := flash.SimpleFlash().
		WithLevel("success").
		WithBody("<p>Candidate record was successfully restored.</p>")
	c.Flash = append(c.Flash, *f)

	rec, err = c.Repo.GetCandidateRecord(r.Context(), rec.ID)
	if err != nil {
		c.HandleError(w, r, err)
		return
	}

	views.Cat(
		candidaterecordviews.ListItem(c, rec),
		views.Replace("#flash-messages", views.FlashMessages(c)),
	).Render(r.Context(), w)
}<|MERGE_RESOLUTION|>--- conflicted
+++ resolved
@@ -28,15 +28,9 @@
 
 	if c.UserRole != "curator" {
 		if c.ProxiedPerson != nil {
-<<<<<<< HEAD
 			searchArgs.WithFilter("person_id", c.ProxiedPerson.ID)
 		} else {
 			searchArgs.WithFilter("person_id", c.User.ID)
-=======
-			searchArgs.WithFilter("PersonID", c.ProxiedPerson.ID)
-		} else {
-			searchArgs.WithFilter("PersonID", c.User.ID)
->>>>>>> 629d9cc6
 		}
 	}
 	total, recs, err = c.Repo.GetCandidateRecords(r.Context(), searchArgs)
