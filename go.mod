module github.com/ugent-library/biblio-backoffice

go 1.21.4

require (
	github.com/Masterminds/sprig/v3 v3.2.3
	github.com/a-h/templ v0.2.432
	github.com/alexliesenfeld/health v0.7.0
	github.com/alitto/pond v1.8.3
	github.com/aws/aws-sdk-go-v2 v1.21.2
	github.com/blevesearch/bleve/v2 v2.3.10
	github.com/bluele/gcache v0.0.2
	github.com/caarlos0/env/v10 v10.0.0
	github.com/caltechlibrary/doitools v0.0.1
	github.com/elastic/go-elasticsearch/v6 v6.8.10
	github.com/go-chi/chi/v5 v5.0.10
	github.com/go-playground/form/v4 v4.2.1
	github.com/google/uuid v1.4.0
	github.com/gorilla/csrf v1.7.1
	github.com/gorilla/sessions v1.2.1
	github.com/iancoleman/strcase v0.3.0
	github.com/jackc/pgtype v1.14.0
	github.com/jackc/pgx/v5 v5.5.0
	github.com/joho/godotenv v1.5.1
	github.com/jpillora/ipfilter v1.2.9
<<<<<<< HEAD
	github.com/leonelquinteros/gotext v1.5.2
	github.com/nickng/bibtex v1.2.0
=======
>>>>>>> 78af5398
	github.com/ory/graceful v0.1.3
	github.com/pkg/errors v0.9.1
	github.com/rvflash/elapsed v0.3.0
	github.com/samber/lo v1.39.0
	github.com/spf13/cobra v1.8.0
	github.com/spf13/viper v1.16.0
	github.com/stretchr/testify v1.8.4
	github.com/tidwall/gjson v1.17.0
	github.com/ugent-library/oai-service v0.0.0-20230922094424-2e5e8941ea8a
	github.com/ugent-library/orcid v0.0.0-20230615125240-eb68c23bc33c
	github.com/ugent-library/people-service v0.0.0-20231208220140-811a1ba9f2b3
	github.com/ugent-library/projects-service v0.0.0-20231124152414-66adc1aa8935
	github.com/xuri/excelize/v2 v2.8.0
	go.mongodb.org/mongo-driver v1.12.1
	golang.org/x/text v0.14.0
	google.golang.org/genproto/googleapis/rpc v0.0.0-20231012201019-e917dd12ba7a
	google.golang.org/grpc v1.59.0
	google.golang.org/protobuf v1.31.0
)

require (
	github.com/BurntSushi/toml v1.3.2 // indirect
	github.com/antlr4-go/antlr/v4 v4.13.0 // indirect
	github.com/blang/semver v3.5.1+incompatible // indirect
	github.com/jackc/pgconn v1.14.1 // indirect
	github.com/jackc/pgx/v4 v4.18.1 // indirect
	github.com/jackc/puddle/v2 v2.2.1 // indirect
	github.com/nikunjy/rules v1.5.0 // indirect
)

require (
	ariga.io/atlas v0.14.1 // indirect
	entgo.io/ent v0.12.4 // indirect
	github.com/Azure/go-ntlmssp v0.0.0-20221128193559-754e69321358 // indirect
	github.com/Masterminds/goutils v1.1.1 // indirect
	github.com/Masterminds/semver/v3 v3.2.0 // indirect
	github.com/agext/levenshtein v1.2.3 // indirect
	github.com/apparentlymart/go-textseg/v15 v15.0.0 // indirect
	github.com/aws/aws-sdk-go-v2/aws/protocol/eventstream v1.4.14 // indirect
	github.com/aws/aws-sdk-go-v2/internal/configsources v1.1.43 // indirect
	github.com/aws/aws-sdk-go-v2/internal/endpoints/v2 v2.4.37 // indirect
	github.com/aws/aws-sdk-go-v2/internal/v4a v1.1.6 // indirect
	github.com/aws/aws-sdk-go-v2/service/internal/accept-encoding v1.9.15 // indirect
	github.com/aws/aws-sdk-go-v2/service/internal/checksum v1.1.38 // indirect
	github.com/aws/aws-sdk-go-v2/service/internal/presigned-url v1.9.37 // indirect
	github.com/aws/aws-sdk-go-v2/service/internal/s3shared v1.15.6 // indirect
	github.com/aws/smithy-go v1.15.0 // indirect
	github.com/blevesearch/geo v0.1.18 // indirect
	github.com/caarlos0/env/v8 v8.0.0 // indirect
	github.com/davecgh/go-spew v1.1.1 // indirect
	github.com/dlclark/regexp2 v1.10.0 // indirect
	github.com/fatih/color v1.16.0 // indirect
	github.com/ghodss/yaml v1.0.0 // indirect
	github.com/go-asn1-ber/asn1-ber v1.5.5 // indirect
	github.com/go-faster/errors v0.7.0 // indirect
	github.com/go-faster/jx v1.1.0 // indirect
	github.com/go-faster/yaml v0.4.6 // indirect
	github.com/go-jose/go-jose/v3 v3.0.0 // indirect
	github.com/go-ldap/ldap/v3 v3.4.6 // indirect
	github.com/go-logr/logr v1.3.0 // indirect
	github.com/go-logr/stdr v1.2.2 // indirect
	github.com/go-openapi/inflect v0.19.0 // indirect
	github.com/golang/geo v0.0.0-20230421003525-6adc56603217 // indirect
	github.com/google/go-cmp v0.6.0 // indirect
	github.com/hashicorp/hcl/v2 v2.18.0 // indirect
	github.com/huandu/xstrings v1.3.3 // indirect
	github.com/imdario/mergo v0.3.11 // indirect
	github.com/jmespath/go-jmespath v0.4.0 // indirect
	github.com/json-iterator/go v1.1.12 // indirect
	github.com/klauspost/compress v1.17.0 // indirect
	github.com/lib/pq v1.10.6 // indirect
	github.com/mattn/go-colorable v0.1.13 // indirect
	github.com/mattn/go-isatty v0.0.20 // indirect
	github.com/mitchellh/copystructure v1.2.0 // indirect
	github.com/mitchellh/go-wordwrap v1.0.1 // indirect
	github.com/mitchellh/reflectwalk v1.0.2 // indirect
	github.com/modern-go/concurrent v0.0.0-20180306012644-bacd9c7ef1dd // indirect
	github.com/modern-go/reflect2 v1.0.2 // indirect
	github.com/mohae/deepcopy v0.0.0-20170929034955-c48cc78d4826 // indirect
	github.com/montanaflynn/stats v0.7.1 // indirect
	github.com/ogen-go/ogen v0.80.1 // indirect
	github.com/phuslu/iploc v1.0.20231130 // indirect
	github.com/pmezard/go-difflib v1.0.0 // indirect
	github.com/richardlehane/mscfb v1.0.4 // indirect
	github.com/richardlehane/msoleps v1.0.3 // indirect
	github.com/segmentio/asm v1.2.0 // indirect
	github.com/spf13/pflag v1.0.5 // indirect
	github.com/tomasen/realip v0.0.0-20180522021738-f0c99a92ddce // indirect
	github.com/ugent-library/crypt v0.0.0-20230630063634-8c02106fd40e // indirect
	github.com/xdg-go/pbkdf2 v1.0.0 // indirect
	github.com/xdg-go/scram v1.1.2 // indirect
	github.com/xdg-go/stringprep v1.0.4 // indirect
	github.com/xuri/efp v0.0.0-20230802181842-ad255f2331ca // indirect
	github.com/xuri/nfp v0.0.0-20230919160717-d98342af3f05 // indirect
	github.com/youmark/pkcs8 v0.0.0-20201027041543-1326539a0a0a // indirect
	github.com/zclconf/go-cty v1.14.0 // indirect
	go.opentelemetry.io/otel v1.21.0 // indirect
	go.opentelemetry.io/otel/metric v1.21.0 // indirect
	go.opentelemetry.io/otel/trace v1.21.0 // indirect
	golang.org/x/exp v0.0.0-20231206192017-f3f8817b8deb // indirect
	golang.org/x/mod v0.14.0 // indirect
	golang.org/x/net v0.19.0 // indirect
	golang.org/x/sync v0.5.0 // indirect
)

require (
	github.com/RoaringBitmap/roaring v1.5.0 // indirect
	github.com/aws/aws-sdk-go-v2/credentials v1.13.43
	github.com/aws/aws-sdk-go-v2/feature/s3/manager v1.11.92
	github.com/aws/aws-sdk-go-v2/service/s3 v1.40.2
	github.com/bits-and-blooms/bitset v1.9.0 // indirect
	github.com/blevesearch/bleve_index_api v1.0.6 // indirect
	github.com/blevesearch/go-porterstemmer v1.0.3 // indirect
	github.com/blevesearch/gtreap v0.1.1 // indirect
	github.com/blevesearch/mmap-go v1.0.4 // indirect
	github.com/blevesearch/scorch_segment_api/v2 v2.1.6 // indirect
	github.com/blevesearch/segment v0.9.1 // indirect
	github.com/blevesearch/snowballstem v0.9.0 // indirect
	github.com/blevesearch/upsidedown_store_api v1.0.2 // indirect
	github.com/blevesearch/vellum v1.0.10 // indirect
	github.com/blevesearch/zapx/v11 v11.3.10 // indirect
	github.com/blevesearch/zapx/v12 v12.3.10 // indirect
	github.com/blevesearch/zapx/v13 v13.3.10 // indirect
	github.com/blevesearch/zapx/v14 v14.3.10 // indirect
	github.com/blevesearch/zapx/v15 v15.3.13 // indirect
	github.com/coreos/go-oidc/v3 v3.6.0 // indirect
	github.com/fsnotify/fsnotify v1.6.0 // indirect
	github.com/golang/protobuf v1.5.3 // indirect
	github.com/golang/snappy v0.0.4 // indirect
	github.com/gorilla/securecookie v1.1.1 // indirect
	github.com/grpc-ecosystem/go-grpc-middleware v1.4.0
	github.com/hashicorp/hcl v1.0.0 // indirect
	github.com/inconshreveable/mousetrap v1.1.0 // indirect
	github.com/jackc/pgio v1.0.0 // indirect
	github.com/jackc/pgpassfile v1.0.0 // indirect
	github.com/jackc/pgservicefile v0.0.0-20231201235250-de7065d80cb9 // indirect
	github.com/magiconair/properties v1.8.7 // indirect
	github.com/mitchellh/mapstructure v1.5.0 // indirect
	github.com/mschoch/smat v0.2.0 // indirect
	github.com/nics/ich v0.0.0-20231128155525-f5704f956383
	github.com/oklog/ulid/v2 v2.1.0
	github.com/pelletier/go-toml/v2 v2.1.0 // indirect
	github.com/shopspring/decimal v1.3.1 // indirect
	github.com/spf13/afero v1.10.0 // indirect
	github.com/spf13/cast v1.5.1 // indirect
	github.com/spf13/jwalterweatherman v1.1.0 // indirect
	github.com/subosito/gotenv v1.6.0 // indirect
	github.com/thomaspoignant/go-feature-flag v1.18.0
	github.com/tidwall/match v1.1.1 // indirect
	github.com/tidwall/pretty v1.2.1 // indirect
	github.com/ugent-library/bibtex v0.0.0-20231215144723-4e5925e47a69
	github.com/ugent-library/bind v0.0.0-20231106145128-3b6630797063
	github.com/ugent-library/friendly v0.0.0-20230811091914-e5eb37f47072
	github.com/ugent-library/httperror v0.0.0-20230123152913-d3d289bcce20
	github.com/ugent-library/httpx v0.0.0-20231026122034-e9de0b29458b
	github.com/ugent-library/mix v0.0.0-20230123152737-b51ce0c6439b
	github.com/ugent-library/oidc v0.0.0-20230810150340-b66acc34dfeb
	github.com/ugent-library/okay v0.0.0-20231205122923-396c4d3a29f2
	github.com/ugent-library/zaphttp v0.0.0-20231026141151-4cbb4e2eb87a
	go.etcd.io/bbolt v1.3.7 // indirect
	go.uber.org/multierr v1.11.0 // indirect
	go.uber.org/zap v1.26.0
	golang.org/x/crypto v0.16.0 // indirect
	golang.org/x/oauth2 v0.13.0 // indirect
	golang.org/x/sys v0.15.0 // indirect
	google.golang.org/appengine v1.6.8 // indirect
	gopkg.in/ini.v1 v1.67.0 // indirect
	gopkg.in/yaml.v2 v2.4.0 // indirect
	gopkg.in/yaml.v3 v3.0.1 // indirect
)<|MERGE_RESOLUTION|>--- conflicted
+++ resolved
@@ -23,11 +23,7 @@
 	github.com/jackc/pgx/v5 v5.5.0
 	github.com/joho/godotenv v1.5.1
 	github.com/jpillora/ipfilter v1.2.9
-<<<<<<< HEAD
 	github.com/leonelquinteros/gotext v1.5.2
-	github.com/nickng/bibtex v1.2.0
-=======
->>>>>>> 78af5398
 	github.com/ory/graceful v0.1.3
 	github.com/pkg/errors v0.9.1
 	github.com/rvflash/elapsed v0.3.0
@@ -61,7 +57,6 @@
 require (
 	ariga.io/atlas v0.14.1 // indirect
 	entgo.io/ent v0.12.4 // indirect
-	github.com/Azure/go-ntlmssp v0.0.0-20221128193559-754e69321358 // indirect
 	github.com/Masterminds/goutils v1.1.1 // indirect
 	github.com/Masterminds/semver/v3 v3.2.0 // indirect
 	github.com/agext/levenshtein v1.2.3 // indirect
@@ -76,17 +71,14 @@
 	github.com/aws/aws-sdk-go-v2/service/internal/s3shared v1.15.6 // indirect
 	github.com/aws/smithy-go v1.15.0 // indirect
 	github.com/blevesearch/geo v0.1.18 // indirect
-	github.com/caarlos0/env/v8 v8.0.0 // indirect
 	github.com/davecgh/go-spew v1.1.1 // indirect
 	github.com/dlclark/regexp2 v1.10.0 // indirect
 	github.com/fatih/color v1.16.0 // indirect
 	github.com/ghodss/yaml v1.0.0 // indirect
-	github.com/go-asn1-ber/asn1-ber v1.5.5 // indirect
 	github.com/go-faster/errors v0.7.0 // indirect
 	github.com/go-faster/jx v1.1.0 // indirect
 	github.com/go-faster/yaml v0.4.6 // indirect
 	github.com/go-jose/go-jose/v3 v3.0.0 // indirect
-	github.com/go-ldap/ldap/v3 v3.4.6 // indirect
 	github.com/go-logr/logr v1.3.0 // indirect
 	github.com/go-logr/stdr v1.2.2 // indirect
 	github.com/go-openapi/inflect v0.19.0 // indirect
