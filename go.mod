module github.com/ugent-library/biblio-backoffice

go 1.21.4

require (
	github.com/Masterminds/sprig/v3 v3.2.3
	github.com/a-h/templ v0.2.432
	github.com/alexliesenfeld/health v0.7.0
	github.com/alitto/pond v1.8.3
	github.com/aws/aws-sdk-go-v2 v1.21.2
	github.com/blevesearch/bleve/v2 v2.3.10
	github.com/bluele/gcache v0.0.2
	github.com/caarlos0/env/v10 v10.0.0
	github.com/caltechlibrary/doitools v0.0.1
	github.com/dimchansky/utfbom v1.1.1
	github.com/elastic/go-elasticsearch/v6 v6.8.10
	github.com/go-chi/chi/v5 v5.0.10
	github.com/go-playground/form/v4 v4.2.1
	github.com/google/uuid v1.4.0
	github.com/gorilla/csrf v1.7.1
	github.com/gorilla/sessions v1.2.1
	github.com/iancoleman/strcase v0.3.0
	github.com/jackc/pgtype v1.14.0
	github.com/jackc/pgx/v5 v5.4.3
	github.com/joho/godotenv v1.5.1
	github.com/jpillora/ipfilter v1.2.9
	github.com/leonelquinteros/gotext v1.5.2
	github.com/nickng/bibtex v1.2.0
	github.com/ory/graceful v0.1.3
	github.com/pkg/errors v0.9.1
	github.com/rvflash/elapsed v0.3.0
	github.com/samber/lo v1.38.1
	github.com/spf13/cobra v1.7.0
	github.com/spf13/viper v1.16.0
	github.com/stretchr/testify v1.8.4
	github.com/tidwall/gjson v1.17.0
	github.com/ugent-library/oai-service v0.0.0-20230922094424-2e5e8941ea8a
	github.com/ugent-library/orcid v0.0.0-20230615125240-eb68c23bc33c
	github.com/ugent-library/projects-service v0.0.0-20231124152414-66adc1aa8935
	github.com/xuri/excelize/v2 v2.8.0
	go.mongodb.org/mongo-driver v1.12.1
<<<<<<< HEAD
	golang.org/x/text v0.14.0
	google.golang.org/genproto/googleapis/rpc v0.0.0-20230920204549-e6e6cdab5c13
	google.golang.org/grpc v1.58.2
=======
	golang.org/x/text v0.13.0
	google.golang.org/genproto/googleapis/rpc v0.0.0-20231012201019-e917dd12ba7a
	google.golang.org/grpc v1.59.0
>>>>>>> b2e2050e
	google.golang.org/protobuf v1.31.0
)

require (
	github.com/BurntSushi/toml v1.3.2 // indirect
	github.com/antlr4-go/antlr/v4 v4.13.0 // indirect
	github.com/blang/semver v3.5.1+incompatible // indirect
	github.com/jackc/pgconn v1.14.1 // indirect
	github.com/jackc/pgx/v4 v4.18.1 // indirect
	github.com/jackc/puddle/v2 v2.2.1 // indirect
	github.com/nikunjy/rules v1.5.0 // indirect
)

require (
	ariga.io/atlas v0.14.1 // indirect
	entgo.io/ent v0.12.4 // indirect
	github.com/Masterminds/goutils v1.1.1 // indirect
	github.com/Masterminds/semver/v3 v3.2.0 // indirect
	github.com/agext/levenshtein v1.2.3 // indirect
	github.com/apparentlymart/go-textseg/v15 v15.0.0 // indirect
	github.com/aws/aws-sdk-go-v2/aws/protocol/eventstream v1.4.14 // indirect
	github.com/aws/aws-sdk-go-v2/internal/configsources v1.1.43 // indirect
	github.com/aws/aws-sdk-go-v2/internal/endpoints/v2 v2.4.37 // indirect
	github.com/aws/aws-sdk-go-v2/internal/v4a v1.1.6 // indirect
	github.com/aws/aws-sdk-go-v2/service/internal/accept-encoding v1.9.15 // indirect
	github.com/aws/aws-sdk-go-v2/service/internal/checksum v1.1.38 // indirect
	github.com/aws/aws-sdk-go-v2/service/internal/presigned-url v1.9.37 // indirect
	github.com/aws/aws-sdk-go-v2/service/internal/s3shared v1.15.6 // indirect
	github.com/aws/smithy-go v1.15.0 // indirect
	github.com/blevesearch/geo v0.1.18 // indirect
	github.com/davecgh/go-spew v1.1.1 // indirect
	github.com/dlclark/regexp2 v1.10.0 // indirect
	github.com/fatih/color v1.16.0 // indirect
	github.com/ghodss/yaml v1.0.0 // indirect
	github.com/go-faster/errors v0.7.0 // indirect
	github.com/go-faster/jx v1.1.0 // indirect
	github.com/go-faster/yaml v0.4.6 // indirect
	github.com/go-jose/go-jose/v3 v3.0.0 // indirect
	github.com/go-logr/logr v1.3.0 // indirect
	github.com/go-logr/stdr v1.2.2 // indirect
	github.com/go-openapi/inflect v0.19.0 // indirect
	github.com/golang/geo v0.0.0-20230421003525-6adc56603217 // indirect
	github.com/google/go-cmp v0.6.0 // indirect
	github.com/hashicorp/hcl/v2 v2.18.0 // indirect
	github.com/huandu/xstrings v1.3.3 // indirect
	github.com/imdario/mergo v0.3.11 // indirect
<<<<<<< HEAD
	github.com/jackc/pgx/v5 v5.5.0 // indirect
	github.com/jackc/puddle/v2 v2.2.1 // indirect
=======
>>>>>>> b2e2050e
	github.com/jmespath/go-jmespath v0.4.0 // indirect
	github.com/json-iterator/go v1.1.12 // indirect
	github.com/klauspost/compress v1.17.0 // indirect
	github.com/lib/pq v1.10.6 // indirect
	github.com/mattn/go-colorable v0.1.13 // indirect
<<<<<<< HEAD
	github.com/mattn/go-isatty v0.0.20 // indirect
	github.com/mitchellh/copystructure v1.0.0 // indirect
=======
	github.com/mattn/go-isatty v0.0.19 // indirect
	github.com/mitchellh/copystructure v1.2.0 // indirect
>>>>>>> b2e2050e
	github.com/mitchellh/go-wordwrap v1.0.1 // indirect
	github.com/mitchellh/reflectwalk v1.0.2 // indirect
	github.com/modern-go/concurrent v0.0.0-20180306012644-bacd9c7ef1dd // indirect
	github.com/modern-go/reflect2 v1.0.2 // indirect
	github.com/mohae/deepcopy v0.0.0-20170929034955-c48cc78d4826 // indirect
	github.com/montanaflynn/stats v0.7.1 // indirect
	github.com/ogen-go/ogen v0.78.0 // indirect
	github.com/phuslu/iploc v1.0.20230925 // indirect
	github.com/pmezard/go-difflib v1.0.0 // indirect
	github.com/richardlehane/mscfb v1.0.4 // indirect
	github.com/richardlehane/msoleps v1.0.3 // indirect
	github.com/segmentio/asm v1.2.0 // indirect
	github.com/spf13/pflag v1.0.5 // indirect
	github.com/tomasen/realip v0.0.0-20180522021738-f0c99a92ddce // indirect
	github.com/ugent-library/crypt v0.0.0-20230630063634-8c02106fd40e // indirect
	github.com/xdg-go/pbkdf2 v1.0.0 // indirect
	github.com/xdg-go/scram v1.1.2 // indirect
	github.com/xdg-go/stringprep v1.0.4 // indirect
	github.com/xuri/efp v0.0.0-20230802181842-ad255f2331ca // indirect
	github.com/xuri/nfp v0.0.0-20230919160717-d98342af3f05 // indirect
	github.com/youmark/pkcs8 v0.0.0-20201027041543-1326539a0a0a // indirect
	github.com/zclconf/go-cty v1.14.0 // indirect
	go.opentelemetry.io/otel v1.20.0 // indirect
	go.opentelemetry.io/otel/metric v1.20.0 // indirect
	go.opentelemetry.io/otel/trace v1.20.0 // indirect
	golang.org/x/exp v0.0.0-20230905200255-921286631fa9 // indirect
<<<<<<< HEAD
	golang.org/x/mod v0.14.0 // indirect
	golang.org/x/net v0.18.0 // indirect
	golang.org/x/sync v0.5.0 // indirect
=======
	golang.org/x/mod v0.12.0 // indirect
	golang.org/x/net v0.17.0 // indirect
	golang.org/x/sync v0.4.0 // indirect
>>>>>>> b2e2050e
)

require (
	github.com/RoaringBitmap/roaring v1.5.0 // indirect
	github.com/aws/aws-sdk-go-v2/credentials v1.13.43
	github.com/aws/aws-sdk-go-v2/feature/s3/manager v1.11.92
	github.com/aws/aws-sdk-go-v2/service/s3 v1.40.2
	github.com/bits-and-blooms/bitset v1.9.0 // indirect
	github.com/blevesearch/bleve_index_api v1.0.6 // indirect
	github.com/blevesearch/go-porterstemmer v1.0.3 // indirect
	github.com/blevesearch/gtreap v0.1.1 // indirect
	github.com/blevesearch/mmap-go v1.0.4 // indirect
	github.com/blevesearch/scorch_segment_api/v2 v2.1.6 // indirect
	github.com/blevesearch/segment v0.9.1 // indirect
	github.com/blevesearch/snowballstem v0.9.0 // indirect
	github.com/blevesearch/upsidedown_store_api v1.0.2 // indirect
	github.com/blevesearch/vellum v1.0.10 // indirect
	github.com/blevesearch/zapx/v11 v11.3.10 // indirect
	github.com/blevesearch/zapx/v12 v12.3.10 // indirect
	github.com/blevesearch/zapx/v13 v13.3.10 // indirect
	github.com/blevesearch/zapx/v14 v14.3.10 // indirect
	github.com/blevesearch/zapx/v15 v15.3.13 // indirect
	github.com/coreos/go-oidc/v3 v3.6.0 // indirect
	github.com/felixge/httpsnoop v1.0.3 // indirect
	github.com/fsnotify/fsnotify v1.6.0 // indirect
	github.com/golang/protobuf v1.5.3 // indirect
	github.com/golang/snappy v0.0.4 // indirect
	github.com/gorilla/securecookie v1.1.1 // indirect
	github.com/grpc-ecosystem/go-grpc-middleware v1.4.0
	github.com/hashicorp/hcl v1.0.0 // indirect
	github.com/inconshreveable/mousetrap v1.1.0 // indirect
	github.com/jackc/pgio v1.0.0 // indirect
	github.com/jackc/pgpassfile v1.0.0 // indirect
	github.com/jackc/pgservicefile v0.0.0-20221227161230-091c0ba34f0a // indirect
	github.com/magiconair/properties v1.8.7 // indirect
	github.com/mitchellh/mapstructure v1.5.0 // indirect
	github.com/mschoch/smat v0.2.0 // indirect
	github.com/nics/ich v0.0.0-20231128155525-f5704f956383
	github.com/oklog/ulid/v2 v2.1.0
	github.com/pelletier/go-toml/v2 v2.1.0 // indirect
	github.com/shopspring/decimal v1.3.1 // indirect
	github.com/spf13/afero v1.10.0 // indirect
	github.com/spf13/cast v1.5.1 // indirect
	github.com/spf13/jwalterweatherman v1.1.0 // indirect
	github.com/subosito/gotenv v1.6.0 // indirect
	github.com/thomaspoignant/go-feature-flag v1.18.0
	github.com/tidwall/match v1.1.1 // indirect
	github.com/tidwall/pretty v1.2.1 // indirect
	github.com/ugent-library/bind v0.0.0-20231106145128-3b6630797063
	github.com/ugent-library/friendly v0.0.0-20230811091914-e5eb37f47072
	github.com/ugent-library/httperror v0.0.0-20230123152913-d3d289bcce20
	github.com/ugent-library/httpx v0.0.0-20231026122034-e9de0b29458b
	github.com/ugent-library/mix v0.0.0-20230123152737-b51ce0c6439b
	github.com/ugent-library/oidc v0.0.0-20230810150340-b66acc34dfeb
	github.com/ugent-library/okay v0.0.0-20231123125939-4fee8735cd74
	github.com/ugent-library/zaphttp v0.0.0-20230513174723-52c27d21c5ce
	go.etcd.io/bbolt v1.3.7 // indirect
	go.uber.org/multierr v1.11.0 // indirect
	go.uber.org/zap v1.26.0
<<<<<<< HEAD
	golang.org/x/crypto v0.15.0 // indirect
	golang.org/x/oauth2 v0.12.0 // indirect
=======
	golang.org/x/crypto v0.14.0 // indirect
	golang.org/x/oauth2 v0.13.0 // indirect
>>>>>>> b2e2050e
	golang.org/x/sys v0.14.0 // indirect
	google.golang.org/appengine v1.6.8 // indirect
	gopkg.in/ini.v1 v1.67.0 // indirect
	gopkg.in/yaml.v2 v2.4.0 // indirect
	gopkg.in/yaml.v3 v3.0.1 // indirect
)<|MERGE_RESOLUTION|>--- conflicted
+++ resolved
@@ -21,7 +21,7 @@
 	github.com/gorilla/sessions v1.2.1
 	github.com/iancoleman/strcase v0.3.0
 	github.com/jackc/pgtype v1.14.0
-	github.com/jackc/pgx/v5 v5.4.3
+	github.com/jackc/pgx/v5 v5.5.0
 	github.com/joho/godotenv v1.5.1
 	github.com/jpillora/ipfilter v1.2.9
 	github.com/leonelquinteros/gotext v1.5.2
@@ -39,15 +39,9 @@
 	github.com/ugent-library/projects-service v0.0.0-20231124152414-66adc1aa8935
 	github.com/xuri/excelize/v2 v2.8.0
 	go.mongodb.org/mongo-driver v1.12.1
-<<<<<<< HEAD
 	golang.org/x/text v0.14.0
-	google.golang.org/genproto/googleapis/rpc v0.0.0-20230920204549-e6e6cdab5c13
-	google.golang.org/grpc v1.58.2
-=======
-	golang.org/x/text v0.13.0
 	google.golang.org/genproto/googleapis/rpc v0.0.0-20231012201019-e917dd12ba7a
 	google.golang.org/grpc v1.59.0
->>>>>>> b2e2050e
 	google.golang.org/protobuf v1.31.0
 )
 
@@ -94,23 +88,13 @@
 	github.com/hashicorp/hcl/v2 v2.18.0 // indirect
 	github.com/huandu/xstrings v1.3.3 // indirect
 	github.com/imdario/mergo v0.3.11 // indirect
-<<<<<<< HEAD
-	github.com/jackc/pgx/v5 v5.5.0 // indirect
-	github.com/jackc/puddle/v2 v2.2.1 // indirect
-=======
->>>>>>> b2e2050e
 	github.com/jmespath/go-jmespath v0.4.0 // indirect
 	github.com/json-iterator/go v1.1.12 // indirect
 	github.com/klauspost/compress v1.17.0 // indirect
 	github.com/lib/pq v1.10.6 // indirect
 	github.com/mattn/go-colorable v0.1.13 // indirect
-<<<<<<< HEAD
 	github.com/mattn/go-isatty v0.0.20 // indirect
-	github.com/mitchellh/copystructure v1.0.0 // indirect
-=======
-	github.com/mattn/go-isatty v0.0.19 // indirect
 	github.com/mitchellh/copystructure v1.2.0 // indirect
->>>>>>> b2e2050e
 	github.com/mitchellh/go-wordwrap v1.0.1 // indirect
 	github.com/mitchellh/reflectwalk v1.0.2 // indirect
 	github.com/modern-go/concurrent v0.0.0-20180306012644-bacd9c7ef1dd // indirect
@@ -137,15 +121,9 @@
 	go.opentelemetry.io/otel/metric v1.20.0 // indirect
 	go.opentelemetry.io/otel/trace v1.20.0 // indirect
 	golang.org/x/exp v0.0.0-20230905200255-921286631fa9 // indirect
-<<<<<<< HEAD
 	golang.org/x/mod v0.14.0 // indirect
 	golang.org/x/net v0.18.0 // indirect
 	golang.org/x/sync v0.5.0 // indirect
-=======
-	golang.org/x/mod v0.12.0 // indirect
-	golang.org/x/net v0.17.0 // indirect
-	golang.org/x/sync v0.4.0 // indirect
->>>>>>> b2e2050e
 )
 
 require (
@@ -205,13 +183,8 @@
 	go.etcd.io/bbolt v1.3.7 // indirect
 	go.uber.org/multierr v1.11.0 // indirect
 	go.uber.org/zap v1.26.0
-<<<<<<< HEAD
 	golang.org/x/crypto v0.15.0 // indirect
-	golang.org/x/oauth2 v0.12.0 // indirect
-=======
-	golang.org/x/crypto v0.14.0 // indirect
 	golang.org/x/oauth2 v0.13.0 // indirect
->>>>>>> b2e2050e
 	golang.org/x/sys v0.14.0 // indirect
 	google.golang.org/appengine v1.6.8 // indirect
 	gopkg.in/ini.v1 v1.67.0 // indirect
