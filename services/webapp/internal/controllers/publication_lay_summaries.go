--- conflicted
+++ resolved
@@ -6,16 +6,11 @@
 	"strconv"
 
 	"github.com/gorilla/mux"
-	"github.com/ugent-library/biblio-backend/internal/jsonapi"
 	"github.com/ugent-library/biblio-backend/internal/models"
 	"github.com/ugent-library/biblio-backend/internal/validation"
 	"github.com/ugent-library/biblio-backend/services/webapp/internal/context"
 	"github.com/ugent-library/biblio-backend/services/webapp/internal/views"
 	"github.com/ugent-library/go-locale/locale"
-<<<<<<< HEAD
-	"github.com/ugent-library/go-web/forms"
-=======
->>>>>>> 71f8d95e
 	"github.com/unrolled/render"
 )
 
@@ -38,10 +33,6 @@
 		PublicationID: id,
 		LaySummary:    &models.Text{},
 		Form:          views.NewFormBuilder(c.RenderPartial, locale.Get(r.Context()), nil),
-<<<<<<< HEAD
-=======
-		Vocabularies:  c.Engine.Vocabularies(),
->>>>>>> 71f8d95e
 	}),
 		render.HTMLOptions{Layout: "layouts/htmx"},
 	)
@@ -82,12 +73,7 @@
 		}{
 			PublicationID: savedPub.ID,
 			LaySummary:    lay_summary,
-<<<<<<< HEAD
 			Form:          views.NewFormBuilder(c.RenderPartial, locale.Get(r.Context()), validationErrors),
-=======
-			Form:          views.NewFormBuilder(c.RenderPartial, locale.Get(r.Context()), formErrors),
-			Vocabularies:  c.Engine.Vocabularies(),
->>>>>>> 71f8d95e
 		}),
 			render.HTMLOptions{Layout: "layouts/htmx"},
 		)
@@ -135,10 +121,6 @@
 		Delta:         muxRowDelta,
 		LaySummary:    lay_summary,
 		Form:          views.NewFormBuilder(c.RenderPartial, locale.Get(r.Context()), nil),
-<<<<<<< HEAD
-=======
-		Vocabularies:  c.Engine.Vocabularies(),
->>>>>>> 71f8d95e
 	}),
 		render.HTMLOptions{Layout: "layouts/htmx"},
 	)
@@ -186,12 +168,7 @@
 				PublicationID: savedPub.ID,
 				Delta:         strconv.Itoa(rowDelta),
 				LaySummary:    lay_summary,
-<<<<<<< HEAD
 				Form:          views.NewFormBuilder(c.RenderPartial, locale.Get(r.Context()), validationErrors),
-=======
-				Form:          views.NewFormBuilder(c.RenderPartial, locale.Get(r.Context()), formErrors),
-				Vocabularies:  c.Engine.Vocabularies(),
->>>>>>> 71f8d95e
 			}),
 			render.HTMLOptions{Layout: "layouts/htmx"},
 		)
