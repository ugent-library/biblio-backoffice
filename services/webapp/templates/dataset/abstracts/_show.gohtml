<div class="card mb-6">
    <div class="card-header">
<<<<<<< HEAD
        <div class="collapse-trigger collapsed" data-toggle="collapse" data-target="#dataset-abstracts" aria-expanded="false" aria-controls="dataset-abstracts"></div>
=======
>>>>>>> 3694f62c
        <div class="bc-toolbar">
            <div class="bc-toolbar-left">
                <h1 class="bc-toolbar-title">Abstract</h1>
            </div>
            <div class="bc-toolbar-right">
                {{if .User.CanEditDataset .D.Dataset}}
                <button class="btn btn-outline-primary" type="button"
                    hx-get="{{pathFor "dataset_add_abstract" "id" .D.Dataset.ID }}"
                    hx-target="#modals"
                >
                    <i class="if if-add"></i>
                    <div class="btn-text">Add Abstract</div>
                </button>
                {{end}}
            </div>
        </div>
    </div>
<<<<<<< HEAD
    <div class="collapse" id="dataset-abstracts">
        <div class="card-body p-0" id="abstract-body">
            <table class="table" id="abstracts-table">
                <thead>
                    <tr>
                        <th class="pl-6">Abstract</th>
                        <th>Language</th>
                        <th class="pr-6"></th>
                    </tr>
                </thead>
                <tbody>
                    {{ template "dataset/abstracts/_table_body" . }}
                </tbody>
            </table>
        </div>
=======
    <div class="card-body p-0" id="abstract-body">
        <table class="table" id="abstracts-table">
            <thead>
                <tr>
                    <th class="pl-6">Abstract</th>
                    <th>Language</th>
                    <th class="pr-6"></th>
                </tr>
            </thead>
            <tbody>
                {{ template "dataset/abstracts/_table_body" . }}
            </tbody>
        </table>
>>>>>>> 3694f62c
    </div>
</div><|MERGE_RESOLUTION|>--- conflicted
+++ resolved
@@ -1,9 +1,5 @@
 <div class="card mb-6">
     <div class="card-header">
-<<<<<<< HEAD
-        <div class="collapse-trigger collapsed" data-toggle="collapse" data-target="#dataset-abstracts" aria-expanded="false" aria-controls="dataset-abstracts"></div>
-=======
->>>>>>> 3694f62c
         <div class="bc-toolbar">
             <div class="bc-toolbar-left">
                 <h1 class="bc-toolbar-title">Abstract</h1>
@@ -21,23 +17,6 @@
             </div>
         </div>
     </div>
-<<<<<<< HEAD
-    <div class="collapse" id="dataset-abstracts">
-        <div class="card-body p-0" id="abstract-body">
-            <table class="table" id="abstracts-table">
-                <thead>
-                    <tr>
-                        <th class="pl-6">Abstract</th>
-                        <th>Language</th>
-                        <th class="pr-6"></th>
-                    </tr>
-                </thead>
-                <tbody>
-                    {{ template "dataset/abstracts/_table_body" . }}
-                </tbody>
-            </table>
-        </div>
-=======
     <div class="card-body p-0" id="abstract-body">
         <table class="table" id="abstracts-table">
             <thead>
@@ -51,6 +30,5 @@
                 {{ template "dataset/abstracts/_table_body" . }}
             </tbody>
         </table>
->>>>>>> 3694f62c
     </div>
 </div>