{
    "settings": {
        "index": {
            "number_of_replicas": 0,
            "number_of_shards": 1,
            "analysis": {
                "tokenizer": {
                    "ngram": {
                        "type": "edge_ngram",
                        "min_gram": 1,
                        "max_gram": 20,
                        "token_chars": [
                            "letter"
                        ]
                    }
                },
                "char_filter": {
                    "equalize_whitespace": {
                      "type": "pattern_replace",
                      "pattern": "(\\s{2,})",
                      "replacement": " "
                    },
                    "remove_punctuation": {
                      "type": "pattern_replace",
                      "pattern": "\\p{Punct}",
                      "replacement": " "
                    }
                },
                "filter": {
                    "token_edge_ngram": {
                      "type": "edge_ngram",
                      "min_gram": 2,
                      "max_gram": 20
                    },
                    "phrase_edge_ngram": {
                      "type": "edge_ngram",
                      "min_gram": 2,
                      "max_gram": 50
                    }
                },
                "analyzer": {
                    "text_default": {
                        "tokenizer": "standard",
                        "filter": [
                            "icu_folding"
                        ]
                    },
                    "ngram": {
                        "tokenizer": "ngram",
                        "filter": [
                            "lowercase"
                        ]
                    },
                    "lowercase": {
                        "tokenizer": "lowercase"
                    },
                    "keyword_lowercase": {
                        "tokenizer": "keyword",
                        "filter": [
                            "lowercase"
                        ]
                    },
                    "token_edge_ngram": {
                      "type": "custom",
                      "tokenizer": "standard",
                      "filter": [
                        "lowercase",
                        "icu_folding",
                        "token_edge_ngram"
                      ]
                    },
                    "token_edge_ngram_search": {
                      "type": "custom",
                      "tokenizer": "standard",
                      "filter": [
                        "lowercase",
                        "icu_folding"
                      ]
                    },
                    "phrase_edge_ngram": {
                      "type": "custom",
                      "char_filter": [
                        "remove_punctuation",
                        "equalize_whitespace"
                      ],
                      "tokenizer": "keyword",
                      "filter": [
                        "lowercase",
                        "trim",
                        "icu_folding",
                        "phrase_edge_ngram"
                      ]
                    },
                    "phrase_edge_ngram_search": {
                      "type": "custom",
                      "char_filter": [
                        "remove_punctuation",
                        "equalize_whitespace"
                      ],
                      "tokenizer": "keyword",
                      "filter": [
                        "lowercase",
                        "trim",
                        "icu_folding"
                      ]
                    }
                }
            }
        }
    },
    "mappings": {
        "_doc": {
            "dynamic": false,
            "properties": {
                "all": {
                    "type": "text",
                    "analyzer": "text_default"
                },
                "author_id": {
                    "type": "keyword"
                },
                "creator_id": {
                    "type": "keyword"
                },
                "batch_id": {
                    "type": "keyword"
                },
                "contributor": {
                    "type": "text",
                    "copy_to": "all",
                    "fields": {
                        "ngram": {
                            "type": "text",
                            "analyzer": "token_edge_ngram",
                            "search_analyzer": "token_edge_ngram_search"
                        },
                        "phrase_ngram": {
                            "type": "text",
                            "analyzer": "phrase_edge_ngram",
                            "search_analyzer": "phrase_edge_ngram_search"
                        }
                    }
                },
                "creator_id": {
                    "type": "keyword"
                },
                "date_created": {
                    "type": "date"
                },
                "date_updated": {
                    "type": "date"
                },
                "organization_id": {
                    "type": "keyword"
                },
                "faculty_id": {
                    "type": "keyword"
                },
                "id": {
                    "type": "keyword"
                },
                "identifier_type": {
                    "type": "keyword"
                },
                "identifier": {
                    "type": "text",
                    "analyzer": "keyword_lowercase"
                },
                "locked": {
                    "type": "boolean"
                },
                "has_message": {
                    "type": "boolean"
                },
                "reviewer_tags": {
                    "type": "keyword"
                },
                "status": {
                    "type": "keyword"
                },
                "title": {
                    "type": "text",
                    "analyzer": "text_default",
                    "copy_to": "all"
                },
<<<<<<< HEAD
=======
                "url": {
                    "type": "text",
                    "index": false
                },
                "user_id": {
                    "type": "keyword"
                },
>>>>>>> 7331d79f
                "year": {
                    "type": "date",
                    "format": "year",
                    "copy_to": "all"
                }
            }
        }
    }
}<|MERGE_RESOLUTION|>--- conflicted
+++ resolved
@@ -183,16 +183,9 @@
                     "analyzer": "text_default",
                     "copy_to": "all"
                 },
-<<<<<<< HEAD
-=======
-                "url": {
-                    "type": "text",
-                    "index": false
-                },
                 "user_id": {
                     "type": "keyword"
                 },
->>>>>>> 7331d79f
                 "year": {
                     "type": "date",
                     "format": "year",
