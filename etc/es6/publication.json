{
    "settings": {
        "index": {
            "number_of_replicas": 0,
            "number_of_shards": 1,
            "analysis": {
                "tokenizer": {
                    "ngram": {
                        "type": "edge_ngram",
                        "min_gram": 1,
                        "max_gram": 20,
                        "token_chars": [
                            "letter"
                        ]
                    }
                },
                "char_filter": {
                  "equalize_whitespace": {
                    "type": "pattern_replace",
                    "pattern": "(\\s{2,})",
                    "replacement": " "
                  },
                  "remove_punctuation": {
                    "type": "pattern_replace",
                    "pattern": "\\p{Punct}",
                    "replacement": " "
                  }
                },
                "filter": {
                  "token_edge_ngram": {
                    "type": "edge_ngram",
                    "min_gram": 2,
                    "max_gram": 20
                  },
                  "phrase_edge_ngram": {
                    "type": "edge_ngram",
                    "min_gram": 2,
                    "max_gram": 50
                  }
                },
                "analyzer": {
                    "text_default": {
                        "tokenizer": "standard",
                        "filter": [
                            "icu_folding"
                        ]
                    },
                    "ngram": {
                        "tokenizer": "ngram",
                        "filter": [
                            "lowercase"
                        ]
                    },
                    "lowercase": {
                        "tokenizer": "lowercase"
                    },
                    "keyword_lowercase": {
                        "tokenizer": "keyword",
                        "filter": [
                            "lowercase"
                        ]
                    },
                    "token_edge_ngram": {
                      "type": "custom",
                      "tokenizer": "standard",
                      "filter": [
                        "lowercase",
                        "icu_folding",
                        "token_edge_ngram"
                      ]
                    },
                    "token_edge_ngram_search": {
                      "type": "custom",
                      "tokenizer": "standard",
                      "filter": [
                        "lowercase",
                        "icu_folding"
                      ]
                    },
                    "phrase_edge_ngram": {
                      "type": "custom",
                      "char_filter": [
                        "remove_punctuation",
                        "equalize_whitespace"
                      ],
                      "tokenizer": "keyword",
                      "filter": [
                        "lowercase",
                        "trim",
                        "icu_folding",
                        "phrase_edge_ngram"
                      ]
                    },
                    "phrase_edge_ngram_search": {
                      "type": "custom",
                      "char_filter": [
                        "remove_punctuation",
                        "equalize_whitespace"
                      ],
                      "tokenizer": "keyword",
                      "filter": [
                        "lowercase",
                        "trim",
                        "icu_folding"
                      ]
                    }
                }
            }
        }
    },
    "mappings": {
        "_doc": {
            "dynamic": false,
            "properties": {
                "all": {
                    "type": "text",
                    "analyzer": "text_default"
                },
                "author_id": {
                    "type": "keyword"
                },
                "batch_id": {
                    "type": "keyword"
                },
                "classification": {
                    "type": "keyword"
                },
                "contributor": {
                    "type": "text",
                    "copy_to": "all",
                    "fields": {
                        "ngram": {
                            "type": "text",
                            "analyzer": "token_edge_ngram",
                            "search_analyzer": "token_edge_ngram_search"
                        },
                        "phrase_ngram": {
                            "type": "text",
                            "analyzer": "phrase_edge_ngram",
                            "search_analyzer": "phrase_edge_ngram_search"
                        }
                    }
                },
                "creator_id": {
                    "type": "keyword"
                },
                "creator_id": {
                    "type": "keyword"
                },
                "date_created": {
                    "type": "date"
                },
                "date_updated": {
                    "type": "date"
                },
                "organization_id": {
                    "type": "keyword"
                },
                "faculty_id": {
                    "type": "keyword"
                },
                "extern": {
                    "type": "boolean"
                },
                "id": {
                    "type": "keyword"
                },
                "identifier": {
                    "type": "text",
                    "analyzer": "keyword_lowercase"
                },
                "status": {
                    "type": "keyword"
                },
                "title": {
                    "type": "text",
                    "copy_to": "all"
                },
                "type": {
                    "type": "keyword"
                },
                "year": {
                    "type": "date",
                    "format": "year",
                    "copy_to": "all"
                },
                "file_relation": {
                    "type": "keyword"
                },
                "legacy": {
                    "type": "boolean"
                },
                "locked": {
                    "type": "boolean"
                },
                "has_message": {
                    "type": "boolean"
                },
                "publication_status": {
                    "type": "keyword"
                },
                "reviewer_tags": {
                    "type": "keyword"
                },
<<<<<<< HEAD
=======
                "series_title": {
                    "type": "text",
                    "copy_to": "all"
                },
                "snapshot_id": {
                    "type": "keyword"
                },
                "source_db": {
                    "type": "keyword"
                },
                "source_id": {
                    "type": "keyword"
                },
                "source_record": {
                    "type": "text",
                    "index": false
                },
                "supervisor": {
                    "properties": {
                        "person_id": {
                            "type": "keyword"
                        },
                        "person": {
                            "properties": {
                                "orcid": {
                                    "type": "keyword"
                                },
                                "ugent_id": {
                                    "type": "keyword"
                                },
                                "full_name": {
                                    "type": "text",
                                    "copy_to": "all",
                                    "fields": {
                                        "ngram": {
                                            "type": "text",
                                            "analyzer": "token_edge_ngram",
                                            "search_analyzer": "token_edge_ngram_search"
                                        },
                                        "phrase_ngram": {
                                            "type": "text",
                                            "analyzer": "phrase_edge_ngram",
                                            "search_analyzer": "phrase_edge_ngram_search"
                                        }
                                    }
                                } 
                            }
                        },
                        "external_person": {
                            "properties": {
                                "full_name": {
                                    "type": "text",
                                    "copy_to": "all",
                                    "fields": {
                                        "ngram": {
                                            "type": "text",
                                            "analyzer": "token_edge_ngram",
                                            "search_analyzer": "token_edge_ngram_search"
                                        },
                                        "phrase_ngram": {
                                            "type": "text",
                                            "analyzer": "phrase_edge_ngram",
                                            "search_analyzer": "phrase_edge_ngram_search"
                                        }
                                    }
                                }
                            }
                        }    
                    }
                },
                "url": {
                    "type": "text",
                    "index": false
                },
                "user_id": {
                    "type": "keyword"
                },
                "volume": {
                    "type": "text",
                    "index": false
                },
                "wos_id": {
                    "type": "text",
                    "analyzer": "keyword_lowercase"
                },
                "facet_wos_type": {
                    "type": "keyword"
                },
>>>>>>> 7331d79f
                "wos_type": {
                    "type": "keyword"
                },
                "vabb_type": {
                    "type": "keyword"
                }
            }
        }
    }
}<|MERGE_RESOLUTION|>--- conflicted
+++ resolved
@@ -202,97 +202,12 @@
                 "reviewer_tags": {
                     "type": "keyword"
                 },
-<<<<<<< HEAD
-=======
-                "series_title": {
-                    "type": "text",
-                    "copy_to": "all"
-                },
-                "snapshot_id": {
-                    "type": "keyword"
-                },
-                "source_db": {
-                    "type": "keyword"
-                },
-                "source_id": {
-                    "type": "keyword"
-                },
-                "source_record": {
-                    "type": "text",
-                    "index": false
-                },
-                "supervisor": {
-                    "properties": {
-                        "person_id": {
-                            "type": "keyword"
-                        },
-                        "person": {
-                            "properties": {
-                                "orcid": {
-                                    "type": "keyword"
-                                },
-                                "ugent_id": {
-                                    "type": "keyword"
-                                },
-                                "full_name": {
-                                    "type": "text",
-                                    "copy_to": "all",
-                                    "fields": {
-                                        "ngram": {
-                                            "type": "text",
-                                            "analyzer": "token_edge_ngram",
-                                            "search_analyzer": "token_edge_ngram_search"
-                                        },
-                                        "phrase_ngram": {
-                                            "type": "text",
-                                            "analyzer": "phrase_edge_ngram",
-                                            "search_analyzer": "phrase_edge_ngram_search"
-                                        }
-                                    }
-                                } 
-                            }
-                        },
-                        "external_person": {
-                            "properties": {
-                                "full_name": {
-                                    "type": "text",
-                                    "copy_to": "all",
-                                    "fields": {
-                                        "ngram": {
-                                            "type": "text",
-                                            "analyzer": "token_edge_ngram",
-                                            "search_analyzer": "token_edge_ngram_search"
-                                        },
-                                        "phrase_ngram": {
-                                            "type": "text",
-                                            "analyzer": "phrase_edge_ngram",
-                                            "search_analyzer": "phrase_edge_ngram_search"
-                                        }
-                                    }
-                                }
-                            }
-                        }    
-                    }
-                },
-                "url": {
-                    "type": "text",
-                    "index": false
-                },
                 "user_id": {
                     "type": "keyword"
                 },
-                "volume": {
-                    "type": "text",
-                    "index": false
-                },
-                "wos_id": {
-                    "type": "text",
-                    "analyzer": "keyword_lowercase"
-                },
-                "facet_wos_type": {
-                    "type": "keyword"
-                },
->>>>>>> 7331d79f
+                "last_user_id": {
+                    "type": "keyword"
+                },
                 "wos_type": {
                     "type": "keyword"
                 },
