// make sure you have the protoc compiler
// and install the go plugins with
// go install google.golang.org/protobuf/cmd/protoc-gen-go@latest
// go install google.golang.org/grpc/cmd/protoc-gen-go-grpc@latest
// then generate with
// protoc --go_out=. --go_opt=paths=source_relative --go-grpc_out=. --go-grpc_opt=paths=source_relative api/v1/biblio.proto

syntax = "proto3";

package biblio.v1;

option go_package = "github.com/ugent-library/biblio-backend/api/v1";

import "google/protobuf/timestamp.proto";

service Biblio {
    rpc GetFile(GetFileRequest) returns (stream GetFileResponse);
    rpc AddFile(stream AddFileRequest) returns (AddFileResponse);
    rpc GetPublication(GetPublicationRequest) returns (GetPublicationResponse);
    rpc GetAllPublications(GetAllPublicationsRequest) returns (stream GetAllPublicationsResponse);
    rpc SearchPublications(SearchPublicationsRequest) returns (SearchPublicationsResponse);
    rpc UpdatePublication(UpdatePublicationRequest) returns (UpdatePublicationResponse);
    rpc AddPublications(stream AddPublicationsRequest) returns (stream AddPublicationsResponse);
    rpc PublicationHistory(PublicationHistoryRequest) returns (stream PublicationHistoryResponse);
    rpc PurgePublication(PurgePublicationRequest) returns (PurgePublicationResponse);
    rpc PurgeAllPublications(PurgeAllPublicationsRequest) returns (PurgeAllPublicationsResponse);
    rpc ValidatePublications(stream ValidatePublicationsRequest) returns (stream ValidatePublicationsResponse);
    rpc GetDataset(GetDatasetRequest) returns (GetDatasetResponse);
    rpc GetAllDatasets(GetAllDatasetsRequest) returns (stream GetAllDatasetsResponse);
    rpc SearchDatasets(SearchDatasetsRequest) returns (SearchDatasetsResponse);
    rpc UpdateDataset(UpdateDatasetRequest) returns (UpdateDatasetResponse);
    rpc AddDatasets(stream AddDatasetsRequest) returns (stream AddDatasetsResponse);
    rpc DatasetHistory(DatasetHistoryRequest) returns (stream DatasetHistoryResponse);
    rpc PurgeDataset(PurgeDatasetRequest) returns (PurgeDatasetResponse);
    rpc PurgeAllDatasets(PurgeAllDatasetsRequest) returns (PurgeAllDatasetsResponse);
    rpc ValidateDatasets(stream ValidateDatasetsRequest) returns (stream ValidateDatasetsResponse);
    rpc Relate(RelateRequest) returns (RelateResponse);
}

enum Confirmation {
    CONFIRMATION_YES = 0;
    CONFIRMATION_NO = 1;
    CONFIRMATION_DONT_KNOW = 2;
}

message Text {
    string id = 1;
    string lang = 2; // TODO should be enum
    string text = 3;
}

message Contributor {
    string id = 1;
    string orcid = 2;
    repeated string local_id = 3;
    repeated string credit_role = 4; // TODO should be enum
    string first_name = 5;
    string last_name = 6;
    string full_name = 7;
}

message RelatedUser {
    string id = 1;
<<<<<<< HEAD
    string Name = 2;
=======
    string name = 2;
>>>>>>> 0580ea5d
}

message RelatedPublication {
    string id = 1;
}

message RelatedOrganization {
    string id = 1;
}

message RelatedProject {
    string id = 1;
    string name = 2;
}

message RelatedDataset {
    string id = 1;
}

message OrcidWork {
    string orcid = 1;
    int32 put_code = 2;
}

message Link {
    enum Relation {
        RELATION_DATA_MANAGEMENT_PLAN = 0;
        RELATION_HOME_PAGE = 1;
        RELATION_PEER_REVIEW_REPORT = 2;
        RELATION_RELATED_INFORMATION = 3;
        RELATION_SOFTWARE = 4;
        RELATION_TABLE_OF_CONTENTS = 5;
        RELATION_MAIN_FILE = 6;
    }

    string id  = 1;
    string url = 2;
    Relation relation = 3;
    string description = 4;
}

message File {
    enum AccessLevel {
        ACCESS_LEVEL_CLOSED_ACCESS = 0;
        ACCESS_LEVEL_EMBARGOED_ACCESS = 1;
        ACCESS_LEVEL_RESTRICTED_ACCESS = 2;
        ACCESS_LEVEL_OPEN_ACCESS = 3;
    }

    enum PublicationVersion {
        PUBLICATION_VERSION_PUBLISHED_VERSION = 0;
        PUBLICATION_VERSION_AUTHOR_VERSION = 1;
        PUBLICATION_VERSION_ACCEPTED_VERSION = 2;
        PUBLICATION_VERSION_UPDATED_VERSION = 3;
    }

    enum Relation {
        RELATION_MAIN_FILE = 0;
        RELATION_COLOPHON = 1;
        RELATION_DATA_FACT_SHEET = 2;
        RELATION_PEER_REVIEW_REPORT = 3;
        RELATION_TABLE_OF_CONTENTS = 4;
        RELATION_AGREEMENT = 5;
        RELATION_SUPPLEMENTARY_MATERIAL = 6;
    }

    string id = 1;
    AccessLevel access_level = 2;
    string license = 3;
    string content_type = 4;
    google.protobuf.Timestamp date_created = 5;
    google.protobuf.Timestamp date_updated = 6;
    string embargo_date = 7;
    AccessLevel access_level_after_embargo = 8;
    AccessLevel access_level_during_embargo = 9;
    string name = 10;
    int32 size = 11;
    string sha256 = 12;
    string other_license = 13;
    PublicationVersion publication_version = 14;
    Relation relation = 15;
}

message Publication {
    enum Type {
	   TYPE_JOURNAL_ARTICLE = 0;
	   TYPE_BOOK = 1;
	   TYPE_BOOK_CHAPTER = 2;
	   TYPE_BOOK_EDITOR = 3;
	   TYPE_ISSUE_EDITOR = 4;
	   TYPE_CONFERENCE = 5;
	   TYPE_DISSERTATION = 6;
	   TYPE_MISCELLANEOUS = 7;
    }

    enum JournalArticleType {
       JOURNAL_ARTICLE_TYPE_ORIGINAL = 0;
       JOURNAL_ARTICLE_TYPE_REVIEW = 1;
       JOURNAL_ARTICLE_TYPE_LETTER_NOTE = 2;
       JOURNAL_ARTICLE_TYPE_PROCEEDINGS_PAPER = 3;
    }

    enum ConferenceType {
        CONFERENCE_TYPE_PROCEEDINGS_PAPER = 0;
        CONFERENCE_TYPE_ABSTRACT = 1;
        CONFERENCE_TYPE_POSTER = 2;
        CONFERENCE_TYPE_OTHER = 3;
    }

    enum MiscellaneousType {
        MISCELLANEOUS_TYPE_ART_REVIEW = 0;
        MISCELLANEOUS_TYPE_ARTISTIC_WORK = 1;
        MISCELLANEOUS_TYPE_BIBLIOGRAPHY = 2;
        MISCELLANEOUS_TYPE_BIOGRAPHY = 3;
        MISCELLANEOUS_TYPE_BLOG_POST = 4;
        MISCELLANEOUS_TYPE_BOOK_REVIEW = 5;
        MISCELLANEOUS_TYPE_CORRECTION = 6;
        MISCELLANEOUS_TYPE_DICTIONARY_ENTRY = 7;
        MISCELLANEOUS_TYPE_EDITIORIAL_MATERIAL = 8;
        MISCELLANEOUS_TYPE_ENCYCLOPEDIA_ENTRY = 9;
        MISCELLANEOUS_TYPE_EXHIBITION_REVIEW = 10;
        MISCELLANEOUS_TYPE_FILM_REVIEW = 11;
        MISCELLANEOUS_TYPE_LECTURE_SPEECH = 12;
        MISCELLANEOUS_TYPE_LEMMA = 13;
        MISCELLANEOUS_TYPE_MAGAZINE_PIECE = 14;
        MISCELLANEOUS_TYPE_MANUAL = 15;
        MISCELLANEOUS_TYPE_MUSIC_EDITION = 16;
        MISCELLANEOUS_TYPE_MUSIC_REVIEW = 17;
        MISCELLANEOUS_TYPE_NEWS_ARTICLE = 18;
        MISCELLANEOUS_TYPE_NEWSPAPER_PIECE = 19;
        MISCELLANEOUS_TYPE_OTHER = 20;
        MISCELLANEOUS_TYPE_PREPRINT = 21;
        MISCELLANEOUS_TYPE_PRODUCT_REVIEW = 22;
        MISCELLANEOUS_TYPE_REPORT = 23;
        MISCELLANEOUS_TYPE_TECHNICAL_STANDARD = 24;
        MISCELLANEOUS_TYPE_TEXT_EDITION = 25;
        MISCELLANEOUS_TYPE_TEXT_TRANSLATION = 26;
        MISCELLANEOUS_TYPE_THEATRE_REVIEW = 27;
        MISCELLANEOUS_TYPE_WORKING_PAPER = 28;
    }

    enum Status {
	    STATUS_PRIVATE = 0;
	    STATUS_PUBLIC = 1;
	    STATUS_DELETED = 2;
	    STATUS_RETURNED = 3;
    }

    enum Classification {
        CLASSIFICATION_U = 0;
        CLASSIFICATION_A1 = 1;
        CLASSIFICATION_A2 = 2;
        CLASSIFICATION_A3 = 3;
        CLASSIFICATION_A4 = 4;
        CLASSIFICATION_B1 = 5;
        CLASSIFICATION_B2 = 6;
        CLASSIFICATION_B3 = 7;
        CLASSIFICATION_C1 = 8;
        CLASSIFICATION_C3 = 9;
        CLASSIFICATION_D1 = 10;
        CLASSIFICATION_D2 = 11;
        CLASSIFICATION_P1 = 12;
        CLASSIFICATION_V = 13;
    }

    string id = 1;
    Type type = 2;
    Status status = 3;
    repeated Text abstract = 4;
    string additional_info = 5;
    repeated string alternative_title = 6;
    string article_number = 7;
    string arxiv_id = 8;
    repeated Contributor author = 9;
    string batch_id = 10;
    Classification classification = 11;
    google.protobuf.Timestamp date_created = 12;
    google.protobuf.Timestamp date_updated = 13;
    google.protobuf.Timestamp date_from = 14;
    google.protobuf.Timestamp date_until = 15;
    bool extern = 16;
    string title = 17;
    string defense_place = 18;
    string defense_date = 19;
    string defense_time = 20;
    string conference_name = 21;
    string conference_location = 22;
    string conference_organizer = 23;
    string conference_start_date = 24;
    string conference_end_date = 25;
    repeated RelatedOrganization organization = 26;
    RelatedUser creator = 27;
    RelatedUser user = 28;
    string doi = 29;
    string edition = 30;
    repeated Contributor editor = 31;
    repeated string eisbn = 32;
    repeated string eissn = 33;
    string esci_id = 34;
    repeated File file = 35;
    string handle  = 36;
    Confirmation has_confidential_data = 37;
    Confirmation has_patent_application = 38;
    Confirmation has_publications_planned = 39;
    Confirmation has_published_material = 40;
    repeated string isbn = 41;
    repeated string issn = 42;
    string issue = 43;
    string issue_title = 44;
    repeated string keyword = 45;
    repeated string language = 46; // TODO should be enum
    repeated Text lay_summary = 47;
    repeated Contributor supervisor = 48;
    string volume = 49;
    string wos_id = 50;
    string wos_type = 51;
    string year = 52;
    string report_number = 53;
    repeated string research_field = 54;
    string reviewer_note = 55;
    repeated string reviewer_tags = 56;
    string series_title = 57;
    string snapshot_id = 58;
    string source_db = 59;
    string source_id = 60;
    string source_record = 61;
    bool locked = 62;
    string message = 63;
    string page_count = 64;
    string page_first = 65;
    string page_last = 66;
    string place_of_publication = 67;
    string publication = 68;
    string publication_abbreviation = 69;
    string publisher = 70;
    string pubmed_id = 71;
    JournalArticleType journal_article_type = 72; // TODO use Oneof
    ConferenceType conference_type = 73; // TODO use Oneof
    MiscellaneousType miscellaneous_type = 74; // TODO use Oneof
    repeated RelatedProject project = 75;
    repeated RelatedDataset dataset = 76;
    repeated Link link = 77;
    repeated OrcidWork orcid_work = 78;
    bool legacy = 79;
    string vabb_type = 80;
    string vabb_id = 81;
    bool vabb_approved = 82;
    repeated string vabb_year = 83;
}

message Dataset {
    enum Status {
	    STATUS_PRIVATE = 0;
	    STATUS_PUBLIC = 1;
	    STATUS_DELETED = 2;
	    STATUS_RETURNED = 3;
    }

	// "access_levels": {
	// 	"info:eu-repo/semantics/closedAccess",
	// 	"info:eu-repo/semantics/embargoedAccess",
	// 	"info:eu-repo/semantics/restrictedAccess",
	// 	"info:eu-repo/semantics/openAccess",
	// },

    enum AccessLevel {
        ACCESS_LEVEL_CLOSED_ACCESS = 0;
        ACCESS_LEVEL_EMBARGOED_ACCESS = 1;
        ACCESS_LEVEL_RESTRICTED_ACCESS = 2;
        ACCESS_LEVEL_OPEN_ACCESS = 3;
    }

    string id = 1;
    Status status = 2;
    repeated Text abstract = 3;
    repeated Contributor author = 4;
    string batch_id = 5;
    google.protobuf.Timestamp date_created = 6;
    google.protobuf.Timestamp date_updated = 7;
    google.protobuf.Timestamp date_from = 8;
    google.protobuf.Timestamp date_until = 9;
    string title = 10;
    RelatedUser creator = 11;
    RelatedUser user = 12;
    string doi = 13;
    repeated string keyword = 14;
    string url = 15;
    string year = 16;
    string reviewer_note = 17;
    repeated string reviewer_tags = 18;
    string snapshot_id = 19;
    string message = 20;
    string publisher = 21;
    repeated RelatedProject project = 22;
    repeated RelatedPublication publication = 23;
    AccessLevel access_level = 24;
    repeated Contributor contributor = 25;
    string embargo_date = 26;
    AccessLevel access_level_after_embargo = 27;
    repeated string format = 28;
    string license = 29;
    bool locked = 30;
    string other_license = 31;
    repeated RelatedOrganization organization = 32;
}

message GetFileRequest {
    string sha256 = 1;
}

message GetFileResponse {
    bytes chunk = 1;
}

message AddFileRequest {
    bytes chunk = 1;
}

message AddFileResponse {
    string sha256 = 1;
}

message GetPublicationRequest {
    string id = 1;
}

message GetPublicationResponse {
    Publication publication = 1;
}

message GetAllPublicationsRequest {
}

message GetAllPublicationsResponse {
    Publication publication = 1;
}

message SearchPublicationsRequest {
    string query = 1;
    int32 offset = 2;
    int32 limit = 3;
}

message SearchPublicationsResponse {
    repeated Publication hits = 1;
    int32 offset = 2;
    int32 limit = 3;
    int32 total = 4;
}

message UpdatePublicationRequest {
    Publication publication = 1;
}

message UpdatePublicationResponse {
}

message AddPublicationsRequest {
    Publication publication = 1;
}

message AddPublicationsResponse {
    string message = 1;
}

message PublicationHistoryRequest {
    string id = 1;
}

message PublicationHistoryResponse {
    Publication publication = 1;
}

message PurgePublicationRequest {
    string id = 1;
}

message PurgePublicationResponse {
}

message PurgeAllPublicationsRequest {
}

message PurgeAllPublicationsResponse {
}

message ValidatePublicationsRequest {
    Publication publication = 1;
}

message ValidatePublicationsResponse {
    int32 seq = 1;
    string id = 2;
    string message = 3;
}

message GetDatasetRequest {
    string id = 1;
}

message GetDatasetResponse {
    Dataset dataset = 1;
}

message GetAllDatasetsRequest {
}

message GetAllDatasetsResponse {
    Dataset dataset = 1;
}

message SearchDatasetsRequest {
    string query = 1;
    int32 offset = 2;
    int32 limit = 3;
}

message SearchDatasetsResponse {
    repeated Dataset hits = 1;
    int32 offset = 2;
    int32 limit = 3;
    int32 total = 4;
}

message UpdateDatasetRequest {
    Dataset dataset = 1;
}

message UpdateDatasetResponse {
}

message AddDatasetsRequest {
    Dataset dataset = 1;
}

message AddDatasetsResponse {
    string message = 1;
}

message DatasetHistoryRequest {
    string id = 1;
}

message DatasetHistoryResponse {
    Dataset dataset = 1;
}

message PurgeDatasetRequest {
    string id = 1;
}

message PurgeDatasetResponse {
}

message PurgeAllDatasetsRequest {
}

message PurgeAllDatasetsResponse {
}

message ValidateDatasetsRequest {
    Dataset dataset = 1;
}

message ValidateDatasetsResponse {
    int32 seq = 1;
    string id = 2;
    string message = 3;
}

message RelateRequest {
    oneof one {
        string publication_one = 1;
        string dataset_one = 2;
    }
    oneof two {
        string publication_two = 3;
        string dataset_two = 4;
    }
}

message RelateResponse {
}<|MERGE_RESOLUTION|>--- conflicted
+++ resolved
@@ -61,11 +61,7 @@
 
 message RelatedUser {
     string id = 1;
-<<<<<<< HEAD
-    string Name = 2;
-=======
     string name = 2;
->>>>>>> 0580ea5d
 }
 
 message RelatedPublication {
