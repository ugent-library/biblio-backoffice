--- conflicted
+++ resolved
@@ -33,11 +33,7 @@
                     {{.RenderList .Publication.AlternativeTitle "Alternative title" false}}
                     {{.RenderText .Publication.Publication "Journal title" true}}
                     {{.RenderText .Publication.Classification "Classification" false}}
-<<<<<<< HEAD
-                    {{/* {{.RenderText .Publication.ArticleType "Article type" false}}
-=======
                     {{.RenderText .Publication.JournalArticleType "Article type" false}}
->>>>>>> ebf59fe6
                     {{.RenderText .Publication.ArticleNumber "Article number" false}}
                     {{.RenderText .Publication.WOSType "WOS type" false}} */}}
                 </li>
