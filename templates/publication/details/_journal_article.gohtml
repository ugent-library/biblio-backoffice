<<<<<<< HEAD
<div
    class="card card-collapsible mb-6 publication-details"
>
    {{ template "publication/details/_journal_article_content" . }}
=======
<div class="card card-collapsible mb-6 publication-details">
    <div class="card-header">
        <div class="collapse-trigger" data-toggle="collapse" data-target="#collapse-details" aria-expanded="false" aria-controls="collapse-details"></div>
        <div class="bc-toolbar">
            <div class="bc-toolbar-left">
                <i class="if if-chevron-right mr-4 text-muted"></i>Publication details
            </div>
            <div class="bc-toolbar-right">
                <div class="c-button-toolbar" data-panel-state="read">
                    <button class="btn btn-outline-primary"
                        hx-get="/publication/{{.Publication.ID}}/details/edit"
                        hx-swap="outerHTML"
                        hx-target=".publication-details"
                    >
                        <i class="if if-edit"></i>
                        <div class="btn-text">Edit</div>
                    </button>
                </div>
            </div>
        </div>
    </div>

    <div class="collapse" id="collapse-details">
        <div class="card-body p-0" id="edit1">
            <ul class="list-group list-group-flush" data-panel-state="read">
                <li class="list-group-item">
                    {{.RenderText .Publication.Type "Publication type" false}}
                    {{.RenderText .Publication.DOI "DOI" false}}
                    {{.RenderISXN "ISSN/ISBN" false}}
                </li>
                <li class="list-group-item">
                    {{.RenderText .Publication.Title "Title" true}}
                    {{.RenderList .Publication.AlternativeTitle "Alternative title" false}}
                    {{.RenderText .Publication.Publication "Journal title" true}}
                    {{.RenderText .Publication.Classification "Classification" false}}
                    {{.RenderText .Publication.ArticleType "Article type" false}}
                    {{.RenderText .Publication.ArticleNumber "Article number" false}}
                    {{.RenderText .Publication.WOSType "WOS type" false}}
                </li>
            </ul>
        </div>
    </div>
>>>>>>> dcf3d44d
</div><|MERGE_RESOLUTION|>--- conflicted
+++ resolved
@@ -1,50 +1,5 @@
-<<<<<<< HEAD
 <div
     class="card card-collapsible mb-6 publication-details"
 >
     {{ template "publication/details/_journal_article_content" . }}
-=======
-<div class="card card-collapsible mb-6 publication-details">
-    <div class="card-header">
-        <div class="collapse-trigger" data-toggle="collapse" data-target="#collapse-details" aria-expanded="false" aria-controls="collapse-details"></div>
-        <div class="bc-toolbar">
-            <div class="bc-toolbar-left">
-                <i class="if if-chevron-right mr-4 text-muted"></i>Publication details
-            </div>
-            <div class="bc-toolbar-right">
-                <div class="c-button-toolbar" data-panel-state="read">
-                    <button class="btn btn-outline-primary"
-                        hx-get="/publication/{{.Publication.ID}}/details/edit"
-                        hx-swap="outerHTML"
-                        hx-target=".publication-details"
-                    >
-                        <i class="if if-edit"></i>
-                        <div class="btn-text">Edit</div>
-                    </button>
-                </div>
-            </div>
-        </div>
-    </div>
-
-    <div class="collapse" id="collapse-details">
-        <div class="card-body p-0" id="edit1">
-            <ul class="list-group list-group-flush" data-panel-state="read">
-                <li class="list-group-item">
-                    {{.RenderText .Publication.Type "Publication type" false}}
-                    {{.RenderText .Publication.DOI "DOI" false}}
-                    {{.RenderISXN "ISSN/ISBN" false}}
-                </li>
-                <li class="list-group-item">
-                    {{.RenderText .Publication.Title "Title" true}}
-                    {{.RenderList .Publication.AlternativeTitle "Alternative title" false}}
-                    {{.RenderText .Publication.Publication "Journal title" true}}
-                    {{.RenderText .Publication.Classification "Classification" false}}
-                    {{.RenderText .Publication.ArticleType "Article type" false}}
-                    {{.RenderText .Publication.ArticleNumber "Article number" false}}
-                    {{.RenderText .Publication.WOSType "WOS type" false}}
-                </li>
-            </ul>
-        </div>
-    </div>
->>>>>>> dcf3d44d
 </div>