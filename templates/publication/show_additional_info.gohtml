--- conflicted
+++ resolved
@@ -7,12 +7,7 @@
             <div class="bc-toolbar-right">
                 {{if .User.CanEditPublication .Publication}}
                     <button class="btn btn-outline-primary"
-<<<<<<< HEAD
-                        hx-get="{{pathFor "publication_additional_info_edit_form" "id" .Publication.ID}}"
-=======
                         hx-get="{{pathFor "publication_edit_additional_info" "id" .Publication.ID}}"
-                        hx-swap="innerHTML"
->>>>>>> 379e64ad
                         hx-target="#modals"
                     >
                         <i class="if if-edit"></i>
