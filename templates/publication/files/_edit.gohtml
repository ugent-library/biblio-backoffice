<div id="modal-backdrop" class="modal-backdrop fade show" style="display:block;"></div>
<div class="modal show" tabindex="-1" style="display: block;" aria-modal="true" role="dialog">
    <div class="modal-dialog modal-dialog-centered modal-xl modal-dialog-scrollable" role="document">
        <form class="modal-content"
            hx-put="{{pathFor "publication_file_update" "id" .D.Publication.ID "file_id" .D.File.ID}}"
            hx-swap="outerHTML"
            hx-target="closest .publication-files"
            class="modal-content"
        >
	        {{.CSRFTag}}
<<<<<<< HEAD
            <!-- <div class="modal-content"> -->
=======
>>>>>>> 9ba1f459
                <div class="modal-header">
                    <h2 class="modal-title">{{.D.File.Filename}}</h2>
                </div>
                <div class="modal-body">
                    <div class="form-group">
                        <label class="col-form-label">Title</label>
                        <input class="form-control" name="title" type="text" value="{{.D.File.Title}}">
                    </div>
                    <div class="row">
                        <div class="col-6">
                            <div class="form-group">
                                <label class="col-form-label">Relation</label>
                                <select class="custom-select w-10" name="relation">
                                    <option></option>
                                    {{range .D.Vocabularies.publication_file_relations}}
                                    <option value="{{.}}"{{if eq . $.D.File.Relation}} selected{{end}}>{{$.T "publication_file_relations" .}}</option>
                                    {{end}}
                                </select>
                            </div>
                        </div>
                        <div class="col-6">
                            <div class="form-group">
                                <label class="col-form-label">Publication version</label>
                                <select class="custom-select w-100" name="publication_version">
                                    <option></option>
                                    {{range .D.Vocabularies.publication_versions}}
                                    <option value="{{.}}"{{if eq . $.D.File.PublicationVersion}} selected{{end}}>{{$.T "publication_versions" .}}</option>
                                    {{end}}
                                </select>
                            </div>
                        </div>
                    </div>
                    <div class="form-group radio-card-group">
                        <label>Access level</label>
                        <label
                            {{if eq .D.File.AccessLevel "open_access"}}
                            class="c-radio-card c-radio-card--selected" aria-selected="true"
                            {{else}}
                            class="c-radio-card" aria-selected="false"
                            {{end}}
                        >
                            <div class="c-radio-card__radio">
                                <div class="custom-control custom-radio">
                                    <input class="custom-control-input" id="openAccess" type="radio" name="access_level" value="open_access"{{if eq .D.File.AccessLevel "open_access"}} checked{{end}}>
                                    <label class="custom-control-label" for="openAccess"></label>
                                </div>
                            </div>
                            <div class="c-radio-card__content d-flex align-content-center">
                                <i class="if if-download text-success align-self-center"></i>
                                <div class="ml-5">
                                    <p class="mb-1 mr-3">Open Access</p>
                                    <span class="text-muted c-body-small">Recommended option if the file doesn’t contain any sensitive information. Share your work to help other researchers.</span>
                                </div>
                            </div>
                        </label>
                        <label
                            {{if eq .D.File.AccessLevel "local"}}
                            class="c-radio-card c-radio-card--selected" aria-selected="true"
                            {{else}}
                            class="c-radio-card" aria-selected="false"
                            {{end}}
                        >
                            <div class="c-radio-card__radio">
                                <div class="custom-control custom-radio">
                                    <input class="custom-control-input" id="ugentAccess" type="radio" name="access_level" value="local"{{if eq .D.File.AccessLevel "local"}} checked{{end}}>
                                    <label class="custom-control-label" for="ugentAccess"></label>
                                </div>
                            </div>
                            <div class="c-radio-card__content d-flex align-content-center">
                                <i class="if if-ghent-university text-primary align-self-center"></i>
                                <div class="ml-5">
                                    <p class="mb-1 mr-3">UGent Access</p>
                                    <span class="text-muted c-body-small">Your file will only be available for UGent members.</span>
                                </div>
                            </div>
                        </label>
                        <label
                            {{if eq .D.File.AccessLevel "closed"}}
                            class="c-radio-card c-radio-card--selected" aria-selected="true"
                            {{else}}
                            class="c-radio-card" aria-selected="false"
                            {{end}}
                        >
                            <div class="c-radio-card__radio">
                                <div class="custom-control custom-radio">
                                    <input class="custom-control-input" id="privateAccess" type="radio" name="access_level" value="closed"{{if eq .D.File.AccessLevel "closed"}} checked{{end}}>
                                    <label class="custom-control-label" for="privateAccess"></label>
                                </div>
                            </div>
                            <div class="c-radio-card__content d-flex align-content-center">
                                <i class="if if-eye-off text-muted align-self-center"></i>
                                <div class="ml-5">
                                    <p class="mb-1 mr-3">Private Access</p>
                                    <span class="text-muted c-body-small">Your file will only be available to the authors and reviewers.</span>
                                </div>
                            </div>
                        </label>
                    </div>
                    <!-- <div class="form-group">
                        <label class="col-form-label">
                            <span>License</span>
                            <a class="text-muted mx-2" href="#" data-container="body" data-toggle="popover-custom" data-placement="right" data-popover-content="#helper" data-original-title="" title="">
                                <i class="if if-info-circle if--small"></i>
                                <div class="sr-only">More info</div>
                            </a>
                            <div class="u-hidden" id="helper">
                                <div class="popover-body p-0">
                                    <p>Not sure which license to pick? Go to the <a href="https://chooser-beta.creativecommons.org/">License Chooser from Creative Commons</a>
                                    </p>
                                </div>
                            </div>
                        </label>
                        <select class="custom-select select-multi-icons w-100">
                            <option value="usd" data-icon="[&quot;cc-line&quot;,&quot;cc-zero-line&quot;]">CC0</option>
                            <option value="usd" data-icon="[&quot;cc-line&quot;,&quot;cc-by-line&quot;]">CC-BY</option>
                            <option value="usd" data-icon="[&quot;cc-line&quot;,&quot;cc-by-line&quot;,&quot;cc-sa-line&quot;]">CC-BY-SA</option>
                            <option value="usd" data-icon="[&quot;cc-line&quot;,&quot;cc-by-line&quot;,&quot;cc-nd-line&quot;]">CC-BY-ND</option>
                            <option value="usd" data-icon="[&quot;cc-line&quot;,&quot;cc-by-line&quot;,&quot;cc-nc-line&quot;]">CC-BY-NC</option>
                            <option value="usd" data-icon="[&quot;cc-line&quot;,&quot;cc-by-line&quot;,&quot;cc-nc-line&quot;,&quot;cc-sa-line&quot;]">CC-BY-NC-SA</option>
                            <option value="usd" data-icon="[&quot;cc-line&quot;,&quot;cc-by-line&quot;,&quot;cc-nc-line&quot;,&quot;cc-nd-line&quot;]">CC-BY-NC-ND</option>
                        </select>
                    </div> -->
                    <div class="form-group">
                        <label class="col-form-label">Description</label>
                        <textarea class="form-control" name="description" rows="4">{{.D.File.Description}}</textarea>
                    </div>
                    <button class="btn btn-outline-danger mt-4" type="button"
                        hx-patch="{{pathFor "publication_file_remove" "id" .D.Publication.ID "file_id" .D.File.ID}}"
                        hx-swap="outerHTML"
                        hx-target="closest .publication-files"
                    >
                        <i class="if if-delete"></i>
                        <div class="btn-text">Delete file</div>
                    </button>
                </div>
                <div class="modal-footer">
                    <button class="btn btn-link modal-close" data-dismiss="modal">Cancel</button>
                    <button class="btn btn-primary" type="submit">Save</button>
                </div>
<<<<<<< HEAD
            <!-- </div> -->
=======
>>>>>>> 9ba1f459
        </form>
    </div>
</div><|MERGE_RESOLUTION|>--- conflicted
+++ resolved
@@ -8,153 +8,145 @@
             class="modal-content"
         >
 	        {{.CSRFTag}}
-<<<<<<< HEAD
-            <!-- <div class="modal-content"> -->
-=======
->>>>>>> 9ba1f459
-                <div class="modal-header">
-                    <h2 class="modal-title">{{.D.File.Filename}}</h2>
+            <div class="modal-header">
+                <h2 class="modal-title">{{.D.File.Filename}}</h2>
+            </div>
+            <div class="modal-body">
+                <div class="form-group">
+                    <label class="col-form-label">Title</label>
+                    <input class="form-control" name="title" type="text" value="{{.D.File.Title}}">
                 </div>
-                <div class="modal-body">
-                    <div class="form-group">
-                        <label class="col-form-label">Title</label>
-                        <input class="form-control" name="title" type="text" value="{{.D.File.Title}}">
+                <div class="row">
+                    <div class="col-6">
+                        <div class="form-group">
+                            <label class="col-form-label">Relation</label>
+                            <select class="custom-select w-10" name="relation">
+                                <option></option>
+                                {{range .D.Vocabularies.publication_file_relations}}
+                                <option value="{{.}}"{{if eq . $.D.File.Relation}} selected{{end}}>{{$.T "publication_file_relations" .}}</option>
+                                {{end}}
+                            </select>
+                        </div>
                     </div>
-                    <div class="row">
-                        <div class="col-6">
-                            <div class="form-group">
-                                <label class="col-form-label">Relation</label>
-                                <select class="custom-select w-10" name="relation">
-                                    <option></option>
-                                    {{range .D.Vocabularies.publication_file_relations}}
-                                    <option value="{{.}}"{{if eq . $.D.File.Relation}} selected{{end}}>{{$.T "publication_file_relations" .}}</option>
-                                    {{end}}
-                                </select>
+                    <div class="col-6">
+                        <div class="form-group">
+                            <label class="col-form-label">Publication version</label>
+                            <select class="custom-select w-100" name="publication_version">
+                                <option></option>
+                                {{range .D.Vocabularies.publication_versions}}
+                                <option value="{{.}}"{{if eq . $.D.File.PublicationVersion}} selected{{end}}>{{$.T "publication_versions" .}}</option>
+                                {{end}}
+                            </select>
+                        </div>
+                    </div>
+                </div>
+                <div class="form-group radio-card-group">
+                    <label>Access level</label>
+                    <label
+                        {{if eq .D.File.AccessLevel "open_access"}}
+                        class="c-radio-card c-radio-card--selected" aria-selected="true"
+                        {{else}}
+                        class="c-radio-card" aria-selected="false"
+                        {{end}}
+                    >
+                        <div class="c-radio-card__radio">
+                            <div class="custom-control custom-radio">
+                                <input class="custom-control-input" id="openAccess" type="radio" name="access_level" value="open_access"{{if eq .D.File.AccessLevel "open_access"}} checked{{end}}>
+                                <label class="custom-control-label" for="openAccess"></label>
                             </div>
                         </div>
-                        <div class="col-6">
-                            <div class="form-group">
-                                <label class="col-form-label">Publication version</label>
-                                <select class="custom-select w-100" name="publication_version">
-                                    <option></option>
-                                    {{range .D.Vocabularies.publication_versions}}
-                                    <option value="{{.}}"{{if eq . $.D.File.PublicationVersion}} selected{{end}}>{{$.T "publication_versions" .}}</option>
-                                    {{end}}
-                                </select>
+                        <div class="c-radio-card__content d-flex align-content-center">
+                            <i class="if if-download text-success align-self-center"></i>
+                            <div class="ml-5">
+                                <p class="mb-1 mr-3">Open Access</p>
+                                <span class="text-muted c-body-small">Recommended option if the file doesn’t contain any sensitive information. Share your work to help other researchers.</span>
                             </div>
                         </div>
-                    </div>
-                    <div class="form-group radio-card-group">
-                        <label>Access level</label>
-                        <label
-                            {{if eq .D.File.AccessLevel "open_access"}}
-                            class="c-radio-card c-radio-card--selected" aria-selected="true"
-                            {{else}}
-                            class="c-radio-card" aria-selected="false"
-                            {{end}}
-                        >
-                            <div class="c-radio-card__radio">
-                                <div class="custom-control custom-radio">
-                                    <input class="custom-control-input" id="openAccess" type="radio" name="access_level" value="open_access"{{if eq .D.File.AccessLevel "open_access"}} checked{{end}}>
-                                    <label class="custom-control-label" for="openAccess"></label>
-                                </div>
+                    </label>
+                    <label
+                        {{if eq .D.File.AccessLevel "local"}}
+                        class="c-radio-card c-radio-card--selected" aria-selected="true"
+                        {{else}}
+                        class="c-radio-card" aria-selected="false"
+                        {{end}}
+                    >
+                        <div class="c-radio-card__radio">
+                            <div class="custom-control custom-radio">
+                                <input class="custom-control-input" id="ugentAccess" type="radio" name="access_level" value="local"{{if eq .D.File.AccessLevel "local"}} checked{{end}}>
+                                <label class="custom-control-label" for="ugentAccess"></label>
                             </div>
-                            <div class="c-radio-card__content d-flex align-content-center">
-                                <i class="if if-download text-success align-self-center"></i>
-                                <div class="ml-5">
-                                    <p class="mb-1 mr-3">Open Access</p>
-                                    <span class="text-muted c-body-small">Recommended option if the file doesn’t contain any sensitive information. Share your work to help other researchers.</span>
-                                </div>
+                        </div>
+                        <div class="c-radio-card__content d-flex align-content-center">
+                            <i class="if if-ghent-university text-primary align-self-center"></i>
+                            <div class="ml-5">
+                                <p class="mb-1 mr-3">UGent Access</p>
+                                <span class="text-muted c-body-small">Your file will only be available for UGent members.</span>
                             </div>
-                        </label>
-                        <label
-                            {{if eq .D.File.AccessLevel "local"}}
-                            class="c-radio-card c-radio-card--selected" aria-selected="true"
-                            {{else}}
-                            class="c-radio-card" aria-selected="false"
-                            {{end}}
-                        >
-                            <div class="c-radio-card__radio">
-                                <div class="custom-control custom-radio">
-                                    <input class="custom-control-input" id="ugentAccess" type="radio" name="access_level" value="local"{{if eq .D.File.AccessLevel "local"}} checked{{end}}>
-                                    <label class="custom-control-label" for="ugentAccess"></label>
-                                </div>
+                        </div>
+                    </label>
+                    <label
+                        {{if eq .D.File.AccessLevel "closed"}}
+                        class="c-radio-card c-radio-card--selected" aria-selected="true"
+                        {{else}}
+                        class="c-radio-card" aria-selected="false"
+                        {{end}}
+                    >
+                        <div class="c-radio-card__radio">
+                            <div class="custom-control custom-radio">
+                                <input class="custom-control-input" id="privateAccess" type="radio" name="access_level" value="closed"{{if eq .D.File.AccessLevel "closed"}} checked{{end}}>
+                                <label class="custom-control-label" for="privateAccess"></label>
                             </div>
-                            <div class="c-radio-card__content d-flex align-content-center">
-                                <i class="if if-ghent-university text-primary align-self-center"></i>
-                                <div class="ml-5">
-                                    <p class="mb-1 mr-3">UGent Access</p>
-                                    <span class="text-muted c-body-small">Your file will only be available for UGent members.</span>
-                                </div>
+                        </div>
+                        <div class="c-radio-card__content d-flex align-content-center">
+                            <i class="if if-eye-off text-muted align-self-center"></i>
+                            <div class="ml-5">
+                                <p class="mb-1 mr-3">Private Access</p>
+                                <span class="text-muted c-body-small">Your file will only be available to the authors and reviewers.</span>
                             </div>
-                        </label>
-                        <label
-                            {{if eq .D.File.AccessLevel "closed"}}
-                            class="c-radio-card c-radio-card--selected" aria-selected="true"
-                            {{else}}
-                            class="c-radio-card" aria-selected="false"
-                            {{end}}
-                        >
-                            <div class="c-radio-card__radio">
-                                <div class="custom-control custom-radio">
-                                    <input class="custom-control-input" id="privateAccess" type="radio" name="access_level" value="closed"{{if eq .D.File.AccessLevel "closed"}} checked{{end}}>
-                                    <label class="custom-control-label" for="privateAccess"></label>
-                                </div>
+                        </div>
+                    </label>
+                </div>
+                <!-- <div class="form-group">
+                    <label class="col-form-label">
+                        <span>License</span>
+                        <a class="text-muted mx-2" href="#" data-container="body" data-toggle="popover-custom" data-placement="right" data-popover-content="#helper" data-original-title="" title="">
+                            <i class="if if-info-circle if--small"></i>
+                            <div class="sr-only">More info</div>
+                        </a>
+                        <div class="u-hidden" id="helper">
+                            <div class="popover-body p-0">
+                                <p>Not sure which license to pick? Go to the <a href="https://chooser-beta.creativecommons.org/">License Chooser from Creative Commons</a>
+                                </p>
                             </div>
-                            <div class="c-radio-card__content d-flex align-content-center">
-                                <i class="if if-eye-off text-muted align-self-center"></i>
-                                <div class="ml-5">
-                                    <p class="mb-1 mr-3">Private Access</p>
-                                    <span class="text-muted c-body-small">Your file will only be available to the authors and reviewers.</span>
-                                </div>
-                            </div>
-                        </label>
-                    </div>
-                    <!-- <div class="form-group">
-                        <label class="col-form-label">
-                            <span>License</span>
-                            <a class="text-muted mx-2" href="#" data-container="body" data-toggle="popover-custom" data-placement="right" data-popover-content="#helper" data-original-title="" title="">
-                                <i class="if if-info-circle if--small"></i>
-                                <div class="sr-only">More info</div>
-                            </a>
-                            <div class="u-hidden" id="helper">
-                                <div class="popover-body p-0">
-                                    <p>Not sure which license to pick? Go to the <a href="https://chooser-beta.creativecommons.org/">License Chooser from Creative Commons</a>
-                                    </p>
-                                </div>
-                            </div>
-                        </label>
-                        <select class="custom-select select-multi-icons w-100">
-                            <option value="usd" data-icon="[&quot;cc-line&quot;,&quot;cc-zero-line&quot;]">CC0</option>
-                            <option value="usd" data-icon="[&quot;cc-line&quot;,&quot;cc-by-line&quot;]">CC-BY</option>
-                            <option value="usd" data-icon="[&quot;cc-line&quot;,&quot;cc-by-line&quot;,&quot;cc-sa-line&quot;]">CC-BY-SA</option>
-                            <option value="usd" data-icon="[&quot;cc-line&quot;,&quot;cc-by-line&quot;,&quot;cc-nd-line&quot;]">CC-BY-ND</option>
-                            <option value="usd" data-icon="[&quot;cc-line&quot;,&quot;cc-by-line&quot;,&quot;cc-nc-line&quot;]">CC-BY-NC</option>
-                            <option value="usd" data-icon="[&quot;cc-line&quot;,&quot;cc-by-line&quot;,&quot;cc-nc-line&quot;,&quot;cc-sa-line&quot;]">CC-BY-NC-SA</option>
-                            <option value="usd" data-icon="[&quot;cc-line&quot;,&quot;cc-by-line&quot;,&quot;cc-nc-line&quot;,&quot;cc-nd-line&quot;]">CC-BY-NC-ND</option>
-                        </select>
-                    </div> -->
-                    <div class="form-group">
-                        <label class="col-form-label">Description</label>
-                        <textarea class="form-control" name="description" rows="4">{{.D.File.Description}}</textarea>
-                    </div>
-                    <button class="btn btn-outline-danger mt-4" type="button"
-                        hx-patch="{{pathFor "publication_file_remove" "id" .D.Publication.ID "file_id" .D.File.ID}}"
-                        hx-swap="outerHTML"
-                        hx-target="closest .publication-files"
-                    >
-                        <i class="if if-delete"></i>
-                        <div class="btn-text">Delete file</div>
-                    </button>
+                        </div>
+                    </label>
+                    <select class="custom-select select-multi-icons w-100">
+                        <option value="usd" data-icon="[&quot;cc-line&quot;,&quot;cc-zero-line&quot;]">CC0</option>
+                        <option value="usd" data-icon="[&quot;cc-line&quot;,&quot;cc-by-line&quot;]">CC-BY</option>
+                        <option value="usd" data-icon="[&quot;cc-line&quot;,&quot;cc-by-line&quot;,&quot;cc-sa-line&quot;]">CC-BY-SA</option>
+                        <option value="usd" data-icon="[&quot;cc-line&quot;,&quot;cc-by-line&quot;,&quot;cc-nd-line&quot;]">CC-BY-ND</option>
+                        <option value="usd" data-icon="[&quot;cc-line&quot;,&quot;cc-by-line&quot;,&quot;cc-nc-line&quot;]">CC-BY-NC</option>
+                        <option value="usd" data-icon="[&quot;cc-line&quot;,&quot;cc-by-line&quot;,&quot;cc-nc-line&quot;,&quot;cc-sa-line&quot;]">CC-BY-NC-SA</option>
+                        <option value="usd" data-icon="[&quot;cc-line&quot;,&quot;cc-by-line&quot;,&quot;cc-nc-line&quot;,&quot;cc-nd-line&quot;]">CC-BY-NC-ND</option>
+                    </select>
+                </div> -->
+                <div class="form-group">
+                    <label class="col-form-label">Description</label>
+                    <textarea class="form-control" name="description" rows="4">{{.D.File.Description}}</textarea>
                 </div>
-                <div class="modal-footer">
-                    <button class="btn btn-link modal-close" data-dismiss="modal">Cancel</button>
-                    <button class="btn btn-primary" type="submit">Save</button>
-                </div>
-<<<<<<< HEAD
-            <!-- </div> -->
-=======
->>>>>>> 9ba1f459
+                <button class="btn btn-outline-danger mt-4" type="button"
+                    hx-patch="{{pathFor "publication_file_remove" "id" .D.Publication.ID "file_id" .D.File.ID}}"
+                    hx-swap="outerHTML"
+                    hx-target="closest .publication-files"
+                >
+                    <i class="if if-delete"></i>
+                    <div class="btn-text">Delete file</div>
+                </button>
+            </div>
+            <div class="modal-footer">
+                <button class="btn btn-link modal-close" data-dismiss="modal">Cancel</button>
+                <button class="btn btn-primary" type="submit">Save</button>
+            </div>
         </form>
     </div>
 </div>