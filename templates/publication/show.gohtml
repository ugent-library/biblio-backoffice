--- conflicted
+++ resolved
@@ -44,13 +44,9 @@
             </div>
         </div>
         <div class="c-divider mt-0 mx-6"></div>
-<<<<<<< HEAD
         <div id="publication-summary">
-            {{template "publication/_summary" .Pub}}
+            {{template "publication/_summary" .Publication}}
         </div>
-=======
-        {{template "publication/_summary" .Publication}}
->>>>>>> dcf3d44d
         <div class="c-divider mb-2 mx-6"></div>
         <div class="bc-navbar bc-navbar--white bc-navbar--bordered-bottom">
             <div class="bc-toolbar">
