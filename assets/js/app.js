import htmx from 'htmx.org';
import csrf from './ui/csrf.js'
import checkbox from './ui/checkbox.js'
import bootstrap from './ui/bootstrap.js'
import bootstrapPopper from './ui/bootstrap_popper.js'
import popover from './ui/popover.js'
import header from './ui/header.js' // TODO is this still needed?
import multiple from './ui/multiple.js'
import changeSubmit from './ui/form_change_submit.js'
import autocomplete from './ui/autocomplete.js';
import modalClose from './ui/modal_close.js'
import radioCard from './ui/radio_card.js'
import toast from './ui/toast.js'
import sortable from './ui/sortable.js';
import collapseSubSidebar from './ui/collapsible_sub_sidebar.js'
<<<<<<< HEAD
import fileUpload from './ui/file_upload.js'
=======
import formAutoFocus from './ui/form_auto_focus.js'
>>>>>>> 7118b9e5

// configure htmx
htmx.config.defaultFocusScroll = true
// load htmx extensions
window.htmx = htmx
require('htmx.org/dist/ext/remove-me.js');

// initialize everyting
document.addEventListener('DOMContentLoaded', function () {
    csrf()
    checkbox()
    bootstrap()
    bootstrapPopper()
    popover()
    header()
    multiple()
    changeSubmit()
    autocomplete()
    modalClose()
    radioCard()
    toast()
    sortable()
    collapseSubSidebar()
<<<<<<< HEAD
    fileUpload()
=======
    formAutoFocus()
>>>>>>> 7118b9e5
});<|MERGE_RESOLUTION|>--- conflicted
+++ resolved
@@ -13,11 +13,8 @@
 import toast from './ui/toast.js'
 import sortable from './ui/sortable.js';
 import collapseSubSidebar from './ui/collapsible_sub_sidebar.js'
-<<<<<<< HEAD
 import fileUpload from './ui/file_upload.js'
-=======
 import formAutoFocus from './ui/form_auto_focus.js'
->>>>>>> 7118b9e5
 
 // configure htmx
 htmx.config.defaultFocusScroll = true
@@ -41,9 +38,6 @@
     toast()
     sortable()
     collapseSubSidebar()
-<<<<<<< HEAD
     fileUpload()
-=======
     formAutoFocus()
->>>>>>> 7118b9e5
 });